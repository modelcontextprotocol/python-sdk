fail_fast: true

repos:
  - repo: https://github.com/pre-commit/mirrors-prettier
    rev: v3.1.0
    hooks:
      - id: prettier
        types_or: [yaml, json5]

  - repo: https://github.com/igorshubovych/markdownlint-cli
    rev: v0.45.0
    hooks:
      - id: markdownlint
        args:
          [
            "--fix",
            "--config",
            "pyproject.toml",
            "--configPointer",
            "/tool/markdown/lint",
          ]
        types: [markdown]

  - repo: local
    hooks:
      - id: ruff-format
        name: Ruff Format
        entry: uv run ruff
        args: [format]
        language: system
        types: [python]
        pass_filenames: false
      - id: ruff
        name: Ruff
        entry: uv run ruff
        args: ["check", "--fix", "--exit-non-zero-on-fix"]
        types: [python]
        language: system
        pass_filenames: false
        exclude: ^README\.md$
      - id: pyright
        name: pyright
        entry: uv run pyright
<<<<<<< HEAD
        args:
          [
            src/mcp/server/transport_security.py,
            tests/server/fastmcp/test_integration.py,
          ]
=======
>>>>>>> 6d2e6d44
        language: system
        types: [python]
        pass_filenames: false
      - id: uv-lock-check
        name: Check uv.lock is up to date
        entry: uv lock --check
        language: system
        files: ^(pyproject\.toml|uv\.lock)$
        pass_filenames: false
      - id: readme-snippets
        name: Check README snippets are up to date
        entry: uv run scripts/update_readme_snippets.py --check
        language: system
        files: ^(README\.md|examples/.*\.py|scripts/update_readme_snippets\.py)$
        pass_filenames: false<|MERGE_RESOLUTION|>--- conflicted
+++ resolved
@@ -41,14 +41,6 @@
       - id: pyright
         name: pyright
         entry: uv run pyright
-<<<<<<< HEAD
-        args:
-          [
-            src/mcp/server/transport_security.py,
-            tests/server/fastmcp/test_integration.py,
-          ]
-=======
->>>>>>> 6d2e6d44
         language: system
         types: [python]
         pass_filenames: false
