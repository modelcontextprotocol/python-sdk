import logging
from collections.abc import Callable
from contextlib import AsyncExitStack
from datetime import timedelta
from types import TracebackType
from typing import Any, Generic, TypeVar

import anyio
import anyio.lowlevel
import httpx
from anyio.streams.memory import MemoryObjectReceiveStream, MemoryObjectSendStream
from pydantic import BaseModel
from typing_extensions import Self

from mcp.shared.exceptions import McpError
from mcp.types import (
    CancelledNotification,
    ClientNotification,
    ClientRequest,
    ClientResult,
    ErrorData,
    JSONRPCError,
    JSONRPCMessage,
    JSONRPCNotification,
    JSONRPCRequest,
    JSONRPCResponse,
    RequestParams,
    ServerNotification,
    ServerRequest,
    ServerResult,
)

SendRequestT = TypeVar("SendRequestT", ClientRequest, ServerRequest)
SendResultT = TypeVar("SendResultT", ClientResult, ServerResult)
SendNotificationT = TypeVar("SendNotificationT", ClientNotification, ServerNotification)
ReceiveRequestT = TypeVar("ReceiveRequestT", ClientRequest, ServerRequest)
ReceiveResultT = TypeVar("ReceiveResultT", bound=BaseModel)
ReceiveNotificationT = TypeVar(
    "ReceiveNotificationT", ClientNotification, ServerNotification
)

RequestId = str | int


class RequestResponder(Generic[ReceiveRequestT, SendResultT]):
    """Handles responding to MCP requests and manages request lifecycle.

    This class MUST be used as a context manager to ensure proper cleanup and
    cancellation handling:

    Example:
        with request_responder as resp:
            await resp.respond(result)

    The context manager ensures:
    1. Proper cancellation scope setup and cleanup
    2. Request completion tracking
    3. Cleanup of in-flight requests
    """

    def __init__(
        self,
        request_id: RequestId,
        request_meta: RequestParams.Meta | None,
        request: ReceiveRequestT,
        session: """BaseSession[
            SendRequestT,
            SendNotificationT,
            SendResultT,
            ReceiveRequestT,
            ReceiveNotificationT
        ]""",
        on_complete: Callable[["RequestResponder[ReceiveRequestT, SendResultT]"], Any],
    ) -> None:
        self.request_id = request_id
        self.request_meta = request_meta
        self.request = request
        self._session = session
        self._completed = False
        self._cancel_scope = anyio.CancelScope()
        self._on_complete = on_complete
        self._entered = False  # Track if we're in a context manager

    def __enter__(self) -> "RequestResponder[ReceiveRequestT, SendResultT]":
        """Enter the context manager, enabling request cancellation tracking."""
        self._entered = True
        self._cancel_scope = anyio.CancelScope()
        self._cancel_scope.__enter__()
        return self

    def __exit__(
        self,
        exc_type: type[BaseException] | None,
        exc_val: BaseException | None,
        exc_tb: TracebackType | None,
    ) -> None:
        """Exit the context manager, performing cleanup and notifying completion."""
        try:
            if self._completed:
                self._on_complete(self)
        finally:
            self._entered = False
            if not self._cancel_scope:
                raise RuntimeError("No active cancel scope")
            self._cancel_scope.__exit__(exc_type, exc_val, exc_tb)

    async def respond(self, response: SendResultT | ErrorData) -> None:
        """Send a response for this request.

        Must be called within a context manager block.
        Raises:
            RuntimeError: If not used within a context manager
            AssertionError: If request was already responded to
        """
        if not self._entered:
            raise RuntimeError("RequestResponder must be used as a context manager")
        assert not self._completed, "Request already responded to"

        if not self.cancelled:
            self._completed = True

            await self._session._send_response(  # type: ignore[reportPrivateUsage]
                request_id=self.request_id, response=response
            )

    async def cancel(self) -> None:
        """Cancel this request and mark it as completed."""
        if not self._entered:
            raise RuntimeError("RequestResponder must be used as a context manager")
        if not self._cancel_scope:
            raise RuntimeError("No active cancel scope")

        self._cancel_scope.cancel()
        self._completed = True  # Mark as completed so it's removed from in_flight
        # Send an error response to indicate cancellation
        await self._session._send_response(  # type: ignore[reportPrivateUsage]
            request_id=self.request_id,
            response=ErrorData(code=0, message="Request cancelled", data=None),
        )

    @property
    def in_flight(self) -> bool:
        return not self._completed and not self.cancelled

    @property
    def cancelled(self) -> bool:
        return self._cancel_scope.cancel_called


class BaseSession(
    Generic[
        SendRequestT,
        SendNotificationT,
        SendResultT,
        ReceiveRequestT,
        ReceiveNotificationT,
    ],
):
    """
    Implements an MCP "session" on top of read/write streams, including features
    like request/response linking, notifications, and progress.

    This class is an async context manager that automatically starts processing
    messages when entered.
    """

    _response_streams: dict[
        RequestId, MemoryObjectSendStream[JSONRPCResponse | JSONRPCError]
    ]
    _request_id: int
    _in_flight: dict[RequestId, RequestResponder[ReceiveRequestT, SendResultT]]

    def __init__(
        self,
        read_stream: MemoryObjectReceiveStream[JSONRPCMessage | Exception],
        write_stream: MemoryObjectSendStream[JSONRPCMessage],
        receive_request_type: type[ReceiveRequestT],
        receive_notification_type: type[ReceiveNotificationT],
        # If none, reading will never time out
        read_timeout_seconds: timedelta | None = None,
    ) -> None:
        self._read_stream = read_stream
        self._write_stream = write_stream
        self._response_streams = {}
        self._request_id = 0
        self._receive_request_type = receive_request_type
        self._receive_notification_type = receive_notification_type
        self._session_read_timeout_seconds = read_timeout_seconds
        self._in_flight = {}
        self._exit_stack = AsyncExitStack()

    async def __aenter__(self) -> Self:
        self._task_group = anyio.create_task_group()
        await self._task_group.__aenter__()
        self._task_group.start_soon(self._receive_loop)
        return self

    async def __aexit__(
        self,
        exc_type: type[BaseException] | None,
        exc_val: BaseException | None,
        exc_tb: TracebackType | None,
    ) -> bool | None:
        await self._exit_stack.aclose()
        # Using BaseSession as a context manager should not block on exit (this
        # would be very surprising behavior), so make sure to cancel the tasks
        # in the task group.
        self._task_group.cancel_scope.cancel()
        return await self._task_group.__aexit__(exc_type, exc_val, exc_tb)

    async def send_request(
        self,
        request: SendRequestT,
        result_type: type[ReceiveResultT],
        request_read_timeout_seconds: timedelta | None = None,
    ) -> ReceiveResultT:
        """
        Sends a request and wait for a response. Raises an McpError if the
        response contains an error. If a request read timeout is provided, it
        will take precedence over the session read timeout.

        Do not use this method to emit notifications! Use send_notification()
        instead.
        """

        request_id = self._request_id
        self._request_id = request_id + 1

        response_stream, response_stream_reader = anyio.create_memory_object_stream[
            JSONRPCResponse | JSONRPCError
        ](1)
        self._response_streams[request_id] = response_stream

<<<<<<< HEAD
        try:
            jsonrpc_request = JSONRPCRequest(
                jsonrpc="2.0",
                id=request_id,
                **request.model_dump(by_alias=True, mode="json", exclude_none=True),
=======
        self._exit_stack.push_async_callback(lambda: response_stream.aclose())
        self._exit_stack.push_async_callback(lambda: response_stream_reader.aclose())

        jsonrpc_request = JSONRPCRequest(
            jsonrpc="2.0",
            id=request_id,
            **request.model_dump(by_alias=True, mode="json", exclude_none=True),
        )

        # TODO: Support progress callbacks

        await self._write_stream.send(JSONRPCMessage(jsonrpc_request))

        # request read timeout takes precedence over session read timeout
        timeout = None
        if request_read_timeout_seconds is not None:
            timeout = request_read_timeout_seconds.total_seconds()
        elif self._session_read_timeout_seconds is not None:
            timeout = self._session_read_timeout_seconds.total_seconds()

        try:
            with anyio.fail_after(timeout):
                response_or_error = await response_stream_reader.receive()
        except TimeoutError:
            raise McpError(
                ErrorData(
                    code=httpx.codes.REQUEST_TIMEOUT,
                    message=(
                        f"Timed out while waiting for response to "
                        f"{request.__class__.__name__}. Waited "
                        f"{timeout} seconds."
                    ),
                )
>>>>>>> 96e53271
            )

            # TODO: Support progress callbacks

            await self._write_stream.send(JSONRPCMessage(jsonrpc_request))

            try:
                with anyio.fail_after(
                    None
                    if self._read_timeout_seconds is None
                    else self._read_timeout_seconds.total_seconds()
                ):
                    response_or_error = await response_stream_reader.receive()
            except TimeoutError:
                raise McpError(
                    ErrorData(
                        code=httpx.codes.REQUEST_TIMEOUT,
                        message=(
                            f"Timed out while waiting for response to "
                            f"{request.__class__.__name__}. Waited "
                            f"{self._read_timeout_seconds} seconds."
                        ),
                    )
                )

            if isinstance(response_or_error, JSONRPCError):
                raise McpError(response_or_error.error)
            else:
                return result_type.model_validate(response_or_error.result)

        finally:
            self._response_streams.pop(request_id, None)
            await response_stream.aclose()
            await response_stream_reader.aclose()

    async def send_notification(self, notification: SendNotificationT) -> None:
        """
        Emits a notification, which is a one-way message that does not expect
        a response.
        """
        jsonrpc_notification = JSONRPCNotification(
            jsonrpc="2.0",
            **notification.model_dump(by_alias=True, mode="json", exclude_none=True),
        )

        await self._write_stream.send(JSONRPCMessage(jsonrpc_notification))

    async def _send_response(
        self, request_id: RequestId, response: SendResultT | ErrorData
    ) -> None:
        if isinstance(response, ErrorData):
            jsonrpc_error = JSONRPCError(jsonrpc="2.0", id=request_id, error=response)
            await self._write_stream.send(JSONRPCMessage(jsonrpc_error))
        else:
            jsonrpc_response = JSONRPCResponse(
                jsonrpc="2.0",
                id=request_id,
                result=response.model_dump(
                    by_alias=True, mode="json", exclude_none=True
                ),
            )
            await self._write_stream.send(JSONRPCMessage(jsonrpc_response))

    async def _receive_loop(self) -> None:
        async with (
            self._read_stream,
            self._write_stream,
        ):
            async for message in self._read_stream:
                if isinstance(message, Exception):
                    await self._handle_incoming(message)
                elif isinstance(message.root, JSONRPCRequest):
                    validated_request = self._receive_request_type.model_validate(
                        message.root.model_dump(
                            by_alias=True, mode="json", exclude_none=True
                        )
                    )

                    responder = RequestResponder(
                        request_id=message.root.id,
                        request_meta=validated_request.root.params.meta
                        if validated_request.root.params
                        else None,
                        request=validated_request,
                        session=self,
                        on_complete=lambda r: self._in_flight.pop(r.request_id, None),
                    )

                    self._in_flight[responder.request_id] = responder
                    await self._received_request(responder)

                    if not responder._completed:  # type: ignore[reportPrivateUsage]
                        await self._handle_incoming(responder)

                elif isinstance(message.root, JSONRPCNotification):
                    try:
                        notification = self._receive_notification_type.model_validate(
                            message.root.model_dump(
                                by_alias=True, mode="json", exclude_none=True
                            )
                        )
                        # Handle cancellation notifications
                        if isinstance(notification.root, CancelledNotification):
                            cancelled_id = notification.root.params.requestId
                            if cancelled_id in self._in_flight:
                                await self._in_flight[cancelled_id].cancel()
                        else:
                            await self._received_notification(notification)
                            await self._handle_incoming(notification)
                    except Exception as e:
                        # For other validation errors, log and continue
                        logging.warning(
                            f"Failed to validate notification: {e}. "
                            f"Message was: {message.root}"
                        )
                else:  # Response or error
                    stream = self._response_streams.pop(message.root.id, None)
                    if stream:
                        await stream.send(message.root)
                    else:
                        await self._handle_incoming(
                            RuntimeError(
                                "Received response with an unknown "
                                f"request ID: {message}"
                            )
                        )

    async def _received_request(
        self, responder: RequestResponder[ReceiveRequestT, SendResultT]
    ) -> None:
        """
        Can be overridden by subclasses to handle a request without needing to
        listen on the message stream.

        If the request is responded to within this method, it will not be
        forwarded on to the message stream.
        """

    async def _received_notification(self, notification: ReceiveNotificationT) -> None:
        """
        Can be overridden by subclasses to handle a notification without needing
        to listen on the message stream.
        """

    async def send_progress_notification(
        self, progress_token: str | int, progress: float, total: float | None = None
    ) -> None:
        """
        Sends a progress notification for a request that is currently being
        processed.
        """

    async def _handle_incoming(
        self,
        req: RequestResponder[ReceiveRequestT, SendResultT]
        | ReceiveNotificationT
        | Exception,
    ) -> None:
        """A generic handler for incoming messages. Overwritten by subclasses."""
        pass<|MERGE_RESOLUTION|>--- conflicted
+++ resolved
@@ -231,59 +231,26 @@
         ](1)
         self._response_streams[request_id] = response_stream
 
-<<<<<<< HEAD
         try:
             jsonrpc_request = JSONRPCRequest(
                 jsonrpc="2.0",
                 id=request_id,
                 **request.model_dump(by_alias=True, mode="json", exclude_none=True),
-=======
-        self._exit_stack.push_async_callback(lambda: response_stream.aclose())
-        self._exit_stack.push_async_callback(lambda: response_stream_reader.aclose())
-
-        jsonrpc_request = JSONRPCRequest(
-            jsonrpc="2.0",
-            id=request_id,
-            **request.model_dump(by_alias=True, mode="json", exclude_none=True),
-        )
-
-        # TODO: Support progress callbacks
-
-        await self._write_stream.send(JSONRPCMessage(jsonrpc_request))
-
-        # request read timeout takes precedence over session read timeout
-        timeout = None
-        if request_read_timeout_seconds is not None:
-            timeout = request_read_timeout_seconds.total_seconds()
-        elif self._session_read_timeout_seconds is not None:
-            timeout = self._session_read_timeout_seconds.total_seconds()
-
-        try:
-            with anyio.fail_after(timeout):
-                response_or_error = await response_stream_reader.receive()
-        except TimeoutError:
-            raise McpError(
-                ErrorData(
-                    code=httpx.codes.REQUEST_TIMEOUT,
-                    message=(
-                        f"Timed out while waiting for response to "
-                        f"{request.__class__.__name__}. Waited "
-                        f"{timeout} seconds."
-                    ),
-                )
->>>>>>> 96e53271
             )
 
             # TODO: Support progress callbacks
 
             await self._write_stream.send(JSONRPCMessage(jsonrpc_request))
 
+            # request read timeout takes precedence over session read timeout
+            timeout = None
+            if request_read_timeout_seconds is not None:
+                timeout = request_read_timeout_seconds.total_seconds()
+            elif self._session_read_timeout_seconds is not None:
+                timeout = self._session_read_timeout_seconds.total_seconds()
+
             try:
-                with anyio.fail_after(
-                    None
-                    if self._read_timeout_seconds is None
-                    else self._read_timeout_seconds.total_seconds()
-                ):
+                with anyio.fail_after(timeout):
                     response_or_error = await response_stream_reader.receive()
             except TimeoutError:
                 raise McpError(
@@ -292,7 +259,7 @@
                         message=(
                             f"Timed out while waiting for response to "
                             f"{request.__class__.__name__}. Waited "
-                            f"{self._read_timeout_seconds} seconds."
+                            f"{timeout} seconds."
                         ),
                     )
                 )
