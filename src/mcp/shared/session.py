--- conflicted
+++ resolved
@@ -495,7 +495,6 @@
                             )
                             # Handle cancellation notifications
                             if isinstance(notification.root, CancelledNotification):
-<<<<<<< HEAD
                                 await self._handle_cancellation_notification(notification.root.params.requestId)
                             else:
                                 # Handle progress notifications callback
@@ -504,30 +503,6 @@
                                 # Handle task created notifications
                                 elif isinstance(notification.root, TaskCreatedNotification):
                                     await self._handle_task_created_notification(notification.root)
-=======
-                                cancelled_id = notification.root.params.requestId
-                                if cancelled_id in self._in_flight:  # pragma: no branch
-                                    await self._in_flight[cancelled_id].cancel()
-                            else:
-                                # Handle progress notifications callback
-                                if isinstance(notification.root, ProgressNotification):  # pragma: no cover
-                                    progress_token = notification.root.params.progressToken
-                                    # If there is a progress callback for this token,
-                                    # call it with the progress information
-                                    if progress_token in self._progress_callbacks:
-                                        callback = self._progress_callbacks[progress_token]
-                                        try:
-                                            await callback(
-                                                notification.root.params.progress,
-                                                notification.root.params.total,
-                                                notification.root.params.message,
-                                            )
-                                        except Exception as e:
-                                            logging.error(
-                                                "Progress callback raised an exception: %s",
-                                                e,
-                                            )
->>>>>>> be730674
                                 await self._received_notification(notification)
                                 await self._handle_incoming(notification)
                         except Exception as e:  # pragma: no cover
