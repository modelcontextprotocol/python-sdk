--- conflicted
+++ resolved
@@ -1,424 +1,3 @@
-<<<<<<< HEAD
-import logging
-from collections.abc import Callable
-from contextlib import AsyncExitStack
-from datetime import timedelta
-from types import TracebackType
-from typing import Any, Generic, TypeVar
-
-import anyio
-import httpx
-from anyio.streams.memory import MemoryObjectReceiveStream, MemoryObjectSendStream
-from pydantic import BaseModel
-from typing_extensions import Self
-
-from mcp.shared.exceptions import McpError
-from mcp.shared.message import MessageMetadata, ServerMessageMetadata, SessionMessage
-from mcp.types import (
-    CancelledNotification,
-    ClientNotification,
-    ClientRequest,
-    ClientResult,
-    ErrorData,
-    JSONRPCError,
-    JSONRPCMessage,
-    JSONRPCNotification,
-    JSONRPCRequest,
-    JSONRPCResponse,
-    RequestParams,
-    ServerNotification,
-    ServerRequest,
-    ServerResult,
-)
-
-SendRequestT = TypeVar("SendRequestT", ClientRequest, ServerRequest)
-SendResultT = TypeVar("SendResultT", ClientResult, ServerResult)
-SendNotificationT = TypeVar("SendNotificationT", ClientNotification, ServerNotification)
-ReceiveRequestT = TypeVar("ReceiveRequestT", ClientRequest, ServerRequest)
-ReceiveResultT = TypeVar("ReceiveResultT", bound=BaseModel)
-ReceiveNotificationT = TypeVar(
-    "ReceiveNotificationT", ClientNotification, ServerNotification
-)
-
-RequestId = str | int
-
-
-class RequestResponder(Generic[ReceiveRequestT, SendResultT]):
-    """Handles responding to MCP requests and manages request lifecycle.
-
-    This class MUST be used as a context manager to ensure proper cleanup and
-    cancellation handling:
-
-    Example:
-        with request_responder as resp:
-            await resp.respond(result)
-
-    The context manager ensures:
-    1. Proper cancellation scope setup and cleanup
-    2. Request completion tracking
-    3. Cleanup of in-flight requests
-    """
-
-    def __init__(
-        self,
-        request_id: RequestId,
-        request_meta: RequestParams.Meta | None,
-        request: ReceiveRequestT,
-        session: """BaseSession[
-            SendRequestT,
-            SendNotificationT,
-            SendResultT,
-            ReceiveRequestT,
-            ReceiveNotificationT
-        ]""",
-        on_complete: Callable[["RequestResponder[ReceiveRequestT, SendResultT]"], Any],
-    ) -> None:
-        self.request_id = request_id
-        self.request_meta = request_meta
-        self.request = request
-        self._session = session
-        self._completed = False
-        self._cancel_scope = anyio.CancelScope()
-        self._on_complete = on_complete
-        self._entered = False  # Track if we're in a context manager
-
-    def __enter__(self) -> "RequestResponder[ReceiveRequestT, SendResultT]":
-        """Enter the context manager, enabling request cancellation tracking."""
-        self._entered = True
-        self._cancel_scope = anyio.CancelScope()
-        self._cancel_scope.__enter__()
-        return self
-
-    def __exit__(
-        self,
-        exc_type: type[BaseException] | None,
-        exc_val: BaseException | None,
-        exc_tb: TracebackType | None,
-    ) -> None:
-        """Exit the context manager, performing cleanup and notifying completion."""
-        try:
-            if self._completed:
-                self._on_complete(self)
-        finally:
-            self._entered = False
-            if not self._cancel_scope:
-                raise RuntimeError("No active cancel scope")
-            self._cancel_scope.__exit__(exc_type, exc_val, exc_tb)
-
-    async def respond(self, response: SendResultT | ErrorData) -> None:
-        """Send a response for this request.
-
-        Must be called within a context manager block.
-        Raises:
-            RuntimeError: If not used within a context manager
-            AssertionError: If request was already responded to
-        """
-        if not self._entered:
-            raise RuntimeError("RequestResponder must be used as a context manager")
-        assert not self._completed, "Request already responded to"
-
-        if not self.cancelled:
-            self._completed = True
-
-            await self._session._send_response(  # type: ignore[reportPrivateUsage]
-                request_id=self.request_id, response=response
-            )
-
-    async def cancel(self) -> None:
-        """Cancel this request and mark it as completed."""
-        if not self._entered:
-            raise RuntimeError("RequestResponder must be used as a context manager")
-        if not self._cancel_scope:
-            raise RuntimeError("No active cancel scope")
-
-        self._cancel_scope.cancel()
-        self._completed = True  # Mark as completed so it's removed from in_flight
-        # Send an error response to indicate cancellation
-        await self._session._send_response(  # type: ignore[reportPrivateUsage]
-            request_id=self.request_id,
-            response=ErrorData(code=0, message="Request cancelled", data=None),
-        )
-
-    @property
-    def in_flight(self) -> bool:
-        return not self._completed and not self.cancelled
-
-    @property
-    def cancelled(self) -> bool:
-        return self._cancel_scope.cancel_called
-
-
-class BaseSession(
-    Generic[
-        SendRequestT,
-        SendNotificationT,
-        SendResultT,
-        ReceiveRequestT,
-        ReceiveNotificationT,
-    ],
-):
-    """
-    Implements an MCP "session" on top of read/write streams, including features
-    like request/response linking, notifications, and progress.
-
-    This class is an async context manager that automatically starts processing
-    messages when entered.
-    """
-
-    _response_streams: dict[
-        RequestId, MemoryObjectSendStream[JSONRPCResponse | JSONRPCError]
-    ]
-    _request_id: int
-    _in_flight: dict[RequestId, RequestResponder[ReceiveRequestT, SendResultT]]
-
-    def __init__(
-        self,
-        read_stream: MemoryObjectReceiveStream[SessionMessage | Exception],
-        write_stream: MemoryObjectSendStream[SessionMessage],
-        receive_request_type: type[ReceiveRequestT],
-        receive_notification_type: type[ReceiveNotificationT],
-        # If none, reading will never time out
-        read_timeout_seconds: timedelta | None = None,
-    ) -> None:
-        self._read_stream = read_stream
-        self._write_stream = write_stream
-        self._response_streams = {}
-        self._request_id = 0
-        self._receive_request_type = receive_request_type
-        self._receive_notification_type = receive_notification_type
-        self._session_read_timeout_seconds = read_timeout_seconds
-        self._in_flight = {}
-        self._exit_stack = AsyncExitStack()
-
-    async def __aenter__(self) -> Self:
-        self._task_group = anyio.create_task_group()
-        await self._task_group.__aenter__()
-        self._task_group.start_soon(self._receive_loop)
-        return self
-
-    async def __aexit__(
-        self,
-        exc_type: type[BaseException] | None,
-        exc_val: BaseException | None,
-        exc_tb: TracebackType | None,
-    ) -> bool | None:
-        await self._exit_stack.aclose()
-        # Using BaseSession as a context manager should not block on exit (this
-        # would be very surprising behavior), so make sure to cancel the tasks
-        # in the task group.
-        self._task_group.cancel_scope.cancel()
-        return await self._task_group.__aexit__(exc_type, exc_val, exc_tb)
-
-    async def send_request(
-        self,
-        request: SendRequestT,
-        result_type: type[ReceiveResultT],
-        request_read_timeout_seconds: timedelta | None = None,
-        metadata: MessageMetadata = None,
-    ) -> ReceiveResultT:
-        """
-        Sends a request and wait for a response. Raises an McpError if the
-        response contains an error. If a request read timeout is provided, it
-        will take precedence over the session read timeout.
-
-        Do not use this method to emit notifications! Use send_notification()
-        instead.
-        """
-
-        request_id = self._request_id
-        self._request_id = request_id + 1
-
-        response_stream, response_stream_reader = anyio.create_memory_object_stream[
-            JSONRPCResponse | JSONRPCError
-        ](1)
-        self._response_streams[request_id] = response_stream
-
-        try:
-            jsonrpc_request = JSONRPCRequest(
-                jsonrpc="2.0",
-                id=request_id,
-                **request.model_dump(by_alias=True, mode="json", exclude_none=True),
-            )
-
-            # TODO: Support progress callbacks
-
-            await self._write_stream.send(
-                SessionMessage(
-                    message=JSONRPCMessage(jsonrpc_request), metadata=metadata
-                )
-            )
-
-            # request read timeout takes precedence over session read timeout
-            timeout = None
-            if request_read_timeout_seconds is not None:
-                timeout = request_read_timeout_seconds.total_seconds()
-            elif self._session_read_timeout_seconds is not None:
-                timeout = self._session_read_timeout_seconds.total_seconds()
-
-            try:
-                with anyio.fail_after(timeout):
-                    response_or_error = await response_stream_reader.receive()
-            except TimeoutError:
-                raise McpError(
-                    ErrorData(
-                        code=httpx.codes.REQUEST_TIMEOUT,
-                        message=(
-                            f"Timed out while waiting for response to "
-                            f"{request.__class__.__name__}. Waited "
-                            f"{timeout} seconds."
-                        ),
-                    )
-                )
-
-            if isinstance(response_or_error, JSONRPCError):
-                raise McpError(response_or_error.error)
-            else:
-                return result_type.model_validate(response_or_error.result)
-
-        finally:
-            self._response_streams.pop(request_id, None)
-            await response_stream.aclose()
-            await response_stream_reader.aclose()
-
-    async def send_notification(
-        self,
-        notification: SendNotificationT,
-        related_request_id: RequestId | None = None,
-    ) -> None:
-        """
-        Emits a notification, which is a one-way message that does not expect
-        a response.
-        """
-        # Some transport implementations may need to set the related_request_id
-        # to attribute to the notifications to the request that triggered them.
-        jsonrpc_notification = JSONRPCNotification(
-            jsonrpc="2.0",
-            **notification.model_dump(by_alias=True, mode="json", exclude_none=True),
-        )
-        session_message = SessionMessage(
-            message=JSONRPCMessage(jsonrpc_notification),
-            metadata=ServerMessageMetadata(related_request_id=related_request_id)
-            if related_request_id
-            else None,
-        )
-        await self._write_stream.send(session_message)
-
-    async def _send_response(
-        self, request_id: RequestId, response: SendResultT | ErrorData
-    ) -> None:
-        if isinstance(response, ErrorData):
-            jsonrpc_error = JSONRPCError(jsonrpc="2.0", id=request_id, error=response)
-            session_message = SessionMessage(message=JSONRPCMessage(jsonrpc_error))
-            await self._write_stream.send(session_message)
-        else:
-            jsonrpc_response = JSONRPCResponse(
-                jsonrpc="2.0",
-                id=request_id,
-                result=response.model_dump(
-                    by_alias=True, mode="json", exclude_none=True
-                ),
-            )
-            session_message = SessionMessage(message=JSONRPCMessage(jsonrpc_response))
-            await self._write_stream.send(session_message)
-
-    async def _receive_loop(self) -> None:
-        async with (
-            self._read_stream,
-            self._write_stream,
-        ):
-            async for message in self._read_stream:
-                if isinstance(message, Exception):
-                    await self._handle_incoming(message)
-                elif isinstance(message.message.root, JSONRPCRequest):
-                    validated_request = self._receive_request_type.model_validate(
-                        message.message.root.model_dump(
-                            by_alias=True, mode="json", exclude_none=True
-                        )
-                    )
-
-                    responder = RequestResponder(
-                        request_id=message.message.root.id,
-                        request_meta=validated_request.root.params.meta
-                        if validated_request.root.params
-                        else None,
-                        request=validated_request,
-                        session=self,
-                        on_complete=lambda r: self._in_flight.pop(r.request_id, None),
-                    )
-
-                    self._in_flight[responder.request_id] = responder
-                    await self._received_request(responder)
-
-                    if not responder._completed:  # type: ignore[reportPrivateUsage]
-                        await self._handle_incoming(responder)
-
-                elif isinstance(message.message.root, JSONRPCNotification):
-                    try:
-                        notification = self._receive_notification_type.model_validate(
-                            message.message.root.model_dump(
-                                by_alias=True, mode="json", exclude_none=True
-                            )
-                        )
-                        # Handle cancellation notifications
-                        if isinstance(notification.root, CancelledNotification):
-                            cancelled_id = notification.root.params.requestId
-                            if cancelled_id in self._in_flight:
-                                await self._in_flight[cancelled_id].cancel()
-                        else:
-                            await self._received_notification(notification)
-                            await self._handle_incoming(notification)
-                    except Exception as e:
-                        # For other validation errors, log and continue
-                        logging.warning(
-                            f"Failed to validate notification: {e}. "
-                            f"Message was: {message.message.root}"
-                        )
-                else:  # Response or error
-                    stream = self._response_streams.pop(message.message.root.id, None)
-                    if stream:
-                        await stream.send(message.message.root)
-                    else:
-                        await self._handle_incoming(
-                            RuntimeError(
-                                "Received response with an unknown "
-                                f"request ID: {message}"
-                            )
-                        )
-
-    async def _received_request(
-        self, responder: RequestResponder[ReceiveRequestT, SendResultT]
-    ) -> None:
-        """
-        Can be overridden by subclasses to handle a request without needing to
-        listen on the message stream.
-
-        If the request is responded to within this method, it will not be
-        forwarded on to the message stream.
-        """
-
-    async def _received_notification(self, notification: ReceiveNotificationT) -> None:
-        """
-        Can be overridden by subclasses to handle a notification without needing
-        to listen on the message stream.
-        """
-
-    async def send_progress_notification(
-        self, progress_token: str | int, progress: float, total: float | None = None
-    ) -> None:
-        """
-        Sends a progress notification for a request that is currently being
-        processed.
-        """
-
-    async def _handle_incoming(
-        self,
-        req: RequestResponder[ReceiveRequestT, SendResultT]
-        | ReceiveNotificationT
-        | Exception,
-    ) -> None:
-        """A generic handler for incoming messages. Overwritten by subclasses."""
-        pass
-=======
 import logging
 from collections.abc import Callable
 from contextlib import AsyncExitStack
@@ -874,5 +453,4 @@
         | Exception,
     ) -> None:
         """A generic handler for incoming messages. Overwritten by subclasses."""
-        pass
->>>>>>> 6353dd19
+        pass