--- conflicted
+++ resolved
@@ -337,42 +337,20 @@
                 if isinstance(message, Exception):
                     await self._handle_incoming(message)
                 elif isinstance(message.message.root, JSONRPCRequest):
-<<<<<<< HEAD
-                    validated_request = self._receive_request_type.model_validate(
-                        message.message.root.model_dump(by_alias=True, mode="json", exclude_none=True)
-                    )
-                    responder = RequestResponder(
-                        request_id=message.message.root.id,
-                        request_meta=validated_request.root.params.meta if validated_request.root.params else None,
-                        request=validated_request,
-                        session=self,
-                        on_complete=lambda r: self._in_flight.pop(r.request_id, None),
-                        message_metadata=message.metadata,
-                    )
-
-                    self._in_flight[responder.request_id] = responder
-                    await self._received_request(responder)
-=======
                     try:
                         validated_request = self._receive_request_type.model_validate(
-                            message.message.root.model_dump(
-                                by_alias=True, mode="json", exclude_none=True
-                            )
+                            message.message.root.model_dump(by_alias=True, mode="json", exclude_none=True)
                         )
                         responder = RequestResponder(
                             request_id=message.message.root.id,
-                            request_meta=validated_request.root.params.meta
-                            if validated_request.root.params
-                            else None,
+                            request_meta=validated_request.root.params.meta if validated_request.root.params else None,
                             request=validated_request,
                             session=self,
-                            on_complete=lambda r: self._in_flight.pop(
-                                r.request_id, None),
+                            on_complete=lambda r: self._in_flight.pop(r.request_id, None),
                             message_metadata=message.metadata,
                         )
                         self._in_flight[responder.request_id] = responder
                         await self._received_request(responder)
->>>>>>> f7265f7b
 
                         if not responder._completed:  # type: ignore[reportPrivateUsage]
                             await self._handle_incoming(responder)
@@ -380,9 +358,7 @@
                         # For request validation errors, send a proper JSON-RPC error
                         # response instead of crashing the server
                         logging.warning(f"Failed to validate request: {e}")
-                        logging.debug(
-                            f"Message that failed validation: {message.message.root}"
-                        )
+                        logging.debug(f"Message that failed validation: {message.message.root}")
                         error_response = JSONRPCError(
                             jsonrpc="2.0",
                             id=message.message.root.id,
@@ -392,8 +368,7 @@
                                 data="",
                             ),
                         )
-                        session_message = SessionMessage(
-                            message=JSONRPCMessage(error_response))
+                        session_message = SessionMessage(message=JSONRPCMessage(error_response))
                         await self._write_stream.send(session_message)
 
                 elif isinstance(message.message.root, JSONRPCNotification):
