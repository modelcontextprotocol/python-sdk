--- conflicted
+++ resolved
@@ -346,13 +346,7 @@
                             request_meta=validated_request.root.params.meta if validated_request.root.params else None,
                             request=validated_request,
                             session=self,
-<<<<<<< HEAD
-                            on_complete=lambda r: self._in_flight.pop(
-                                r.request_id, None
-                            ),
-=======
                             on_complete=lambda r: self._in_flight.pop(r.request_id, None),
->>>>>>> f3cd20c9
                             message_metadata=message.metadata,
                         )
                         self._in_flight[responder.request_id] = responder
@@ -374,13 +368,9 @@
                                 data="",
                             ),
                         )
-<<<<<<< HEAD
-                        session_message = SessionMessage(
-                            message=JSONRPCMessage(error_response)
-                        )
-=======
+
                         session_message = SessionMessage(message=JSONRPCMessage(error_response))
->>>>>>> f3cd20c9
+  
                         await self._write_stream.send(session_message)
 
                 elif isinstance(message.message.root, JSONRPCNotification):
