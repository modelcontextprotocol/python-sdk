import logging
from collections.abc import Callable
from contextlib import AsyncExitStack
from datetime import timedelta
from types import TracebackType
from typing import Any, Generic, Protocol, TypeVar

import anyio
import httpx
from anyio.streams.memory import MemoryObjectReceiveStream, MemoryObjectSendStream
from pydantic import BaseModel
from typing_extensions import Self

from mcp.shared.exceptions import McpError
from mcp.shared.message import MessageMetadata, ServerMessageMetadata, SessionMessage
from mcp.types import (
    CONNECTION_CLOSED,
    INVALID_PARAMS,
    CancelledNotification,
    ClientNotification,
    ClientRequest,
    ClientResult,
    ErrorData,
    JSONRPCError,
    JSONRPCMessage,
    JSONRPCNotification,
    JSONRPCRequest,
    JSONRPCResponse,
    ProgressNotification,
    RequestParams,
    ServerNotification,
    ServerRequest,
    ServerResult,
)

SendRequestT = TypeVar("SendRequestT", ClientRequest, ServerRequest)
SendResultT = TypeVar("SendResultT", ClientResult, ServerResult)
SendNotificationT = TypeVar("SendNotificationT", ClientNotification, ServerNotification)
ReceiveRequestT = TypeVar("ReceiveRequestT", ClientRequest, ServerRequest)
ReceiveResultT = TypeVar("ReceiveResultT", bound=BaseModel)
ReceiveNotificationT = TypeVar(
    "ReceiveNotificationT", ClientNotification, ServerNotification
)

RequestId = str | int


class ProgressFnT(Protocol):
    """Protocol for progress notification callbacks."""

    async def __call__(
        self, progress: float, total: float | None, message: str | None
    ) -> None: ...


class RequestResponder(Generic[ReceiveRequestT, SendResultT]):
    """Handles responding to MCP requests and manages request lifecycle.

    This class MUST be used as a context manager to ensure proper cleanup and
    cancellation handling:

    Example:
        with request_responder as resp:
            await resp.respond(result)

    The context manager ensures:
    1. Proper cancellation scope setup and cleanup
    2. Request completion tracking
    3. Cleanup of in-flight requests
    """

    def __init__(
        self,
        request_id: RequestId,
        request_meta: RequestParams.Meta | None,
        request: ReceiveRequestT,
        session: """BaseSession[
            SendRequestT,
            SendNotificationT,
            SendResultT,
            ReceiveRequestT,
            ReceiveNotificationT
        ]""",
        on_complete: Callable[["RequestResponder[ReceiveRequestT, SendResultT]"], Any],
        message_metadata: MessageMetadata = None,
    ) -> None:
        self.request_id = request_id
        self.request_meta = request_meta
        self.request = request
        self.message_metadata = message_metadata
        self._session = session
        self._completed = False
        self._cancel_scope = anyio.CancelScope()
        self._on_complete = on_complete
        self._entered = False  # Track if we're in a context manager

    def __enter__(self) -> "RequestResponder[ReceiveRequestT, SendResultT]":
        """Enter the context manager, enabling request cancellation tracking."""
        self._entered = True
        self._cancel_scope = anyio.CancelScope()
        self._cancel_scope.__enter__()
        return self

    def __exit__(
        self,
        exc_type: type[BaseException] | None,
        exc_val: BaseException | None,
        exc_tb: TracebackType | None,
    ) -> None:
        """Exit the context manager, performing cleanup and notifying completion."""
        try:
            if self._completed:
                self._on_complete(self)
        finally:
            self._entered = False
            if not self._cancel_scope:
                raise RuntimeError("No active cancel scope")
            self._cancel_scope.__exit__(exc_type, exc_val, exc_tb)

    async def respond(self, response: SendResultT | ErrorData) -> None:
        """Send a response for this request.

        Must be called within a context manager block.
        Raises:
            RuntimeError: If not used within a context manager
            AssertionError: If request was already responded to
        """
        if not self._entered:
            raise RuntimeError("RequestResponder must be used as a context manager")
        assert not self._completed, "Request already responded to"

        if not self.cancelled:
            self._completed = True

            await self._session._send_response(  # type: ignore[reportPrivateUsage]
                request_id=self.request_id, response=response
            )

    async def cancel(self) -> None:
        """Cancel this request and mark it as completed."""
        if not self._entered:
            raise RuntimeError("RequestResponder must be used as a context manager")
        if not self._cancel_scope:
            raise RuntimeError("No active cancel scope")

        self._cancel_scope.cancel()
        self._completed = True  # Mark as completed so it's removed from in_flight
        # Send an error response to indicate cancellation
        await self._session._send_response(  # type: ignore[reportPrivateUsage]
            request_id=self.request_id,
            response=ErrorData(code=0, message="Request cancelled", data=None),
        )

    @property
    def in_flight(self) -> bool:
        return not self._completed and not self.cancelled

    @property
    def cancelled(self) -> bool:
        return self._cancel_scope.cancel_called


class BaseSession(
    Generic[
        SendRequestT,
        SendNotificationT,
        SendResultT,
        ReceiveRequestT,
        ReceiveNotificationT,
    ],
):
    """
    Implements an MCP "session" on top of read/write streams, including features
    like request/response linking, notifications, and progress.

    This class is an async context manager that automatically starts processing
    messages when entered.
    """

    _response_streams: dict[
        RequestId, MemoryObjectSendStream[JSONRPCResponse | JSONRPCError]
    ]
    _request_id: int
    _in_flight: dict[RequestId, RequestResponder[ReceiveRequestT, SendResultT]]
    _progress_callbacks: dict[RequestId, ProgressFnT]

    def __init__(
        self,
        read_stream: MemoryObjectReceiveStream[SessionMessage | Exception],
        write_stream: MemoryObjectSendStream[SessionMessage],
        receive_request_type: type[ReceiveRequestT],
        receive_notification_type: type[ReceiveNotificationT],
        # If none, reading will never time out
        read_timeout_seconds: timedelta | None = None,
    ) -> None:
        self._read_stream = read_stream
        self._write_stream = write_stream
        self._response_streams = {}
        self._request_id = 0
        self._receive_request_type = receive_request_type
        self._receive_notification_type = receive_notification_type
        self._session_read_timeout_seconds = read_timeout_seconds
        self._in_flight = {}
        self._progress_callbacks = {}
        self._exit_stack = AsyncExitStack()

    async def __aenter__(self) -> Self:
        self._task_group = anyio.create_task_group()
        await self._task_group.__aenter__()
        self._task_group.start_soon(self._receive_loop)
        return self

    async def __aexit__(
        self,
        exc_type: type[BaseException] | None,
        exc_val: BaseException | None,
        exc_tb: TracebackType | None,
    ) -> bool | None:
        await self._exit_stack.aclose()
        # Using BaseSession as a context manager should not block on exit (this
        # would be very surprising behavior), so make sure to cancel the tasks
        # in the task group.
        self._task_group.cancel_scope.cancel()
        return await self._task_group.__aexit__(exc_type, exc_val, exc_tb)

    async def send_request(
        self,
        request: SendRequestT,
        result_type: type[ReceiveResultT],
        request_read_timeout_seconds: timedelta | None = None,
        metadata: MessageMetadata = None,
        progress_callback: ProgressFnT | None = None,
    ) -> ReceiveResultT:
        """
        Sends a request and wait for a response. Raises an McpError if the
        response contains an error. If a request read timeout is provided, it
        will take precedence over the session read timeout.

        Do not use this method to emit notifications! Use send_notification()
        instead.
        """
        request_id = self._request_id
        self._request_id = request_id + 1

        response_stream, response_stream_reader = anyio.create_memory_object_stream[
            JSONRPCResponse | JSONRPCError
        ](1)
        self._response_streams[request_id] = response_stream

        # Set up progress token if progress callback is provided
        request_data = request.model_dump(by_alias=True, mode="json", exclude_none=True)
        if progress_callback is not None:
            # Use request_id as progress token
            if "params" not in request_data:
                request_data["params"] = {}
            if "_meta" not in request_data["params"]:
                request_data["params"]["_meta"] = {}
            request_data["params"]["_meta"]["progressToken"] = request_id
            # Store the callback for this request
            self._progress_callbacks[request_id] = progress_callback

        try:
            jsonrpc_request = JSONRPCRequest(
                jsonrpc="2.0",
                id=request_id,
                **request_data,
            )

            await self._write_stream.send(
                SessionMessage(
                    message=JSONRPCMessage(jsonrpc_request), metadata=metadata
                )
            )

            # request read timeout takes precedence over session read timeout
            timeout = None
            if request_read_timeout_seconds is not None:
                timeout = request_read_timeout_seconds.total_seconds()
            elif self._session_read_timeout_seconds is not None:
                timeout = self._session_read_timeout_seconds.total_seconds()

            try:
                with anyio.fail_after(timeout):
                    response_or_error = await response_stream_reader.receive()
            except TimeoutError:
                raise McpError(
                    ErrorData(
                        code=httpx.codes.REQUEST_TIMEOUT,
                        message=(
                            f"Timed out while waiting for response to "
                            f"{request.__class__.__name__}. Waited "
                            f"{timeout} seconds."
                        ),
                    )
                )

            if isinstance(response_or_error, JSONRPCError):
                raise McpError(response_or_error.error)
            else:
                return result_type.model_validate(response_or_error.result)

        finally:
            self._response_streams.pop(request_id, None)
            self._progress_callbacks.pop(request_id, None)
            await response_stream.aclose()
            await response_stream_reader.aclose()

    async def send_notification(
        self,
        notification: SendNotificationT,
        related_request_id: RequestId | None = None,
    ) -> None:
        """
        Emits a notification, which is a one-way message that does not expect
        a response.
        """
        # Some transport implementations may need to set the related_request_id
        # to attribute to the notifications to the request that triggered them.
        jsonrpc_notification = JSONRPCNotification(
            jsonrpc="2.0",
            **notification.model_dump(by_alias=True, mode="json", exclude_none=True),
        )
        session_message = SessionMessage(
            message=JSONRPCMessage(jsonrpc_notification),
            metadata=ServerMessageMetadata(related_request_id=related_request_id)
            if related_request_id
            else None,
        )
        await self._write_stream.send(session_message)

    async def _send_response(
        self, request_id: RequestId, response: SendResultT | ErrorData
    ) -> None:
        if isinstance(response, ErrorData):
            jsonrpc_error = JSONRPCError(jsonrpc="2.0", id=request_id, error=response)
            session_message = SessionMessage(message=JSONRPCMessage(jsonrpc_error))
            await self._write_stream.send(session_message)
        else:
            jsonrpc_response = JSONRPCResponse(
                jsonrpc="2.0",
                id=request_id,
                result=response.model_dump(
                    by_alias=True, mode="json", exclude_none=True
                ),
            )
            session_message = SessionMessage(message=JSONRPCMessage(jsonrpc_response))
            await self._write_stream.send(session_message)

    async def _receive_loop(self) -> None:
        async with (
            self._read_stream,
            self._write_stream,
        ):
            async for message in self._read_stream:
                if isinstance(message, Exception):
                    await self._handle_incoming(message)
                elif isinstance(message.message.root, JSONRPCRequest):
                    try:
                        validated_request = self._receive_request_type.model_validate(
                            message.message.root.model_dump(
                                by_alias=True, mode="json", exclude_none=True
                            )
                        )
                        responder = RequestResponder(
                            request_id=message.message.root.id,
                            request_meta=validated_request.root.params.meta
                            if validated_request.root.params
                            else None,
                            request=validated_request,
                            session=self,
                            on_complete=lambda r: self._in_flight.pop(
                                r.request_id, None),
                        )
<<<<<<< HEAD
=======
                    )
                    responder = RequestResponder(
                        request_id=message.message.root.id,
                        request_meta=validated_request.root.params.meta
                        if validated_request.root.params
                        else None,
                        request=validated_request,
                        session=self,
                        on_complete=lambda r: self._in_flight.pop(r.request_id, None),
                        message_metadata=message.metadata,
                    )
>>>>>>> 70014a2b

                        self._in_flight[responder.request_id] = responder
                        await self._received_request(responder)

                        if not responder._completed:  # type: ignore[reportPrivateUsage]
                            await self._handle_incoming(responder)
                    except Exception as e:
                        # For request validation errors, send a proper JSON-RPC error
                        # response instead of crashing the server
                        logging.warning(f"Failed to validate request: {e}")
                        logging.debug(
                            f"Message that failed validation: {message.message.root}"
                        )
                        error_response = JSONRPCError(
                            jsonrpc="2.0",
                            id=message.message.root.id,
                            error=ErrorData(
                                code=INVALID_PARAMS,
                                message="Invalid request parameters",
                                data="",
                            ),
                        )
                        session_message = SessionMessage(
                            message=JSONRPCMessage(error_response))
                        await self._write_stream.send(session_message)

                elif isinstance(message.message.root, JSONRPCNotification):
                    try:
                        notification = self._receive_notification_type.model_validate(
                            message.message.root.model_dump(
                                by_alias=True, mode="json", exclude_none=True
                            )
                        )
                        # Handle cancellation notifications
                        if isinstance(notification.root, CancelledNotification):
                            cancelled_id = notification.root.params.requestId
                            if cancelled_id in self._in_flight:
                                await self._in_flight[cancelled_id].cancel()
                        else:
                            # Handle progress notifications callback
                            if isinstance(notification.root, ProgressNotification):
                                progress_token = notification.root.params.progressToken
                                # If there is a progress callback for this token,
                                # call it with the progress information
                                if progress_token in self._progress_callbacks:
                                    callback = self._progress_callbacks[progress_token]
                                    await callback(
                                        notification.root.params.progress,
                                        notification.root.params.total,
                                        notification.root.params.message,
                                    )
                            await self._received_notification(notification)
                            await self._handle_incoming(notification)
                    except Exception as e:
                        # For other validation errors, log and continue
                        logging.warning(
                            f"Failed to validate notification: {e}. "
                            f"Message was: {message.message.root}"
                        )
                else:  # Response or error
                    stream = self._response_streams.pop(message.message.root.id, None)
                    if stream:
                        await stream.send(message.message.root)
                    else:
                        await self._handle_incoming(
                            RuntimeError(
                                "Received response with an unknown "
                                f"request ID: {message}"
                            )
                        )

            # after the read stream is closed, we need to send errors
            # to any pending requests
            for id, stream in self._response_streams.items():
                error = ErrorData(code=CONNECTION_CLOSED, message="Connection closed")
                await stream.send(JSONRPCError(jsonrpc="2.0", id=id, error=error))
                await stream.aclose()
            self._response_streams.clear()

    async def _received_request(
        self, responder: RequestResponder[ReceiveRequestT, SendResultT]
    ) -> None:
        """
        Can be overridden by subclasses to handle a request without needing to
        listen on the message stream.

        If the request is responded to within this method, it will not be
        forwarded on to the message stream.
        """

    async def _received_notification(self, notification: ReceiveNotificationT) -> None:
        """
        Can be overridden by subclasses to handle a notification without needing
        to listen on the message stream.
        """

    async def send_progress_notification(
        self,
        progress_token: str | int,
        progress: float,
        total: float | None = None,
        message: str | None = None,
    ) -> None:
        """
        Sends a progress notification for a request that is currently being
        processed.
        """

    async def _handle_incoming(
        self,
        req: RequestResponder[ReceiveRequestT, SendResultT]
        | ReceiveNotificationT
        | Exception,
    ) -> None:
        """A generic handler for incoming messages. Overwritten by subclasses."""
        pass<|MERGE_RESOLUTION|>--- conflicted
+++ resolved
@@ -370,22 +370,8 @@
                             session=self,
                             on_complete=lambda r: self._in_flight.pop(
                                 r.request_id, None),
-                        )
-<<<<<<< HEAD
-=======
-                    )
-                    responder = RequestResponder(
-                        request_id=message.message.root.id,
-                        request_meta=validated_request.root.params.meta
-                        if validated_request.root.params
-                        else None,
-                        request=validated_request,
-                        session=self,
-                        on_complete=lambda r: self._in_flight.pop(r.request_id, None),
-                        message_metadata=message.metadata,
-                    )
->>>>>>> 70014a2b
-
+                            message_metadata=message.metadata,
+                        )
                         self._in_flight[responder.request_id] = responder
                         await self._received_request(responder)
 
