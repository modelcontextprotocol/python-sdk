--- conflicted
+++ resolved
@@ -7,31 +7,20 @@
 
 import anyio
 import httpx
-from anyio.streams.memory import MemoryObjectReceiveStream, MemoryObjectSendStream
+from anyio.streams.memory import (MemoryObjectReceiveStream,
+                                  MemoryObjectSendStream)
 from pydantic import BaseModel, ValidationError
 from typing_extensions import Self
 
 from mcp.shared.exceptions import McpError
-from mcp.shared.message import MessageMetadata, ServerMessageMetadata, SessionMessage
-from mcp.types import (
-    CONNECTION_CLOSED,
-    INVALID_PARAMS,
-    CancelledNotification,
-    ClientNotification,
-    ClientRequest,
-    ClientResult,
-    ErrorData,
-    JSONRPCError,
-    JSONRPCMessage,
-    JSONRPCNotification,
-    JSONRPCRequest,
-    JSONRPCResponse,
-    ProgressNotification,
-    RequestParams,
-    ServerNotification,
-    ServerRequest,
-    ServerResult,
-)
+from mcp.shared.message import (MessageMetadata, ServerMessageMetadata,
+                                SessionMessage)
+from mcp.types import (CONNECTION_CLOSED, INVALID_PARAMS,
+                       CancelledNotification, ClientNotification,
+                       ClientRequest, ClientResult, ErrorData, JSONRPCError,
+                       JSONRPCMessage, JSONRPCNotification, JSONRPCRequest,
+                       JSONRPCResponse, ProgressNotification, RequestParams,
+                       ServerNotification, ServerRequest, ServerResult)
 
 SendRequestT = TypeVar("SendRequestT", ClientRequest, ServerRequest)
 SendResultT = TypeVar("SendResultT", ClientResult, ServerResult)
@@ -333,43 +322,6 @@
             self._read_stream,
             self._write_stream,
         ):
-<<<<<<< HEAD
-            async for message in self._read_stream:
-                if isinstance(message, Exception):
-                    await self._handle_incoming(message)
-                elif isinstance(message.message.root, JSONRPCRequest):
-                    try:
-                        validated_request = self._receive_request_type.model_validate(
-                            message.message.root.model_dump(
-                                by_alias=True, mode="json", exclude_none=True
-                            )
-                        )
-                    except ValidationError as e:
-                        # For other validation errors, log and continue
-                        logging.warning(
-                            "Failed to validate request: %s. Message was: %s",
-                            e,
-                            message.message.root,
-                        )
-                        continue
-
-                    responder = RequestResponder(
-                        request_id=message.message.root.id,
-                        request_meta=validated_request.root.params.meta
-                        if validated_request.root.params
-                        else None,
-                        request=validated_request,
-                        session=self,
-                        on_complete=lambda r: self._in_flight.pop(r.request_id, None),
-                        message_metadata=message.metadata,
-                    )
-
-                    self._in_flight[responder.request_id] = responder
-                    await self._received_request(responder)
-
-                    if not responder._completed:  # type: ignore[reportPrivateUsage]
-                        await self._handle_incoming(responder)
-=======
             try:
                 async for message in self._read_stream:
                     if isinstance(message, Exception):
@@ -410,59 +362,12 @@
                             )
                             session_message = SessionMessage(message=JSONRPCMessage(error_response))
                             await self._write_stream.send(session_message)
->>>>>>> c47c767f
 
                     elif isinstance(message.message.root, JSONRPCNotification):
                         try:
                             notification = self._receive_notification_type.model_validate(
                                 message.message.root.model_dump(by_alias=True, mode="json", exclude_none=True)
                             )
-<<<<<<< HEAD
-                        )
-                    except ValidationError as e:
-                        # For other validation errors, log and continue
-                        logging.warning(
-                            "Failed to validate notification: %s. Message was: %s",
-                            e,
-                            message.message.root,
-                        )
-                        continue
-                    # Handle cancellation notifications
-                    if isinstance(notification.root, CancelledNotification):
-                        cancelled_id = notification.root.params.requestId
-                        if cancelled_id in self._in_flight:
-                            await self._in_flight[cancelled_id].cancel()
-                    else:
-                        # Handle progress notifications callback
-                        if isinstance(notification.root, ProgressNotification):
-                            progress_token = notification.root.params.progressToken
-                            # If there is a progress callback for this token,
-                            # call it with the progress information
-                            if progress_token in self._progress_callbacks:
-                                callback = self._progress_callbacks[progress_token]
-                                try:
-                                    await callback(
-                                        notification.root.params.progress,
-                                        notification.root.params.total,
-                                        notification.root.params.message,
-                                    )
-                                except Exception as e:
-                                    logging.error(
-                                        "Progress callback raised an exception: %s",
-                                        e,
-                                    )
-                        await self._received_notification(notification)
-                        await self._handle_incoming(notification)
-                else:  # Response or error
-                    stream = self._response_streams.pop(message.message.root.id, None)
-                    if stream:
-                        await stream.send(message.message.root)
-                    else:
-                        await self._handle_incoming(
-                            RuntimeError(
-                                "Received response with an unknown "
-                                f"request ID: {message}"
-=======
                             # Handle cancellation notifications
                             if isinstance(notification.root, CancelledNotification):
                                 cancelled_id = notification.root.params.requestId
@@ -476,11 +381,17 @@
                                     # call it with the progress information
                                     if progress_token in self._progress_callbacks:
                                         callback = self._progress_callbacks[progress_token]
-                                        await callback(
-                                            notification.root.params.progress,
-                                            notification.root.params.total,
-                                            notification.root.params.message,
-                                        )
+                                        try:
+                                            await callback(
+                                                notification.root.params.progress,
+                                                notification.root.params.total,
+                                                notification.root.params.message,
+                                            )
+                                        except Exception as e:
+                                            logging.error(
+                                                "Progress callback raised an exception: %s",
+                                                e,
+                                            )
                                 await self._received_notification(notification)
                                 await self._handle_incoming(notification)
                         except Exception as e:
@@ -495,7 +406,6 @@
                         else:
                             await self._handle_incoming(
                                 RuntimeError(f"Received response with an unknown request ID: {message}")
->>>>>>> c47c767f
                             )
 
             except anyio.ClosedResourceError:
