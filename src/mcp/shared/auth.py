--- conflicted
+++ resolved
@@ -122,8 +122,7 @@
     registration_endpoint: AnyHttpUrl | None = None
     scopes_supported: list[str] | None = None
     response_types_supported: list[str] = ["code"]
-<<<<<<< HEAD
-    response_modes_supported: list[Literal["query", "fragment"]] | None = None
+    response_modes_supported: list[Literal["query", "fragment", "form_post"]] | None = None
     grant_types_supported: (
         list[
             Literal[
@@ -136,11 +135,6 @@
         | None
     ) = None
     token_endpoint_auth_methods_supported: list[Literal["none", "client_secret_post"]] | None = None
-=======
-    response_modes_supported: list[Literal["query", "fragment", "form_post"]] | None = None
-    grant_types_supported: list[str] | None = None
-    token_endpoint_auth_methods_supported: list[str] | None = None
->>>>>>> 08d364d0
     token_endpoint_auth_signing_alg_values_supported: None = None
     service_documentation: AnyHttpUrl | None = None
     ui_locales_supported: list[str] | None = None
