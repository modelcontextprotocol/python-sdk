from typing import Any, Literal

from pydantic import AnyHttpUrl, AnyUrl, BaseModel, Field, field_validator


class OAuthToken(BaseModel):
    """
    See https://datatracker.ietf.org/doc/html/rfc6749#section-5.1
    """

    access_token: str
    token_type: Literal["Bearer"] = "Bearer"
    expires_in: int | None = None
    scope: str | None = None
    refresh_token: str | None = None
    issued_token_type: str | None = None

    @field_validator("token_type", mode="before")
    @classmethod
    def normalize_token_type(cls, v: str | None) -> str | None:
        if isinstance(v, str):
            # Bearer is title-cased in the spec, so we normalize it
            # https://datatracker.ietf.org/doc/html/rfc6750#section-4
            return v.title()
        return v


class InvalidScopeError(Exception):
    def __init__(self, message: str):
        self.message = message


class InvalidRedirectUriError(Exception):
    def __init__(self, message: str):
        self.message = message


class OAuthClientMetadata(BaseModel):
    """
    RFC 7591 OAuth 2.0 Dynamic Client Registration metadata.
    See https://datatracker.ietf.org/doc/html/rfc7591#section-2
    for the full specification.
    """

    redirect_uris: list[AnyUrl] = Field(..., min_length=1)
    # token_endpoint_auth_method: this implementation only supports none &
    # client_secret_post;
    # ie: we do not support client_secret_basic
<<<<<<< HEAD
    token_endpoint_auth_method: Literal["none", "client_secret_post"] = (
        "client_secret_post"
    )
    # grant_types: support authorization_code, refresh_token, client_credentials
    grant_types: list[
        Literal[
            "authorization_code",
            "refresh_token",
            "client_credentials",
            "token-exchange",
        ]
    ] = [
=======
    token_endpoint_auth_method: Literal["none", "client_secret_post"] = "client_secret_post"
    # grant_types: this implementation only supports authorization_code & refresh_token
    grant_types: list[Literal["authorization_code", "refresh_token"]] = [
>>>>>>> f3cd20c9
        "authorization_code",
        "refresh_token",
    ]
    # this implementation only supports code; ie: it does not support implicit grants
    response_types: list[Literal["code"]] = ["code"]
    scope: str | None = None

    # these fields are currently unused, but we support & store them for potential
    # future use
    client_name: str | None = None
    client_uri: AnyHttpUrl | None = None
    logo_uri: AnyHttpUrl | None = None
    contacts: list[str] | None = None
    tos_uri: AnyHttpUrl | None = None
    policy_uri: AnyHttpUrl | None = None
    jwks_uri: AnyHttpUrl | None = None
    jwks: Any | None = None
    software_id: str | None = None
    software_version: str | None = None

    def validate_scope(self, requested_scope: str | None) -> list[str] | None:
        if requested_scope is None:
            return None
        requested_scopes = requested_scope.split(" ")
        allowed_scopes = [] if self.scope is None else self.scope.split(" ")
        for scope in requested_scopes:
            if scope not in allowed_scopes:
                raise InvalidScopeError(f"Client was not registered with scope {scope}")
        return requested_scopes

    def validate_redirect_uri(self, redirect_uri: AnyUrl | None) -> AnyUrl:
        if redirect_uri is not None:
            # Validate redirect_uri against client's registered redirect URIs
            if redirect_uri not in self.redirect_uris:
                raise InvalidRedirectUriError(f"Redirect URI '{redirect_uri}' not registered for client")
            return redirect_uri
        elif len(self.redirect_uris) == 1:
            return self.redirect_uris[0]
        else:
            raise InvalidRedirectUriError("redirect_uri must be specified when client " "has multiple registered URIs")


class OAuthClientInformationFull(OAuthClientMetadata):
    """
    RFC 7591 OAuth 2.0 Dynamic Client Registration full response
    (client information plus metadata).
    """

    client_id: str
    client_secret: str | None = None
    client_id_issued_at: int | None = None
    client_secret_expires_at: int | None = None


class OAuthMetadata(BaseModel):
    """
    RFC 8414 OAuth 2.0 Authorization Server Metadata.
    See https://datatracker.ietf.org/doc/html/rfc8414#section-2
    """

    issuer: AnyHttpUrl
    authorization_endpoint: AnyHttpUrl
    token_endpoint: AnyHttpUrl
    registration_endpoint: AnyHttpUrl | None = None
    scopes_supported: list[str] | None = None
    response_types_supported: list[str] = ["code"]
    response_modes_supported: list[Literal["query", "fragment"]] | None = None
    grant_types_supported: (
        list[
            Literal[
                "authorization_code",
                "refresh_token",
                "client_credentials",
                "token-exchange",
            ]
        ]
        | None
    ) = None
    token_endpoint_auth_methods_supported: (
        list[Literal["none", "client_secret_post"]] | None
    ) = None
    token_endpoint_auth_signing_alg_values_supported: None = None
    service_documentation: AnyHttpUrl | None = None
    ui_locales_supported: list[str] | None = None
    op_policy_uri: AnyHttpUrl | None = None
    op_tos_uri: AnyHttpUrl | None = None
    revocation_endpoint: AnyHttpUrl | None = None
    revocation_endpoint_auth_methods_supported: list[str] | None = None
    revocation_endpoint_auth_signing_alg_values_supported: None = None
    introspection_endpoint: AnyHttpUrl | None = None
    introspection_endpoint_auth_methods_supported: list[str] | None = None
    introspection_endpoint_auth_signing_alg_values_supported: None = None
    code_challenge_methods_supported: list[str] | None = None<|MERGE_RESOLUTION|>--- conflicted
+++ resolved
@@ -46,11 +46,8 @@
     # token_endpoint_auth_method: this implementation only supports none &
     # client_secret_post;
     # ie: we do not support client_secret_basic
-<<<<<<< HEAD
-    token_endpoint_auth_method: Literal["none", "client_secret_post"] = (
-        "client_secret_post"
-    )
-    # grant_types: support authorization_code, refresh_token, client_credentials
+    token_endpoint_auth_method: Literal["none", "client_secret_post"] = "client_secret_post"
+    # grant_types: this implementation supports authorization_code, refresh_token, client_credentials, & token-exchange
     grant_types: list[
         Literal[
             "authorization_code",
@@ -59,11 +56,6 @@
             "token-exchange",
         ]
     ] = [
-=======
-    token_endpoint_auth_method: Literal["none", "client_secret_post"] = "client_secret_post"
-    # grant_types: this implementation only supports authorization_code & refresh_token
-    grant_types: list[Literal["authorization_code", "refresh_token"]] = [
->>>>>>> f3cd20c9
         "authorization_code",
         "refresh_token",
     ]
