--- conflicted
+++ resolved
@@ -1,10 +1,6 @@
 from typing import Any, Literal
 
-<<<<<<< HEAD
-from pydantic import AnyHttpUrl, BaseModel, Field, field_validator
-=======
-from pydantic import AnyHttpUrl, AnyUrl, BaseModel, Field
->>>>>>> 2cbc435c
+from pydantic import AnyHttpUrl, AnyUrl, BaseModel, Field, field_validator
 
 
 class OAuthToken(BaseModel):
