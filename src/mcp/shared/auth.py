--- conflicted
+++ resolved
@@ -115,29 +115,17 @@
     scopes_supported: list[str] | None = None
     response_types_supported: list[str] = ["code"]
     response_modes_supported: list[Literal["query", "fragment"]] | None = None
-<<<<<<< HEAD
-    grant_types_supported: list[Literal["authorization_code", "refresh_token"]] | None = None
-    token_endpoint_auth_methods_supported: list[Literal["none", "client_secret_post"]] | None = None
-=======
     grant_types_supported: list[str] | None = None
     token_endpoint_auth_methods_supported: list[str] | None = None
->>>>>>> f7265f7b
     token_endpoint_auth_signing_alg_values_supported: None = None
     service_documentation: AnyHttpUrl | None = None
     ui_locales_supported: list[str] | None = None
     op_policy_uri: AnyHttpUrl | None = None
     op_tos_uri: AnyHttpUrl | None = None
     revocation_endpoint: AnyHttpUrl | None = None
-<<<<<<< HEAD
-    revocation_endpoint_auth_methods_supported: list[Literal["client_secret_post"]] | None = None
-    revocation_endpoint_auth_signing_alg_values_supported: None = None
-    introspection_endpoint: AnyHttpUrl | None = None
-    introspection_endpoint_auth_methods_supported: list[Literal["client_secret_post"]] | None = None
-=======
     revocation_endpoint_auth_methods_supported: list[str] | None = None
     revocation_endpoint_auth_signing_alg_values_supported: None = None
     introspection_endpoint: AnyHttpUrl | None = None
     introspection_endpoint_auth_methods_supported: list[str] | None = None
->>>>>>> f7265f7b
     introspection_endpoint_auth_signing_alg_values_supported: None = None
     code_challenge_methods_supported: list[str] | None = None