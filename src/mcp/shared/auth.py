from typing import Any, Literal

from pydantic import AnyHttpUrl, AnyUrl, BaseModel, Field, field_validator


class OAuthToken(BaseModel):
    """
    See https://datatracker.ietf.org/doc/html/rfc6749#section-5.1
    """

    access_token: str
    token_type: Literal["Bearer"] = "Bearer"
    expires_in: int | None = None
    scope: str | None = None
    refresh_token: str | None = None

    @field_validator("token_type", mode="before")
    @classmethod
    def normalize_token_type(cls, v: str | None) -> str | None:
        if isinstance(v, str):
            # Bearer is title-cased in the spec, so we normalize it
            # https://datatracker.ietf.org/doc/html/rfc6750#section-4
            return v.title()
        return v


class InvalidScopeError(Exception):
    def __init__(self, message: str):
        self.message = message


class InvalidRedirectUriError(Exception):
    def __init__(self, message: str):
        self.message = message


class OAuthClientMetadata(BaseModel):
    """
    RFC 7591 OAuth 2.0 Dynamic Client Registration metadata.
    See https://datatracker.ietf.org/doc/html/rfc7591#section-2
    for the full specification.
    """

<<<<<<< HEAD
    redirect_uris: list[AnyUrl] | None = Field(..., min_length=1)
    # supported auth methods for the token endpoint
    token_endpoint_auth_method: Literal["none", "client_secret_post", "private_key_jwt"] = "client_secret_post"
    # supported grant_types of this implementation
    grant_types: list[Literal["authorization_code", "refresh_token", "urn:ietf:params:oauth:grant-type:jwt-bearer"]] = [
=======
    redirect_uris: list[AnyUrl] = Field(..., min_length=1)
    # token_endpoint_auth_method: this implementation only supports none &
    # client_secret_post;
    # ie: we do not support client_secret_basic
    token_endpoint_auth_method: Literal["none", "client_secret_post"] = "client_secret_post"
    # grant_types: this implementation only supports authorization_code & refresh_token
    grant_types: list[Literal["authorization_code", "refresh_token"] | str] = [
>>>>>>> 80c0d23d
        "authorization_code",
        "refresh_token",
    ]
    # The MCP spec requires the "code" response type, but OAuth
    # servers may also return additional types they support
    response_types: list[str] = ["code"]
    scope: str | None = None

    # these fields are currently unused, but we support & store them for potential
    # future use
    client_name: str | None = None
    client_uri: AnyHttpUrl | None = None
    logo_uri: AnyHttpUrl | None = None
    contacts: list[str] | None = None
    tos_uri: AnyHttpUrl | None = None
    policy_uri: AnyHttpUrl | None = None
    jwks_uri: AnyHttpUrl | None = None
    jwks: Any | None = None
    software_id: str | None = None
    software_version: str | None = None

    def validate_scope(self, requested_scope: str | None) -> list[str] | None:
        if requested_scope is None:
            return None
        requested_scopes = requested_scope.split(" ")
        allowed_scopes = [] if self.scope is None else self.scope.split(" ")
        for scope in requested_scopes:
            if scope not in allowed_scopes:
                raise InvalidScopeError(f"Client was not registered with scope {scope}")
        return requested_scopes

    def validate_redirect_uri(self, redirect_uri: AnyUrl | None) -> AnyUrl:
        if redirect_uri is not None:
            # Validate redirect_uri against client's registered redirect URIs
            if self.redirect_uris is None or redirect_uri not in self.redirect_uris:
                raise InvalidRedirectUriError(f"Redirect URI '{redirect_uri}' not registered for client")
            return redirect_uri
        elif self.redirect_uris is not None and len(self.redirect_uris) == 1:
            return self.redirect_uris[0]
        else:
            raise InvalidRedirectUriError("redirect_uri must be specified when client has multiple registered URIs")


class OAuthClientInformationFull(OAuthClientMetadata):
    """
    RFC 7591 OAuth 2.0 Dynamic Client Registration full response
    (client information plus metadata).
    """

    client_id: str | None = None
    client_secret: str | None = None
    client_id_issued_at: int | None = None
    client_secret_expires_at: int | None = None


class OAuthMetadata(BaseModel):
    """
    RFC 8414 OAuth 2.0 Authorization Server Metadata.
    See https://datatracker.ietf.org/doc/html/rfc8414#section-2
    """

    issuer: AnyHttpUrl
    authorization_endpoint: AnyHttpUrl
    token_endpoint: AnyHttpUrl
    registration_endpoint: AnyHttpUrl | None = None
    scopes_supported: list[str] | None = None
    response_types_supported: list[str] = ["code"]
    response_modes_supported: list[str] | None = None
    grant_types_supported: list[str] | None = None
    token_endpoint_auth_methods_supported: list[str] | None = None
    token_endpoint_auth_signing_alg_values_supported: list[str] | None = None
    service_documentation: AnyHttpUrl | None = None
    ui_locales_supported: list[str] | None = None
    op_policy_uri: AnyHttpUrl | None = None
    op_tos_uri: AnyHttpUrl | None = None
    revocation_endpoint: AnyHttpUrl | None = None
    revocation_endpoint_auth_methods_supported: list[str] | None = None
    revocation_endpoint_auth_signing_alg_values_supported: list[str] | None = None
    introspection_endpoint: AnyHttpUrl | None = None
    introspection_endpoint_auth_methods_supported: list[str] | None = None
    introspection_endpoint_auth_signing_alg_values_supported: list[str] | None = None
    code_challenge_methods_supported: list[str] | None = None


class ProtectedResourceMetadata(BaseModel):
    """
    RFC 9728 OAuth 2.0 Protected Resource Metadata.
    See https://datatracker.ietf.org/doc/html/rfc9728#section-2
    """

    resource: AnyHttpUrl
    authorization_servers: list[AnyHttpUrl] = Field(..., min_length=1)
    jwks_uri: AnyHttpUrl | None = None
    scopes_supported: list[str] | None = None
    bearer_methods_supported: list[str] | None = Field(default=["header"])  # MCP only supports header method
    resource_signing_alg_values_supported: list[str] | None = None
    resource_name: str | None = None
    resource_documentation: AnyHttpUrl | None = None
    resource_policy_uri: AnyHttpUrl | None = None
    resource_tos_uri: AnyHttpUrl | None = None
    # tls_client_certificate_bound_access_tokens default is False, but ommited here for clarity
    tls_client_certificate_bound_access_tokens: bool | None = None
    authorization_details_types_supported: list[str] | None = None
    dpop_signing_alg_values_supported: list[str] | None = None
    # dpop_bound_access_tokens_required default is False, but ommited here for clarity
    dpop_bound_access_tokens_required: bool | None = None<|MERGE_RESOLUTION|>--- conflicted
+++ resolved
@@ -41,21 +41,13 @@
     for the full specification.
     """
 
-<<<<<<< HEAD
     redirect_uris: list[AnyUrl] | None = Field(..., min_length=1)
     # supported auth methods for the token endpoint
     token_endpoint_auth_method: Literal["none", "client_secret_post", "private_key_jwt"] = "client_secret_post"
     # supported grant_types of this implementation
-    grant_types: list[Literal["authorization_code", "refresh_token", "urn:ietf:params:oauth:grant-type:jwt-bearer"]] = [
-=======
-    redirect_uris: list[AnyUrl] = Field(..., min_length=1)
-    # token_endpoint_auth_method: this implementation only supports none &
-    # client_secret_post;
-    # ie: we do not support client_secret_basic
-    token_endpoint_auth_method: Literal["none", "client_secret_post"] = "client_secret_post"
-    # grant_types: this implementation only supports authorization_code & refresh_token
-    grant_types: list[Literal["authorization_code", "refresh_token"] | str] = [
->>>>>>> 80c0d23d
+    grant_types: list[
+        Literal["authorization_code", "refresh_token", "urn:ietf:params:oauth:grant-type:jwt-bearer"] | str
+    ] = [
         "authorization_code",
         "refresh_token",
     ]
