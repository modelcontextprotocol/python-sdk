"""
MCP Server Module

This module provides a framework for creating an MCP (Model Context Protocol) server.
It allows you to easily define and handle various types of requests and notifications
in an asynchronous manner.

Usage:
1. Create a Server instance:
   server = Server("your_server_name")

2. Define request handlers using decorators:
   @server.list_prompts()
   async def handle_list_prompts() -> list[types.Prompt]:
       # Implementation

   @server.get_prompt()
   async def handle_get_prompt(
       name: str, arguments: dict[str, str] | None
   ) -> types.GetPromptResult:
       # Implementation

   @server.list_tools()
   async def handle_list_tools() -> list[types.Tool]:
       # Implementation

   @server.call_tool()
   async def handle_call_tool(
       name: str, arguments: dict | None
   ) -> list[types.TextContent | types.ImageContent | types.EmbeddedResource]:
       # Implementation

   @server.list_resource_templates()
   async def handle_list_resource_templates() -> list[types.ResourceTemplate]:
       # Implementation

3. Define notification handlers if needed:
   @server.progress_notification()
   async def handle_progress(
       progress_token: str | int, progress: float, total: float | None
   ) -> None:
       # Implementation

4. Run the server:
   async def main():
       async with mcp.server.stdio.stdio_server() as (read_stream, write_stream):
           await server.run(
               read_stream,
               write_stream,
               InitializationOptions(
                   server_name="your_server_name",
                   server_version="your_version",
                   capabilities=server.get_capabilities(
                       notification_options=NotificationOptions(),
                       experimental_capabilities={},
                   ),
               ),
           )

   asyncio.run(main())

The Server class provides methods to register handlers for various MCP requests and
notifications. It automatically manages the request context and handles incoming
messages from the client.
"""

from __future__ import annotations as _annotations

import contextvars
import logging
import warnings
from collections.abc import AsyncIterator, Awaitable, Callable, Iterable
from contextlib import AbstractAsyncContextManager, AsyncExitStack, asynccontextmanager
from typing import Any, Generic, TypeVar

import anyio
from anyio.streams.memory import MemoryObjectReceiveStream, MemoryObjectSendStream
from pydantic import AnyUrl

import mcp.types as types
from mcp.server.lowlevel.helper_types import ReadResourceContents
from mcp.server.models import InitializationOptions
from mcp.server.session import ServerSession
from mcp.server.stdio import stdio_server as stdio_server
from mcp.shared.context import RequestContext
from mcp.shared.exceptions import McpError
from mcp.shared.session import RequestResponder

logger = logging.getLogger(__name__)

LifespanResultT = TypeVar("LifespanResultT")

# This will be properly typed in each Server instance's context
request_ctx: contextvars.ContextVar[RequestContext[ServerSession, Any]] = (
    contextvars.ContextVar("request_ctx")
)


class NotificationOptions:
    def __init__(
        self,
        prompts_changed: bool = False,
        resources_changed: bool = False,
        tools_changed: bool = False,
    ):
        self.prompts_changed = prompts_changed
        self.resources_changed = resources_changed
        self.tools_changed = tools_changed


@asynccontextmanager
async def lifespan(server: Server[LifespanResultT]) -> AsyncIterator[object]:
    """Default lifespan context manager that does nothing.

    Args:
        server: The server instance this lifespan is managing

    Returns:
        An empty context object
    """
    yield {}


class Server(Generic[LifespanResultT]):
    def __init__(
        self,
        name: str,
        version: str | None = None,
        instructions: str | None = None,
        lifespan: Callable[
            [Server[LifespanResultT]], AbstractAsyncContextManager[LifespanResultT]
        ] = lifespan,
    ):
        self.name = name
        self.version = version
        self.instructions = instructions
        self.lifespan = lifespan
        self.request_handlers: dict[
            type, Callable[..., Awaitable[types.ServerResult]]
        ] = {
            types.PingRequest: _ping_handler,
        }
        self.notification_handlers: dict[type, Callable[..., Awaitable[None]]] = {}
        self.notification_options = NotificationOptions()
        logger.debug(f"Initializing server '{name}'")

    def create_initialization_options(
        self,
        notification_options: NotificationOptions | None = None,
        experimental_capabilities: dict[str, dict[str, Any]] | None = None,
    ) -> InitializationOptions:
        """Create initialization options from this server instance."""

        def pkg_version(package: str) -> str:
            try:
                from importlib.metadata import version

                return version(package)
            except Exception:
                pass

            return "unknown"

        return InitializationOptions(
            server_name=self.name,
            server_version=self.version if self.version else pkg_version("mcp"),
            capabilities=self.get_capabilities(
                notification_options or NotificationOptions(),
                experimental_capabilities or {},
            ),
            instructions=self.instructions,
        )

    def get_capabilities(
        self,
        notification_options: NotificationOptions,
        experimental_capabilities: dict[str, dict[str, Any]],
    ) -> types.ServerCapabilities:
        """Convert existing handlers to a ServerCapabilities object."""
        prompts_capability = None
        resources_capability = None
        tools_capability = None
        logging_capability = None

        # Set prompt capabilities if handler exists
        if types.ListPromptsRequest in self.request_handlers:
            prompts_capability = types.PromptsCapability(
                listChanged=notification_options.prompts_changed
            )

        # Set resource capabilities if handler exists
        if types.ListResourcesRequest in self.request_handlers:
            resources_capability = types.ResourcesCapability(
                subscribe=False, listChanged=notification_options.resources_changed
            )

        # Set tool capabilities if handler exists
        if types.ListToolsRequest in self.request_handlers:
            tools_capability = types.ToolsCapability(
                listChanged=notification_options.tools_changed
            )

        # Set logging capabilities if handler exists
        if types.SetLevelRequest in self.request_handlers:
            logging_capability = types.LoggingCapability()

        return types.ServerCapabilities(
            prompts=prompts_capability,
            resources=resources_capability,
            tools=tools_capability,
            logging=logging_capability,
            experimental=experimental_capabilities,
        )

    @property
    def request_context(self) -> RequestContext[ServerSession, LifespanResultT]:
        """If called outside of a request context, this will raise a LookupError."""
        return request_ctx.get()

    def list_prompts(self):
        def decorator(func: Callable[[], Awaitable[list[types.Prompt]]]):
            logger.debug("Registering handler for PromptListRequest")

            async def handler(_: Any):
                prompts = await func()
                return types.ServerResult(types.ListPromptsResult(prompts=prompts))

            self.request_handlers[types.ListPromptsRequest] = handler
            return func

        return decorator

    def get_prompt(self):
        def decorator(
            func: Callable[
                [str, dict[str, str] | None], Awaitable[types.GetPromptResult]
            ],
        ):
            logger.debug("Registering handler for GetPromptRequest")

            async def handler(req: types.GetPromptRequest):
                prompt_get = await func(req.params.name, req.params.arguments)
                return types.ServerResult(prompt_get)

            self.request_handlers[types.GetPromptRequest] = handler
            return func

        return decorator

    def list_resources(self):
        def decorator(func: Callable[[], Awaitable[list[types.Resource]]]):
            logger.debug("Registering handler for ListResourcesRequest")

            async def handler(_: Any):
                resources = await func()
                return types.ServerResult(
                    types.ListResourcesResult(resources=resources)
                )

            self.request_handlers[types.ListResourcesRequest] = handler
            return func

        return decorator

    def list_resource_templates(self):
        def decorator(func: Callable[[], Awaitable[list[types.ResourceTemplate]]]):
            logger.debug("Registering handler for ListResourceTemplatesRequest")

            async def handler(_: Any):
                templates = await func()
                return types.ServerResult(
                    types.ListResourceTemplatesResult(resourceTemplates=templates)
                )

            self.request_handlers[types.ListResourceTemplatesRequest] = handler
            return func

        return decorator

    def read_resource(self):
        def decorator(
            func: Callable[
                [AnyUrl], Awaitable[str | bytes | Iterable[ReadResourceContents]]
            ],
        ):
            logger.debug("Registering handler for ReadResourceRequest")

            async def handler(req: types.ReadResourceRequest):
                result = await func(req.params.uri)

                def create_content(data: str | bytes, mime_type: str | None):
                    match data:
                        case str() as data:
                            return types.TextResourceContents(
                                uri=req.params.uri,
                                text=data,
                                mimeType=mime_type or "text/plain",
                            )
                        case bytes() as data:
                            import base64

                            return types.BlobResourceContents(
                                uri=req.params.uri,
                                blob=base64.b64encode(data).decode(),
                                mimeType=mime_type or "application/octet-stream",
                            )

                match result:
                    case str() | bytes() as data:
                        warnings.warn(
                            "Returning str or bytes from read_resource is deprecated. "
                            "Use Iterable[ReadResourceContents] instead.",
                            DeprecationWarning,
                            stacklevel=2,
                        )
                        content = create_content(data, None)
                    case Iterable() as contents:
                        contents_list = [
                            create_content(content_item.content, content_item.mime_type)
                            for content_item in contents
                        ]
                        return types.ServerResult(
                            types.ReadResourceResult(
                                contents=contents_list,
                            )
                        )
                    case _:
                        raise ValueError(
                            f"Unexpected return type from read_resource: {type(result)}"
                        )

                return types.ServerResult(
                    types.ReadResourceResult(
                        contents=[content],
                    )
                )

            self.request_handlers[types.ReadResourceRequest] = handler
            return func

        return decorator

    def set_logging_level(self):
        def decorator(func: Callable[[types.LoggingLevel], Awaitable[None]]):
            logger.debug("Registering handler for SetLevelRequest")

            async def handler(req: types.SetLevelRequest):
                await func(req.params.level)
                return types.ServerResult(types.EmptyResult())

            self.request_handlers[types.SetLevelRequest] = handler
            return func

        return decorator

    def subscribe_resource(self):
        def decorator(func: Callable[[AnyUrl], Awaitable[None]]):
            logger.debug("Registering handler for SubscribeRequest")

            async def handler(req: types.SubscribeRequest):
                await func(req.params.uri)
                return types.ServerResult(types.EmptyResult())

            self.request_handlers[types.SubscribeRequest] = handler
            return func

        return decorator

    def unsubscribe_resource(self):
        def decorator(func: Callable[[AnyUrl], Awaitable[None]]):
            logger.debug("Registering handler for UnsubscribeRequest")

            async def handler(req: types.UnsubscribeRequest):
                await func(req.params.uri)
                return types.ServerResult(types.EmptyResult())

            self.request_handlers[types.UnsubscribeRequest] = handler
            return func

        return decorator

    def list_tools(self):
        def decorator(func: Callable[[], Awaitable[list[types.Tool]]]):
            logger.debug("Registering handler for ListToolsRequest")

            async def handler(_: Any):
                tools = await func()
                return types.ServerResult(types.ListToolsResult(tools=tools))

            self.request_handlers[types.ListToolsRequest] = handler
            return func

        return decorator

    def call_tool(self):
        def decorator(
            func: Callable[
                ...,
                Awaitable[
                    Iterable[
                        types.TextContent | types.ImageContent | types.EmbeddedResource
                    ]
                ],
            ],
        ):
            logger.debug("Registering handler for CallToolRequest")

            async def handler(req: types.CallToolRequest):
                try:
                    results = await func(req.params.name, (req.params.arguments or {}))
                    return types.ServerResult(
                        types.CallToolResult(content=list(results), isError=False)
                    )
                except Exception as e:
                    return types.ServerResult(
                        types.CallToolResult(
                            content=[types.TextContent(type="text", text=str(e))],
                            isError=True,
                        )
                    )

            self.request_handlers[types.CallToolRequest] = handler
            return func

        return decorator

    def progress_notification(self):
        def decorator(
            func: Callable[[str | int, float, float | None], Awaitable[None]],
        ):
            logger.debug("Registering handler for ProgressNotification")

            async def handler(req: types.ProgressNotification):
                await func(
                    req.params.progressToken, req.params.progress, req.params.total
                )

            self.notification_handlers[types.ProgressNotification] = handler
            return func

        return decorator

    def completion(self):
        """Provides completions for prompts and resource templates"""

        def decorator(
            func: Callable[
                [
                    types.PromptReference | types.ResourceReference,
                    types.CompletionArgument,
                ],
                Awaitable[types.Completion | None],
            ],
        ):
            logger.debug("Registering handler for CompleteRequest")

            async def handler(req: types.CompleteRequest):
                completion = await func(req.params.ref, req.params.argument)
                return types.ServerResult(
                    types.CompleteResult(
                        completion=completion
                        if completion is not None
                        else types.Completion(values=[], total=None, hasMore=None),
                    )
                )

            self.request_handlers[types.CompleteRequest] = handler
            return func

        return decorator

    async def run(
        self,
        read_stream: MemoryObjectReceiveStream[types.JSONRPCMessage | Exception],
        write_stream: MemoryObjectSendStream[types.JSONRPCMessage],
        initialization_options: InitializationOptions,
        # When False, exceptions are returned as messages to the client.
        # When True, exceptions are raised, which will cause the server to shut down
        # but also make tracing exceptions much easier during testing and when using
        # in-process servers.
        raise_exceptions: bool = False,
<<<<<<< HEAD
        # When True, the server runs in standalone mode for stateless deployments where
        # clients can perform initialization with any node. The client must still follow
        # the initialization lifecycle, but can do so with any available node
        # rather than requiring initialization for each connection.
        standalone_mode: bool = False,
=======
        # When True, the server as stateless deployments where
        # clients can perform initialization with any node. The client must still follow
        # the initialization lifecycle, but can do so with any available node
        # rather than requiring initialization for each connection.
        stateless: bool = False,
>>>>>>> 9dfc9250
    ):
        async with AsyncExitStack() as stack:
            lifespan_context = await stack.enter_async_context(self.lifespan(self))
            session = await stack.enter_async_context(
                ServerSession(
                    read_stream,
                    write_stream,
                    initialization_options,
<<<<<<< HEAD
                    standalone_mode=standalone_mode,
=======
                    stateless=stateless,
>>>>>>> 9dfc9250
                )
            )

            async with anyio.create_task_group() as tg:
                async for message in session.incoming_messages:
                    logger.debug(f"Received message: {message}")

                    tg.start_soon(
                        self._handle_message,
                        message,
                        session,
                        lifespan_context,
                        raise_exceptions,
                    )

    async def _handle_message(
        self,
        message: RequestResponder[types.ClientRequest, types.ServerResult]
        | types.ClientNotification
        | Exception,
        session: ServerSession,
        lifespan_context: LifespanResultT,
        raise_exceptions: bool = False,
    ):
        with warnings.catch_warnings(record=True) as w:
            # TODO(Marcelo): We should be checking if message is Exception here.
            match message:  # type: ignore[reportMatchNotExhaustive]
                case (
                    RequestResponder(request=types.ClientRequest(root=req)) as responder
                ):
                    with responder:
                        await self._handle_request(
                            message, req, session, lifespan_context, raise_exceptions
                        )
                case types.ClientNotification(root=notify):
                    await self._handle_notification(notify)

            for warning in w:
                logger.info(f"Warning: {warning.category.__name__}: {warning.message}")

    async def _handle_request(
        self,
        message: RequestResponder[types.ClientRequest, types.ServerResult],
        req: Any,
        session: ServerSession,
        lifespan_context: LifespanResultT,
        raise_exceptions: bool,
    ):
        logger.info(f"Processing request of type {type(req).__name__}")
        if type(req) in self.request_handlers:
            handler = self.request_handlers[type(req)]
            logger.debug(f"Dispatching request of type {type(req).__name__}")

            token = None
            try:
                # Set our global state that can be retrieved via
                # app.get_request_context()
                token = request_ctx.set(
                    RequestContext(
                        message.request_id,
                        message.request_meta,
                        session,
                        lifespan_context,
                    )
                )
                response = await handler(req)
            except McpError as err:
                response = err.error
            except Exception as err:
                if raise_exceptions:
                    raise err
                response = types.ErrorData(code=0, message=str(err), data=None)
            finally:
                # Reset the global state after we are done
                if token is not None:
                    request_ctx.reset(token)

            await message.respond(response)
        else:
            await message.respond(
                types.ErrorData(
                    code=types.METHOD_NOT_FOUND,
                    message="Method not found",
                )
            )

        logger.debug("Response sent")

    async def _handle_notification(self, notify: Any):
        if type(notify) in self.notification_handlers:
            assert type(notify) in self.notification_handlers

            handler = self.notification_handlers[type(notify)]
            logger.debug(f"Dispatching notification of type {type(notify).__name__}")

            try:
                await handler(notify)
            except Exception as err:
                logger.error(f"Uncaught exception in notification handler: {err}")


async def _ping_handler(request: types.PingRequest) -> types.ServerResult:
    return types.ServerResult(types.EmptyResult())<|MERGE_RESOLUTION|>--- conflicted
+++ resolved
@@ -479,19 +479,11 @@
         # but also make tracing exceptions much easier during testing and when using
         # in-process servers.
         raise_exceptions: bool = False,
-<<<<<<< HEAD
-        # When True, the server runs in standalone mode for stateless deployments where
-        # clients can perform initialization with any node. The client must still follow
-        # the initialization lifecycle, but can do so with any available node
-        # rather than requiring initialization for each connection.
-        standalone_mode: bool = False,
-=======
         # When True, the server as stateless deployments where
         # clients can perform initialization with any node. The client must still follow
         # the initialization lifecycle, but can do so with any available node
         # rather than requiring initialization for each connection.
         stateless: bool = False,
->>>>>>> 9dfc9250
     ):
         async with AsyncExitStack() as stack:
             lifespan_context = await stack.enter_async_context(self.lifespan(self))
@@ -500,11 +492,7 @@
                     read_stream,
                     write_stream,
                     initialization_options,
-<<<<<<< HEAD
-                    standalone_mode=standalone_mode,
-=======
                     stateless=stateless,
->>>>>>> 9dfc9250
                 )
             )
 
