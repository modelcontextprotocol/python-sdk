from __future__ import annotations as _annotations

from collections.abc import Callable
from typing import TYPE_CHECKING, Any

from starlette.requests import Request

from mcp.server.fastmcp.authorizer import AllAllAuthorizer, Authorizer
from mcp.server.fastmcp.exceptions import ToolError
from mcp.server.fastmcp.tools.base import Tool
from mcp.server.fastmcp.utilities.logging import get_logger
from mcp.server.session import ServerSession
from mcp.types import ToolAnnotations

if TYPE_CHECKING:
    from mcp.server.fastmcp.server import Context

logger = get_logger(__name__)


class ToolManager:
    """Manages FastMCP tools."""

    def __init__(
        self,
        warn_on_duplicate_tools: bool = True,
        *,
        tools: list[Tool] | None = None,
        authorizer: Authorizer = AllAllAuthorizer(),
    ):
        self._tools: dict[str, Tool] = {}
        if tools is not None:
            for tool in tools:
                if warn_on_duplicate_tools and tool.name in self._tools:
                    logger.warning(f"Tool already exists: {tool.name}")
                self._tools[tool.name] = tool

        self.warn_on_duplicate_tools = (warn_on_duplicate_tools,)
        self._authorizer = authorizer

    def get_tool(self, name: str, context: Context[ServerSession, object, Request] | None = None) -> Tool | None:
        """Get tool by name."""
        if self._authorizer.permit_get_tool(name, context):
            return self._tools.get(name)
        else:
            return None

    def list_tools(self, context: Context[ServerSession, object, Request] | None = None) -> list[Tool]:
        """List all registered tools."""
        return [tool for name, tool in self._tools.items() if self._authorizer.permit_list_tool(name, context)]

    def add_tool(
        self,
        fn: Callable[..., Any],
        name: str | None = None,
        title: str | None = None,
        description: str | None = None,
        annotations: ToolAnnotations | None = None,
        structured_output: bool | None = None,
    ) -> Tool:
        """Add a tool to the server."""
        tool = Tool.from_function(
            fn,
            name=name,
            title=title,
            description=description,
            annotations=annotations,
            structured_output=structured_output,
        )
        existing = self._tools.get(tool.name)
        if existing:
            if self.warn_on_duplicate_tools:
                logger.warning(f"Tool already exists: {tool.name}")
            return existing
        self._tools[tool.name] = tool
        return tool

    async def call_tool(
        self,
        name: str,
        arguments: dict[str, Any],
<<<<<<< HEAD
        context: Context[ServerSession, object, Request] | None = None,
=======
        context: Context[ServerSessionT, LifespanContextT, RequestT] | None = None,
        convert_result: bool = False,
>>>>>>> 79421843
    ) -> Any:
        """Call a tool by name with arguments."""
        tool = self._tools.get(name)
        if not tool or not self._authorizer.permit_call_tool(name, arguments, context):
            raise ToolError(f"Unknown tool: {name}")

        return await tool.run(arguments, context=context, convert_result=convert_result)<|MERGE_RESOLUTION|>--- conflicted
+++ resolved
@@ -79,12 +79,9 @@
         self,
         name: str,
         arguments: dict[str, Any],
-<<<<<<< HEAD
         context: Context[ServerSession, object, Request] | None = None,
-=======
         context: Context[ServerSessionT, LifespanContextT, RequestT] | None = None,
         convert_result: bool = False,
->>>>>>> 79421843
     ) -> Any:
         """Call a tool by name with arguments."""
         tool = self._tools.get(name)
