"""Base classes and interfaces for FastMCP resources."""

import abc
from typing import Annotated

from pydantic import (
    AnyUrl,
    BaseModel,
    ConfigDict,
    Field,
    UrlConstraints,
    ValidationInfo,
    field_validator,
)

<<<<<<< HEAD
from mcp.types import BlobResourceContents, Icon, TextResourceContents
=======
from mcp.types import Annotations, Icon
>>>>>>> 31ae5f4d


class Resource(BaseModel, abc.ABC):
    """Base class for all resources."""

    model_config = ConfigDict(validate_default=True)

    uri: Annotated[AnyUrl, UrlConstraints(host_required=False)] = Field(default=..., description="URI of the resource")
    name: str | None = Field(description="Name of the resource", default=None)
    title: str | None = Field(description="Human-readable title of the resource", default=None)
    description: str | None = Field(description="Description of the resource", default=None)
    mime_type: str = Field(
        default="text/plain",
        description="MIME type of the resource content",
        pattern=r"^[a-zA-Z0-9]+/[a-zA-Z0-9\-+.]+$",
    )
    icons: list[Icon] | None = Field(default=None, description="Optional list of icons for this resource")
    annotations: Annotations | None = Field(default=None, description="Optional annotations for the resource")

    @field_validator("name", mode="before")
    @classmethod
    def set_default_name(cls, name: str | None, info: ValidationInfo) -> str:
        """Set default name from URI if not provided."""
        if name:
            return name
        if uri := info.data.get("uri"):
            return str(uri)
        raise ValueError("Either name or uri must be provided")

    @abc.abstractmethod
    async def read(self) -> str | bytes | TextResourceContents | BlobResourceContents:
        """Read the resource content."""
        pass<|MERGE_RESOLUTION|>--- conflicted
+++ resolved
@@ -13,11 +13,7 @@
     field_validator,
 )
 
-<<<<<<< HEAD
-from mcp.types import BlobResourceContents, Icon, TextResourceContents
-=======
-from mcp.types import Annotations, Icon
->>>>>>> 31ae5f4d
+from mcp.types import Annotations, BlobResourceContents, Icon, TextResourceContents
 
 
 class Resource(BaseModel, abc.ABC):
