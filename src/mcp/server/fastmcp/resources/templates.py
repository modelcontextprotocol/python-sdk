"""Resource template functionality."""

from __future__ import annotations

import inspect
import re
import urllib.parse
from collections.abc import Callable
from typing import Any

from pydantic import BaseModel, Field, TypeAdapter, validate_call

from mcp.server.fastmcp.resources.types import FunctionResource, Resource
from mcp.server.fastmcp.utilities.func_metadata import (
    use_defaults_on_optional_validation_error,
)


class ResourceTemplate(BaseModel):
    """A template for dynamically creating resources."""

<<<<<<< HEAD
    uri_template: str = Field(
        description="URI template with parameters (e.g. weather://{city}/current{?units,format})"
    )
=======
    uri_template: str = Field(description="URI template with parameters (e.g. weather://{city}/current)")
>>>>>>> 679b2297
    name: str = Field(description="Name of the resource")
    title: str | None = Field(description="Human-readable title of the resource", default=None)
    description: str | None = Field(description="Description of what the resource does")
    mime_type: str = Field(default="text/plain", description="MIME type of the resource content")
    fn: Callable[..., Any] = Field(exclude=True)
<<<<<<< HEAD
    parameters: dict[str, Any] = Field(
        description="JSON schema for function parameters"
    )
    required_params: set[str] = Field(
        default_factory=set,
        description="Set of required parameters from the path component",
    )
    optional_params: set[str] = Field(
        default_factory=set,
        description="Set of optional parameters specified in the query component",
    )
=======
    parameters: dict[str, Any] = Field(description="JSON schema for function parameters")
>>>>>>> 679b2297

    @classmethod
    def from_function(
        cls,
        fn: Callable[..., Any],
        uri_template: str,
        name: str | None = None,
        title: str | None = None,
        description: str | None = None,
        mime_type: str | None = None,
    ) -> ResourceTemplate:
        """Create a template from a function."""
        original_fn = fn
        func_name = name or original_fn.__name__
        if func_name == "<lambda>":
            raise ValueError("You must provide a name for lambda functions")

        # Get schema from TypeAdapter using the original function for correct schema
        parameters = TypeAdapter(original_fn).json_schema()

        # First, apply pydantic's validation and coercion
        validated_fn = validate_call(original_fn)

        # Then, apply our decorator to handle default fallback for optional params
        final_fn = use_defaults_on_optional_validation_error(validated_fn)

        # Extract required and optional params from the original function's signature
        required_params, optional_params = cls._analyze_function_params(original_fn)

        # Extract path parameters from URI template
        path_params: set[str] = set(
            re.findall(r"{(\w+)}", re.sub(r"{(\?.+?)}", "", uri_template))
        )

        # Extract query parameters from the URI template if present
        query_param_match = re.search(r"{(\?(?:\w+,)*\w+)}", uri_template)
        query_params: set[str] = set()
        if query_param_match:
            # Extract query parameters from {?param1,param2,...} syntax
            query_str = query_param_match.group(1)
            query_params = set(
                query_str[1:].split(",")
            )  # Remove the leading '?' and split

        # Validate path parameters match required function parameters
        if path_params != required_params:
            raise ValueError(
                f"Mismatch between URI path parameters {path_params} "
                f"and required function parameters {required_params}"
            )

        # Validate query parameters are a subset of optional function parameters
        if not query_params.issubset(optional_params):
            invalid_params: set[str] = query_params - optional_params
            raise ValueError(
                f"Query parameters {invalid_params} do not match optional "
                f"function parameters {optional_params}"
            )

        return cls(
            uri_template=uri_template,
            name=func_name,
<<<<<<< HEAD
            description=description or original_fn.__doc__ or "",
=======
            title=title,
            description=description or fn.__doc__ or "",
>>>>>>> 679b2297
            mime_type=mime_type or "text/plain",
            fn=final_fn,
            parameters=parameters,
            required_params=required_params,
            optional_params=optional_params,
        )

    @staticmethod
    def _analyze_function_params(fn: Callable[..., Any]) -> tuple[set[str], set[str]]:
        """Analyze function signature to extract required and optional parameters.
        This should operate on the original, unwrapped function.
        """
        # Ensure we are looking at the original function if it was wrapped elsewhere
        original_fn_for_analysis = inspect.unwrap(fn)
        required_params: set[str] = set()
        optional_params: set[str] = set()

        signature = inspect.signature(original_fn_for_analysis)
        for name, param in signature.parameters.items():
            # Parameters with default values are optional
            if param.default is param.empty:
                required_params.add(name)
            else:
                optional_params.add(name)

        return required_params, optional_params

    def matches(self, uri: str) -> dict[str, Any] | None:
        """Check if URI matches template and extract parameters."""
        # Split URI into path and query parts
        if "?" in uri:
            path, query = uri.split("?", 1)
        else:
            path, query = uri, ""

        # Remove the query parameter part from the template for matching
        path_template = re.sub(r"{(\?.+?)}", "", self.uri_template)

        # Convert template to regex pattern for path part
        pattern = path_template.replace("{", "(?P<").replace("}", ">[^/]+)")
        match = re.match(f"^{pattern}$", path)

        if not match:
            return None

        # Extract path parameters
        params = match.groupdict()

        # Parse and add query parameters if present
        if query:
            query_params = urllib.parse.parse_qs(query)
            for key, value in query_params.items():
                if key in self.optional_params:
                    # Use the first value if multiple are provided
                    params[key] = value[0] if value else None

        return params

    async def create_resource(self, uri: str, params: dict[str, Any]) -> Resource:
        """Create a resource from the template with the given parameters."""
        try:
            # Prepare parameters for function call
            # For optional parameters not in URL, use their default values

            # First add extracted parameters
            fn_params = {
                name: value
                for name, value in params.items()
                if name in self.required_params or name in self.optional_params
            }

            # self.fn is now multiply-decorated:
            # 1. validate_call for coercion/validation
            # 2. our new decorator for default fallback on optional param validation err
            result = self.fn(**fn_params)
            if inspect.iscoroutine(result):
                result = await result

            return FunctionResource(
                uri=uri,  # type: ignore
                name=self.name,
                title=self.title,
                description=self.description,
                mime_type=self.mime_type,
                fn=lambda: result,  # Capture result in closure
            )
        except Exception as e:
            # This will catch errors from validate_call (e.g., for required params)
            # or from our decorator if retry also fails, or any other errors.
            raise ValueError(f"Error creating resource from template: {e}")<|MERGE_RESOLUTION|>--- conflicted
+++ resolved
@@ -19,22 +19,13 @@
 class ResourceTemplate(BaseModel):
     """A template for dynamically creating resources."""
 
-<<<<<<< HEAD
-    uri_template: str = Field(
-        description="URI template with parameters (e.g. weather://{city}/current{?units,format})"
-    )
-=======
-    uri_template: str = Field(description="URI template with parameters (e.g. weather://{city}/current)")
->>>>>>> 679b2297
+    uri_template: str = Field(description="URI template with parameters (e.g. weather://{city}/current{?units,format})")
     name: str = Field(description="Name of the resource")
     title: str | None = Field(description="Human-readable title of the resource", default=None)
     description: str | None = Field(description="Description of what the resource does")
     mime_type: str = Field(default="text/plain", description="MIME type of the resource content")
     fn: Callable[..., Any] = Field(exclude=True)
-<<<<<<< HEAD
-    parameters: dict[str, Any] = Field(
-        description="JSON schema for function parameters"
-    )
+    parameters: dict[str, Any] = Field(description="JSON schema for function parameters")
     required_params: set[str] = Field(
         default_factory=set,
         description="Set of required parameters from the path component",
@@ -43,9 +34,6 @@
         default_factory=set,
         description="Set of optional parameters specified in the query component",
     )
-=======
-    parameters: dict[str, Any] = Field(description="JSON schema for function parameters")
->>>>>>> 679b2297
 
     @classmethod
     def from_function(
@@ -76,9 +64,7 @@
         required_params, optional_params = cls._analyze_function_params(original_fn)
 
         # Extract path parameters from URI template
-        path_params: set[str] = set(
-            re.findall(r"{(\w+)}", re.sub(r"{(\?.+?)}", "", uri_template))
-        )
+        path_params: set[str] = set(re.findall(r"{(\w+)}", re.sub(r"{(\?.+?)}", "", uri_template)))
 
         # Extract query parameters from the URI template if present
         query_param_match = re.search(r"{(\?(?:\w+,)*\w+)}", uri_template)
@@ -86,9 +72,7 @@
         if query_param_match:
             # Extract query parameters from {?param1,param2,...} syntax
             query_str = query_param_match.group(1)
-            query_params = set(
-                query_str[1:].split(",")
-            )  # Remove the leading '?' and split
+            query_params = set(query_str[1:].split(","))  # Remove the leading '?' and split
 
         # Validate path parameters match required function parameters
         if path_params != required_params:
@@ -101,19 +85,14 @@
         if not query_params.issubset(optional_params):
             invalid_params: set[str] = query_params - optional_params
             raise ValueError(
-                f"Query parameters {invalid_params} do not match optional "
-                f"function parameters {optional_params}"
+                f"Query parameters {invalid_params} do not match optional " f"function parameters {optional_params}"
             )
 
         return cls(
             uri_template=uri_template,
             name=func_name,
-<<<<<<< HEAD
+            title=title,
             description=description or original_fn.__doc__ or "",
-=======
-            title=title,
-            description=description or fn.__doc__ or "",
->>>>>>> 679b2297
             mime_type=mime_type or "text/plain",
             fn=final_fn,
             parameters=parameters,
