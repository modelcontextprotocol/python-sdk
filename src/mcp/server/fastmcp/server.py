--- conflicted
+++ resolved
@@ -1,886 +1,3 @@
-<<<<<<< HEAD
-"""FastMCP - A more ergonomic interface for MCP servers."""
-
-from __future__ import annotations as _annotations
-
-import inspect
-import re
-from collections.abc import AsyncIterator, Awaitable, Callable, Iterable, Sequence
-from contextlib import (
-    AbstractAsyncContextManager,
-    asynccontextmanager,
-)
-from itertools import chain
-from typing import Any, Generic, Literal
-
-import anyio
-import pydantic_core
-from pydantic import BaseModel, Field
-from pydantic.networks import AnyUrl
-from pydantic_settings import BaseSettings, SettingsConfigDict
-from starlette.applications import Starlette
-from starlette.middleware import Middleware
-from starlette.middleware.authentication import AuthenticationMiddleware
-from starlette.requests import Request
-from starlette.responses import Response
-from starlette.routing import Mount, Route
-from starlette.types import Receive, Scope, Send
-
-from mcp.server.auth.middleware.auth_context import AuthContextMiddleware
-from mcp.server.auth.middleware.bearer_auth import (
-    BearerAuthBackend,
-    RequireAuthMiddleware,
-)
-from mcp.server.auth.provider import OAuthAuthorizationServerProvider
-from mcp.server.auth.settings import (
-    AuthSettings,
-)
-from mcp.server.fastmcp.exceptions import ResourceError
-from mcp.server.fastmcp.prompts import Prompt, PromptManager
-from mcp.server.fastmcp.resources import FunctionResource, Resource, ResourceManager
-from mcp.server.fastmcp.tools import ToolManager
-from mcp.server.fastmcp.utilities.logging import configure_logging, get_logger
-from mcp.server.fastmcp.utilities.types import Image
-from mcp.server.lowlevel.helper_types import ReadResourceContents
-from mcp.server.lowlevel.server import LifespanResultT
-from mcp.server.lowlevel.server import Server as MCPServer
-from mcp.server.lowlevel.server import lifespan as default_lifespan
-from mcp.server.session import ServerSession, ServerSessionT
-from mcp.server.sse import SseServerTransport
-from mcp.server.stdio import stdio_server
-from mcp.shared.context import LifespanContextT, RequestContext
-from mcp.types import (
-    AnyFunction,
-    EmbeddedResource,
-    GetPromptResult,
-    ImageContent,
-    TextContent,
-    ToolAnnotations,
-)
-from mcp.types import Prompt as MCPPrompt
-from mcp.types import PromptArgument as MCPPromptArgument
-from mcp.types import Resource as MCPResource
-from mcp.types import ResourceTemplate as MCPResourceTemplate
-from mcp.types import Tool as MCPTool
-
-logger = get_logger(__name__)
-
-
-class Settings(BaseSettings, Generic[LifespanResultT]):
-    """FastMCP server settings.
-
-    All settings can be configured via environment variables with the prefix FASTMCP_.
-    For example, FASTMCP_DEBUG=true will set debug=True.
-    """
-
-    model_config = SettingsConfigDict(
-        env_prefix="FASTMCP_",
-        env_file=".env",
-        env_nested_delimiter="__",
-        nested_model_default_partial_update=True,
-        extra="ignore",
-    )
-
-    # Server settings
-    debug: bool = False
-    log_level: Literal["DEBUG", "INFO", "WARNING", "ERROR", "CRITICAL"] = "INFO"
-
-    # HTTP settings
-    host: str = "0.0.0.0"
-    port: int = 8000
-    sse_path: str = "/sse"
-    message_path: str = "/messages/"
-
-    # resource settings
-    warn_on_duplicate_resources: bool = True
-
-    # tool settings
-    warn_on_duplicate_tools: bool = True
-
-    # prompt settings
-    warn_on_duplicate_prompts: bool = True
-
-    dependencies: list[str] = Field(
-        default_factory=list,
-        description="List of dependencies to install in the server environment",
-    )
-
-    lifespan: (
-        Callable[[FastMCP], AbstractAsyncContextManager[LifespanResultT]] | None
-    ) = Field(None, description="Lifespan context manager")
-
-    auth: AuthSettings | None = None
-
-
-def lifespan_wrapper(
-    app: FastMCP,
-    lifespan: Callable[[FastMCP], AbstractAsyncContextManager[LifespanResultT]],
-) -> Callable[[MCPServer[LifespanResultT]], AbstractAsyncContextManager[object]]:
-    @asynccontextmanager
-    async def wrap(s: MCPServer[LifespanResultT]) -> AsyncIterator[object]:
-        async with lifespan(app) as context:
-            yield context
-
-    return wrap
-
-
-class FastMCP:
-    def __init__(
-        self,
-        name: str | None = None,
-        instructions: str | None = None,
-        auth_server_provider: OAuthAuthorizationServerProvider[Any, Any, Any]
-        | None = None,
-        **settings: Any,
-    ):
-        self.settings = Settings(**settings)
-
-        self._mcp_server = MCPServer(
-            name=name or "FastMCP",
-            instructions=instructions,
-            lifespan=lifespan_wrapper(self, self.settings.lifespan)
-            if self.settings.lifespan
-            else default_lifespan,
-        )
-        self._tool_manager = ToolManager(
-            warn_on_duplicate_tools=self.settings.warn_on_duplicate_tools
-        )
-        self._resource_manager = ResourceManager(
-            warn_on_duplicate_resources=self.settings.warn_on_duplicate_resources
-        )
-        self._prompt_manager = PromptManager(
-            warn_on_duplicate_prompts=self.settings.warn_on_duplicate_prompts
-        )
-        if (self.settings.auth is not None) != (auth_server_provider is not None):
-            # TODO: after we support separate authorization servers (see
-            # https://github.com/modelcontextprotocol/modelcontextprotocol/pull/284)
-            # we should validate that if auth is enabled, we have either an
-            # auth_server_provider to host our own authorization server,
-            # OR the URL of a 3rd party authorization server.
-            raise ValueError(
-                "settings.auth must be specified if and only if auth_server_provider "
-                "is specified"
-            )
-        self._auth_server_provider = auth_server_provider
-        self._custom_starlette_routes: list[Route] = []
-        self.dependencies = self.settings.dependencies
-
-        # Set up MCP protocol handlers
-        self._setup_handlers()
-
-        # Configure logging
-        configure_logging(self.settings.log_level)
-
-    @property
-    def name(self) -> str:
-        return self._mcp_server.name
-
-    @property
-    def instructions(self) -> str | None:
-        return self._mcp_server.instructions
-
-    def run(self, transport: Literal["stdio", "sse"] = "stdio") -> None:
-        """Run the FastMCP server. Note this is a synchronous function.
-
-        Args:
-            transport: Transport protocol to use ("stdio" or "sse")
-        """
-        TRANSPORTS = Literal["stdio", "sse"]
-        if transport not in TRANSPORTS.__args__:  # type: ignore
-            raise ValueError(f"Unknown transport: {transport}")
-
-        if transport == "stdio":
-            anyio.run(self.run_stdio_async)
-        else:  # transport == "sse"
-            anyio.run(self.run_sse_async)
-
-    def _setup_handlers(self) -> None:
-        """Set up core MCP protocol handlers."""
-        self._mcp_server.list_tools()(self.list_tools)
-        self._mcp_server.call_tool()(self.call_tool)
-        self._mcp_server.list_resources()(self.list_resources)
-        self._mcp_server.read_resource()(self.read_resource)
-        self._mcp_server.list_prompts()(self.list_prompts)
-        self._mcp_server.get_prompt()(self.get_prompt)
-        self._mcp_server.list_resource_templates()(self.list_resource_templates)
-
-    async def list_tools(self) -> list[MCPTool]:
-        """List all available tools."""
-        tools = self._tool_manager.list_tools()
-        return [
-            MCPTool(
-                name=info.name,
-                description=info.description,
-                inputSchema=info.parameters,
-                annotations=info.annotations,
-            )
-            for info in tools
-        ]
-
-    def get_context(self) -> Context[ServerSession, object]:
-        """
-        Returns a Context object. Note that the context will only be valid
-        during a request; outside a request, most methods will error.
-        """
-        try:
-            request_context = self._mcp_server.request_context
-        except LookupError:
-            request_context = None
-        return Context(request_context=request_context, fastmcp=self)
-
-    async def call_tool(
-        self, name: str, arguments: dict[str, Any]
-    ) -> Sequence[TextContent | ImageContent | EmbeddedResource]:
-        """Call a tool by name with arguments."""
-        context = self.get_context()
-        result = await self._tool_manager.call_tool(name, arguments, context=context)
-        converted_result = _convert_to_content(result)
-        return converted_result
-
-    async def list_resources(self) -> list[MCPResource]:
-        """List all available resources."""
-
-        resources = self._resource_manager.list_resources()
-        return [
-            MCPResource(
-                uri=resource.uri,
-                name=resource.name or "",
-                description=resource.description,
-                mimeType=resource.mime_type,
-            )
-            for resource in resources
-        ]
-
-    async def list_resource_templates(self) -> list[MCPResourceTemplate]:
-        templates = self._resource_manager.list_templates()
-        return [
-            MCPResourceTemplate(
-                uriTemplate=template.uri_template,
-                name=template.name,
-                description=template.description,
-            )
-            for template in templates
-        ]
-
-    async def read_resource(self, uri: AnyUrl | str) -> Iterable[ReadResourceContents]:
-        """Read a resource by URI."""
-
-        resource = await self._resource_manager.get_resource(uri)
-        if not resource:
-            raise ResourceError(f"Unknown resource: {uri}")
-
-        try:
-            content = await resource.read()
-            return [ReadResourceContents(content=content, mime_type=resource.mime_type)]
-        except Exception as e:
-            logger.error(f"Error reading resource {uri}: {e}")
-            raise ResourceError(str(e))
-
-    def add_tool(
-        self,
-        fn: AnyFunction,
-        name: str | None = None,
-        description: str | None = None,
-        annotations: ToolAnnotations | None = None,
-    ) -> None:
-        """Add a tool to the server.
-
-        The tool function can optionally request a Context object by adding a parameter
-        with the Context type annotation. See the @tool decorator for examples.
-
-        Args:
-            fn: The function to register as a tool
-            name: Optional name for the tool (defaults to function name)
-            description: Optional description of what the tool does
-            annotations: Optional ToolAnnotations providing additional tool information
-        """
-        self._tool_manager.add_tool(
-            fn, name=name, description=description, annotations=annotations
-        )
-
-    def tool(
-        self,
-        name: str | None = None,
-        description: str | None = None,
-        annotations: ToolAnnotations | None = None,
-    ) -> Callable[[AnyFunction], AnyFunction]:
-        """Decorator to register a tool.
-
-        Tools can optionally request a Context object by adding a parameter with the
-        Context type annotation. The context provides access to MCP capabilities like
-        logging, progress reporting, and resource access.
-
-        Args:
-            name: Optional name for the tool (defaults to function name)
-            description: Optional description of what the tool does
-            annotations: Optional ToolAnnotations providing additional tool information
-
-        Example:
-            @server.tool()
-            def my_tool(x: int) -> str:
-                return str(x)
-
-            @server.tool()
-            def tool_with_context(x: int, ctx: Context) -> str:
-                ctx.info(f"Processing {x}")
-                return str(x)
-
-            @server.tool()
-            async def async_tool(x: int, context: Context) -> str:
-                await context.report_progress(50, 100)
-                return str(x)
-        """
-        # Check if user passed function directly instead of calling decorator
-        if callable(name):
-            raise TypeError(
-                "The @tool decorator was used incorrectly. "
-                "Did you forget to call it? Use @tool() instead of @tool"
-            )
-
-        def decorator(fn: AnyFunction) -> AnyFunction:
-            self.add_tool(
-                fn, name=name, description=description, annotations=annotations
-            )
-            return fn
-
-        return decorator
-
-    def add_resource(self, resource: Resource) -> None:
-        """Add a resource to the server.
-
-        Args:
-            resource: A Resource instance to add
-        """
-        self._resource_manager.add_resource(resource)
-
-    def resource(
-        self,
-        uri: str,
-        *,
-        name: str | None = None,
-        description: str | None = None,
-        mime_type: str | None = None,
-    ) -> Callable[[AnyFunction], AnyFunction]:
-        """Decorator to register a function as a resource.
-
-        The function will be called when the resource is read to generate its content.
-        The function can return:
-        - str for text content
-        - bytes for binary content
-        - other types will be converted to JSON
-
-        If the URI contains parameters (e.g. "resource://{param}") or the function
-        has parameters, it will be registered as a template resource.
-
-        Args:
-            uri: URI for the resource (e.g. "resource://my-resource" or "resource://{param}")
-            name: Optional name for the resource
-            description: Optional description of the resource
-            mime_type: Optional MIME type for the resource
-
-        Example:
-            @server.resource("resource://my-resource")
-            def get_data() -> str:
-                return "Hello, world!"
-
-            @server.resource("resource://my-resource")
-            async get_data() -> str:
-                data = await fetch_data()
-                return f"Hello, world! {data}"
-
-            @server.resource("resource://{city}/weather")
-            def get_weather(city: str) -> str:
-                return f"Weather for {city}"
-
-            @server.resource("resource://{city}/weather")
-            async def get_weather(city: str) -> str:
-                data = await fetch_weather(city)
-                return f"Weather for {city}: {data}"
-        """
-        # Check if user passed function directly instead of calling decorator
-        if callable(uri):
-            raise TypeError(
-                "The @resource decorator was used incorrectly. "
-                "Did you forget to call it? Use @resource('uri') instead of @resource"
-            )
-
-        def decorator(fn: AnyFunction) -> AnyFunction:
-            # Check if this should be a template
-            has_uri_params = "{" in uri and "}" in uri
-            has_func_params = bool(inspect.signature(fn).parameters)
-
-            if has_uri_params or has_func_params:
-                # Validate that URI params match function params
-                uri_params = set(re.findall(r"{(\w+)}", uri))
-                func_params = set(inspect.signature(fn).parameters.keys())
-
-                if uri_params != func_params:
-                    raise ValueError(
-                        f"Mismatch between URI parameters {uri_params} "
-                        f"and function parameters {func_params}"
-                    )
-
-                # Register as template
-                self._resource_manager.add_template(
-                    fn=fn,
-                    uri_template=uri,
-                    name=name,
-                    description=description,
-                    mime_type=mime_type or "text/plain",
-                )
-            else:
-                # Register as regular resource
-                resource = FunctionResource(
-                    uri=AnyUrl(uri),
-                    name=name,
-                    description=description,
-                    mime_type=mime_type or "text/plain",
-                    fn=fn,
-                )
-                self.add_resource(resource)
-            return fn
-
-        return decorator
-
-    def add_prompt(self, prompt: Prompt) -> None:
-        """Add a prompt to the server.
-
-        Args:
-            prompt: A Prompt instance to add
-        """
-        self._prompt_manager.add_prompt(prompt)
-
-    def prompt(
-        self, name: str | None = None, description: str | None = None
-    ) -> Callable[[AnyFunction], AnyFunction]:
-        """Decorator to register a prompt.
-
-        Args:
-            name: Optional name for the prompt (defaults to function name)
-            description: Optional description of what the prompt does
-
-        Example:
-            @server.prompt()
-            def analyze_table(table_name: str) -> list[Message]:
-                schema = read_table_schema(table_name)
-                return [
-                    {
-                        "role": "user",
-                        "content": f"Analyze this schema:\n{schema}"
-                    }
-                ]
-
-            @server.prompt()
-            async def analyze_file(path: str) -> list[Message]:
-                content = await read_file(path)
-                return [
-                    {
-                        "role": "user",
-                        "content": {
-                            "type": "resource",
-                            "resource": {
-                                "uri": f"file://{path}",
-                                "text": content
-                            }
-                        }
-                    }
-                ]
-        """
-        # Check if user passed function directly instead of calling decorator
-        if callable(name):
-            raise TypeError(
-                "The @prompt decorator was used incorrectly. "
-                "Did you forget to call it? Use @prompt() instead of @prompt"
-            )
-
-        def decorator(func: AnyFunction) -> AnyFunction:
-            prompt = Prompt.from_function(func, name=name, description=description)
-            self.add_prompt(prompt)
-            return func
-
-        return decorator
-
-    def custom_route(
-        self,
-        path: str,
-        methods: list[str],
-        name: str | None = None,
-        include_in_schema: bool = True,
-    ):
-        """
-        Decorator to register a custom HTTP route on the FastMCP server.
-
-        Allows adding arbitrary HTTP endpoints outside the standard MCP protocol,
-        which can be useful for OAuth callbacks, health checks, or admin APIs.
-        The handler function must be an async function that accepts a Starlette
-        Request and returns a Response.
-
-        Args:
-            path: URL path for the route (e.g., "/oauth/callback")
-            methods: List of HTTP methods to support (e.g., ["GET", "POST"])
-            name: Optional name for the route (to reference this route with
-                  Starlette's reverse URL lookup feature)
-            include_in_schema: Whether to include in OpenAPI schema, defaults to True
-
-        Example:
-            @server.custom_route("/health", methods=["GET"])
-            async def health_check(request: Request) -> Response:
-                return JSONResponse({"status": "ok"})
-        """
-
-        def decorator(
-            func: Callable[[Request], Awaitable[Response]],
-        ) -> Callable[[Request], Awaitable[Response]]:
-            self._custom_starlette_routes.append(
-                Route(
-                    path,
-                    endpoint=func,
-                    methods=methods,
-                    name=name,
-                    include_in_schema=include_in_schema,
-                )
-            )
-            return func
-
-        return decorator
-
-    async def run_stdio_async(self) -> None:
-        """Run the server using stdio transport."""
-        async with stdio_server() as (read_stream, write_stream):
-            await self._mcp_server.run(
-                read_stream,
-                write_stream,
-                self._mcp_server.create_initialization_options(),
-            )
-
-    async def run_sse_async(self) -> None:
-        """Run the server using SSE transport."""
-        import uvicorn
-
-        starlette_app = self.sse_app()
-
-        config = uvicorn.Config(
-            starlette_app,
-            host=self.settings.host,
-            port=self.settings.port,
-            log_level=self.settings.log_level.lower(),
-        )
-        server = uvicorn.Server(config)
-        await server.serve()
-
-    def sse_app(self) -> Starlette:
-        """Return an instance of the SSE server app."""
-        from starlette.middleware import Middleware
-        from starlette.routing import Mount, Route
-
-        # Set up auth context and dependencies
-
-        sse = SseServerTransport(self.settings.message_path)
-
-        async def handle_sse(scope: Scope, receive: Receive, send: Send):
-            # Add client ID from auth context into request context if available
-
-            async with sse.connect_sse(
-                scope,
-                receive,
-                send,
-            ) as streams:
-                await self._mcp_server.run(
-                    streams[0],
-                    streams[1],
-                    self._mcp_server.create_initialization_options(),
-                )
-            return Response()
-
-        # Create routes
-        routes: list[Route | Mount] = []
-        middleware: list[Middleware] = []
-        required_scopes = []
-
-        # Add auth endpoints if auth provider is configured
-        if self._auth_server_provider:
-            assert self.settings.auth
-            from mcp.server.auth.routes import create_auth_routes
-
-            required_scopes = self.settings.auth.required_scopes or []
-
-            middleware = [
-                # extract auth info from request (but do not require it)
-                Middleware(
-                    AuthenticationMiddleware,
-                    backend=BearerAuthBackend(
-                        provider=self._auth_server_provider,
-                    ),
-                ),
-                # Add the auth context middleware to store
-                # authenticated user in a contextvar
-                Middleware(AuthContextMiddleware),
-            ]
-            routes.extend(
-                create_auth_routes(
-                    provider=self._auth_server_provider,
-                    issuer_url=self.settings.auth.issuer_url,
-                    service_documentation_url=self.settings.auth.service_documentation_url,
-                    client_registration_options=self.settings.auth.client_registration_options,
-                    revocation_options=self.settings.auth.revocation_options,
-                )
-            )
-
-        # When auth is not configured, we shouldn't require auth
-        if self._auth_server_provider:
-            # Auth is enabled, wrap the endpoints with RequireAuthMiddleware
-            routes.append(
-                Route(
-                    self.settings.sse_path,
-                    endpoint=RequireAuthMiddleware(handle_sse, required_scopes),
-                    methods=["GET"],
-                )
-            )
-            routes.append(
-                Mount(
-                    self.settings.message_path,
-                    app=RequireAuthMiddleware(sse.handle_post_message, required_scopes),
-                )
-            )
-        else:
-            # Auth is disabled, no need for RequireAuthMiddleware
-            # Since handle_sse is an ASGI app, we need to create a compatible endpoint
-            async def sse_endpoint(request: Request) -> None:
-                # Convert the Starlette request to ASGI parameters
-                await handle_sse(request.scope, request.receive, request._send)  # type: ignore[reportPrivateUsage]
-
-            routes.append(
-                Route(
-                    self.settings.sse_path,
-                    endpoint=sse_endpoint,
-                    methods=["GET"],
-                )
-            )
-            routes.append(
-                Mount(
-                    self.settings.message_path,
-                    app=sse.handle_post_message,
-                )
-            )
-        # mount these routes last, so they have the lowest route matching precedence
-        routes.extend(self._custom_starlette_routes)
-
-        # Create Starlette app with routes and middleware
-        return Starlette(
-            debug=self.settings.debug, routes=routes, middleware=middleware
-        )
-
-    async def list_prompts(self) -> list[MCPPrompt]:
-        """List all available prompts."""
-        prompts = self._prompt_manager.list_prompts()
-        return [
-            MCPPrompt(
-                name=prompt.name,
-                description=prompt.description,
-                arguments=[
-                    MCPPromptArgument(
-                        name=arg.name,
-                        description=arg.description,
-                        required=arg.required,
-                    )
-                    for arg in (prompt.arguments or [])
-                ],
-            )
-            for prompt in prompts
-        ]
-
-    async def get_prompt(
-        self, name: str, arguments: dict[str, Any] | None = None
-    ) -> GetPromptResult:
-        """Get a prompt by name with arguments."""
-        try:
-            messages = await self._prompt_manager.render_prompt(name, arguments)
-
-            return GetPromptResult(messages=pydantic_core.to_jsonable_python(messages))
-        except Exception as e:
-            logger.error(f"Error getting prompt {name}: {e}")
-            raise ValueError(str(e))
-
-
-def _convert_to_content(
-    result: Any,
-) -> Sequence[TextContent | ImageContent | EmbeddedResource]:
-    """Convert a result to a sequence of content objects."""
-    if result is None:
-        return []
-
-    if isinstance(result, TextContent | ImageContent | EmbeddedResource):
-        return [result]
-
-    if isinstance(result, Image):
-        return [result.to_image_content()]
-
-    if isinstance(result, list | tuple):
-        return list(chain.from_iterable(_convert_to_content(item) for item in result))  # type: ignore[reportUnknownVariableType]
-
-    if not isinstance(result, str):
-        result = pydantic_core.to_json(result, fallback=str, indent=2).decode()
-
-    return [TextContent(type="text", text=result)]
-
-
-class Context(BaseModel, Generic[ServerSessionT, LifespanContextT]):
-    """Context object providing access to MCP capabilities.
-
-    This provides a cleaner interface to MCP's RequestContext functionality.
-    It gets injected into tool and resource functions that request it via type hints.
-
-    To use context in a tool function, add a parameter with the Context type annotation:
-
-    ```python
-    @server.tool()
-    def my_tool(x: int, ctx: Context) -> str:
-        # Log messages to the client
-        ctx.info(f"Processing {x}")
-        ctx.debug("Debug info")
-        ctx.warning("Warning message")
-        ctx.error("Error message")
-
-        # Report progress
-        ctx.report_progress(50, 100)
-
-        # Access resources
-        data = ctx.read_resource("resource://data")
-
-        # Get request info
-        request_id = ctx.request_id
-        client_id = ctx.client_id
-
-        return str(x)
-    ```
-
-    The context parameter name can be anything as long as it's annotated with Context.
-    The context is optional - tools that don't need it can omit the parameter.
-    """
-
-    _request_context: RequestContext[ServerSessionT, LifespanContextT] | None
-    _fastmcp: FastMCP | None
-
-    def __init__(
-        self,
-        *,
-        request_context: RequestContext[ServerSessionT, LifespanContextT] | None = None,
-        fastmcp: FastMCP | None = None,
-        **kwargs: Any,
-    ):
-        super().__init__(**kwargs)
-        self._request_context = request_context
-        self._fastmcp = fastmcp
-
-    @property
-    def fastmcp(self) -> FastMCP:
-        """Access to the FastMCP server."""
-        if self._fastmcp is None:
-            raise ValueError("Context is not available outside of a request")
-        return self._fastmcp
-
-    @property
-    def request_context(self) -> RequestContext[ServerSessionT, LifespanContextT]:
-        """Access to the underlying request context."""
-        if self._request_context is None:
-            raise ValueError("Context is not available outside of a request")
-        return self._request_context
-
-    async def report_progress(
-        self, progress: float, total: float | None = None
-    ) -> None:
-        """Report progress for the current operation.
-
-        Args:
-            progress: Current progress value e.g. 24
-            total: Optional total value e.g. 100
-        """
-
-        progress_token = (
-            self.request_context.meta.progressToken
-            if self.request_context.meta
-            else None
-        )
-
-        if progress_token is None:
-            return
-
-        await self.request_context.session.send_progress_notification(
-            progress_token=progress_token, progress=progress, total=total
-        )
-
-    async def read_resource(self, uri: str | AnyUrl) -> Iterable[ReadResourceContents]:
-        """Read a resource by URI.
-
-        Args:
-            uri: Resource URI to read
-
-        Returns:
-            The resource content as either text or bytes
-        """
-        assert (
-            self._fastmcp is not None
-        ), "Context is not available outside of a request"
-        return await self._fastmcp.read_resource(uri)
-
-    async def log(
-        self,
-        level: Literal["debug", "info", "warning", "error"],
-        message: str,
-        *,
-        logger_name: str | None = None,
-    ) -> None:
-        """Send a log message to the client.
-
-        Args:
-            level: Log level (debug, info, warning, error)
-            message: Log message
-            logger_name: Optional logger name
-            **extra: Additional structured data to include
-        """
-        await self.request_context.session.send_log_message(
-            level=level,
-            data=message,
-            logger=logger_name,
-            related_request_id=self.request_id,
-        )
-
-    @property
-    def client_id(self) -> str | None:
-        """Get the client ID if available."""
-        return (
-            getattr(self.request_context.meta, "client_id", None)
-            if self.request_context.meta
-            else None
-        )
-
-    @property
-    def request_id(self) -> str:
-        """Get the unique ID for this request."""
-        return str(self.request_context.request_id)
-
-    @property
-    def session(self):
-        """Access to the underlying session for advanced usage."""
-        return self.request_context.session
-
-    # Convenience methods for common log levels
-    async def debug(self, message: str, **extra: Any) -> None:
-        """Send a debug log message."""
-        await self.log("debug", message, **extra)
-
-    async def info(self, message: str, **extra: Any) -> None:
-        """Send an info log message."""
-        await self.log("info", message, **extra)
-
-    async def warning(self, message: str, **extra: Any) -> None:
-        """Send a warning log message."""
-        await self.log("warning", message, **extra)
-
-    async def error(self, message: str, **extra: Any) -> None:
-        """Send an error log message."""
-        await self.log("error", message, **extra)
-=======
 """FastMCP - A more ergonomic interface for MCP servers."""
 
 from __future__ import annotations as _annotations
@@ -1932,5 +1049,4 @@
 
     async def error(self, message: str, **extra: Any) -> None:
         """Send an error log message."""
-        await self.log("error", message, **extra)
->>>>>>> 6353dd19
+        await self.log("error", message, **extra)