--- conflicted
+++ resolved
@@ -3,13 +3,8 @@
 from __future__ import annotations as _annotations
 
 import inspect
-<<<<<<< HEAD
-import json
-from collections.abc import AsyncIterator, Callable, Iterable, Sequence
-=======
 import re
 from collections.abc import AsyncIterator, Awaitable, Callable, Iterable, Sequence
->>>>>>> 70014a2b
 from contextlib import (
     AbstractAsyncContextManager,
     asynccontextmanager,
