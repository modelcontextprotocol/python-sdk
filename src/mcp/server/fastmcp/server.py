--- conflicted
+++ resolved
@@ -515,15 +515,12 @@
             )
 
     async def run_sse_async(self) -> None:
-<<<<<<< HEAD
-=======
         """Run the server using SSE transport."""
         import uvicorn
         starlette_app = self.sse_app()
 
->>>>>>> babb477d
         config = uvicorn.Config(
-            app=self.sse_app(),
+            starlette_app,
             host=self.settings.host,
             port=self.settings.port,
             log_level=self.settings.log_level.lower(),
