--- conflicted
+++ resolved
@@ -599,23 +599,21 @@
 
     def sse_app(self, mount_path: str = "") -> Starlette:
         """Return an instance of the SSE server app."""
-<<<<<<< HEAD
+        from starlette.middleware import Middleware
+        from starlette.routing import Mount, Route
+
         # Update mount_path in settings if provided
         if mount_path:
             self.settings.mount_path = mount_path
+
         # Create normalized endpoint considering the mount path
         normalized_endpoint = self._normalize_path(
             self.settings.mount_path, self.settings.message_path
         )
+        
+        # Set up auth context and dependencies
+
         sse = SseServerTransport(normalized_endpoint)
-=======
-        from starlette.middleware import Middleware
-        from starlette.routing import Mount, Route
-
-        # Set up auth context and dependencies
-
-        sse = SseServerTransport(self.settings.message_path)
->>>>>>> 58c5e722
 
         async def handle_sse(scope: Scope, receive: Receive, send: Send):
             # Add client ID from auth context into request context if available
