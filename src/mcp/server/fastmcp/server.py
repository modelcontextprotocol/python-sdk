--- conflicted
+++ resolved
@@ -18,13 +18,10 @@
 from pydantic.networks import AnyUrl
 from pydantic_settings import BaseSettings, SettingsConfigDict
 from starlette.applications import Starlette
-<<<<<<< HEAD
-=======
 from starlette.middleware import Middleware
 from starlette.middleware.authentication import AuthenticationMiddleware
 from starlette.requests import Request
 from starlette.responses import Response
->>>>>>> 2210c1be
 from starlette.routing import Mount, Route
 from starlette.types import Receive, Scope, Send
 
@@ -579,10 +576,6 @@
 
         sse = SseServerTransport(self.settings.message_path)
 
-<<<<<<< HEAD
-        async def handle_sse(scope: Scope, receive: Receive, send: Send) -> None:
-            async with sse.connect_sse(scope, receive, send) as streams:
-=======
         async def handle_sse(scope: Scope, receive: Receive, send: Send):
             # Add client ID from auth context into request context if available
 
@@ -591,7 +584,6 @@
                 receive,
                 send,
             ) as streams:
->>>>>>> 2210c1be
                 await self._mcp_server.run(
                     streams[0],
                     streams[1],
