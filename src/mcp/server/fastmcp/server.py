--- conflicted
+++ resolved
@@ -760,13 +760,8 @@
             )
             routes.append(
                 Mount(
-<<<<<<< HEAD
                     normalized_message_endpoint,
-                    app=RequireAuthMiddleware(sse.handle_post_message, required_scopes),
-=======
-                    self.settings.message_path,
-                    app=RequireAuthMiddleware(sse.handle_post_message, required_scopes, resource_metadata_url),
->>>>>>> 679b2297
+                    app=RequireAuthMiddleware(sse.handle_post_message, required_scopes,resource_metadata_url),
                 )
             )
         else:
