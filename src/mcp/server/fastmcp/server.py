"""FastMCP - A more ergonomic interface for MCP servers."""

from __future__ import annotations as _annotations

import inspect
import re
<<<<<<< HEAD
from collections.abc import AsyncIterator, Iterable
=======
from collections.abc import AsyncIterator, Awaitable, Callable, Iterable, Sequence
>>>>>>> 7b1078b5
from contextlib import (
    AbstractAsyncContextManager,
    asynccontextmanager,
)
from typing import Any, Generic, Literal

import anyio
import pydantic_core
from pydantic import BaseModel, Field
from pydantic.networks import AnyUrl
from pydantic_settings import BaseSettings, SettingsConfigDict
from starlette.applications import Starlette
from starlette.middleware import Middleware
from starlette.middleware.authentication import AuthenticationMiddleware
from starlette.requests import Request
from starlette.responses import Response
from starlette.routing import Mount, Route
from starlette.types import Receive, Scope, Send

from mcp.server.auth.middleware.auth_context import AuthContextMiddleware
from mcp.server.auth.middleware.bearer_auth import (
    BearerAuthBackend,
    RequireAuthMiddleware,
)
from mcp.server.auth.provider import OAuthAuthorizationServerProvider, ProviderTokenVerifier, TokenVerifier
from mcp.server.auth.settings import AuthSettings
from mcp.server.elicitation import ElicitationResult, ElicitSchemaModelT, elicit_with_validation
from mcp.server.fastmcp.exceptions import ResourceError
from mcp.server.fastmcp.prompts import Prompt, PromptManager
from mcp.server.fastmcp.resources import FunctionResource, Resource, ResourceManager
from mcp.server.fastmcp.tools import Tool, ToolManager
from mcp.server.fastmcp.utilities.logging import configure_logging, get_logger
from mcp.server.lowlevel.helper_types import ReadResourceContents
<<<<<<< HEAD
from mcp.server.lowlevel.server import (
    LifespanResultT,
)
from mcp.server.lowlevel.server import (
    Server as MCPServer,
)
from mcp.server.lowlevel.server import (
    lifespan as default_lifespan,
)
from mcp.server.session import ServerSession
=======
from mcp.server.lowlevel.server import LifespanResultT
from mcp.server.lowlevel.server import Server as MCPServer
from mcp.server.lowlevel.server import lifespan as default_lifespan
from mcp.server.session import ServerSession, ServerSessionT
>>>>>>> 7b1078b5
from mcp.server.sse import SseServerTransport
from mcp.server.stdio import stdio_server
from mcp.server.streamable_http import EventStore
from mcp.server.streamable_http_manager import StreamableHTTPSessionManager
from mcp.server.transport_security import TransportSecuritySettings
from mcp.shared.context import LifespanContextT, RequestContext, RequestT
from mcp.types import (
    AnyFunction,
    ContentBlock,
    GetPromptResult,
    ToolAnnotations,
)
from mcp.types import Prompt as MCPPrompt
from mcp.types import PromptArgument as MCPPromptArgument
from mcp.types import Resource as MCPResource
from mcp.types import ResourceTemplate as MCPResourceTemplate
from mcp.types import Tool as MCPTool

logger = get_logger(__name__)


class Settings(BaseSettings, Generic[LifespanResultT]):
    """FastMCP server settings.

    All settings can be configured via environment variables with the prefix FASTMCP_.
    For example, FASTMCP_DEBUG=true will set debug=True.
    """

    model_config = SettingsConfigDict(
        env_prefix="FASTMCP_",
        env_file=".env",
        env_nested_delimiter="__",
        nested_model_default_partial_update=True,
        extra="ignore",
    )

    # Server settings
    debug: bool = False
    log_level: Literal["DEBUG", "INFO", "WARNING", "ERROR", "CRITICAL"] = "INFO"

    # HTTP settings
    host: str = "127.0.0.1"
    port: int = 8000
    mount_path: str = "/"  # Mount path (e.g. "/github", defaults to root path)
    sse_path: str = "/sse"
    message_path: str = "/messages/"
    streamable_http_path: str = "/mcp"

    # StreamableHTTP settings
    json_response: bool = False
    stateless_http: bool = False  # If True, uses true stateless mode (new transport per request)

    # resource settings
    warn_on_duplicate_resources: bool = True

    # tool settings
    warn_on_duplicate_tools: bool = True

    # prompt settings
    warn_on_duplicate_prompts: bool = True

    dependencies: list[str] = Field(
        default_factory=list,
        description="List of dependencies to install in the server environment",
    )

    lifespan: Callable[[FastMCP], AbstractAsyncContextManager[LifespanResultT]] | None = Field(
        None, description="Lifespan context manager"
    )

    auth: AuthSettings | None = None

    # Transport security settings (DNS rebinding protection)
    transport_security: TransportSecuritySettings | None = None


def lifespan_wrapper(
    app: FastMCP,
    lifespan: Callable[[FastMCP], AbstractAsyncContextManager[LifespanResultT]],
) -> Callable[[MCPServer[LifespanResultT, Request]], AbstractAsyncContextManager[object]]:
    @asynccontextmanager
    async def wrap(s: MCPServer[LifespanResultT, Request]) -> AsyncIterator[object]:
        async with lifespan(app) as context:
            yield context

    return wrap


class FastMCP:
    def __init__(
        self,
        name: str | None = None,
        instructions: str | None = None,
        auth_server_provider: OAuthAuthorizationServerProvider[Any, Any, Any] | None = None,
        token_verifier: TokenVerifier | None = None,
        event_store: EventStore | None = None,
        *,
        tools: list[Tool] | None = None,
        **settings: Any,
    ):
        self.settings = Settings(**settings)

        self._mcp_server = MCPServer(
            name=name or "FastMCP",
            instructions=instructions,
            lifespan=(lifespan_wrapper(self, self.settings.lifespan) if self.settings.lifespan else default_lifespan),
        )
        self._tool_manager = ToolManager(tools=tools, warn_on_duplicate_tools=self.settings.warn_on_duplicate_tools)
        self._resource_manager = ResourceManager(warn_on_duplicate_resources=self.settings.warn_on_duplicate_resources)
        self._prompt_manager = PromptManager(warn_on_duplicate_prompts=self.settings.warn_on_duplicate_prompts)
        # Validate auth configuration
        if self.settings.auth is not None:
            if auth_server_provider and token_verifier:
                raise ValueError("Cannot specify both auth_server_provider and token_verifier")
            if not auth_server_provider and not token_verifier:
                raise ValueError("Must specify either auth_server_provider or token_verifier when auth is enabled")
        else:
            if auth_server_provider or token_verifier:
                raise ValueError("Cannot specify auth_server_provider or token_verifier without auth settings")

        self._auth_server_provider = auth_server_provider
        self._token_verifier = token_verifier

        # Create token verifier from provider if needed (backwards compatibility)
        if auth_server_provider and not token_verifier:
            self._token_verifier = ProviderTokenVerifier(auth_server_provider)
        self._event_store = event_store
        self._custom_starlette_routes: list[Route] = []
        self.dependencies = self.settings.dependencies
        self._session_manager: StreamableHTTPSessionManager | None = None

        # Set up MCP protocol handlers
        self._setup_handlers()

        # Configure logging
        configure_logging(self.settings.log_level)

    @property
    def name(self) -> str:
        return self._mcp_server.name

    @property
    def instructions(self) -> str | None:
        return self._mcp_server.instructions

    @property
    def session_manager(self) -> StreamableHTTPSessionManager:
        """Get the StreamableHTTP session manager.

        This is exposed to enable advanced use cases like mounting multiple
        FastMCP servers in a single FastAPI application.

        Raises:
            RuntimeError: If called before streamable_http_app() has been called.
        """
        if self._session_manager is None:
            raise RuntimeError(
                "Session manager can only be accessed after"
                "calling streamable_http_app()."
                "The session manager is created lazily"
                "to avoid unnecessary initialization."
            )
        return self._session_manager

    def run(
        self,
        transport: Literal["stdio", "sse", "streamable-http"] = "stdio",
        mount_path: str | None = None,
    ) -> None:
        """Run the FastMCP server. Note this is a synchronous function.

        Args:
            transport: Transport protocol to use ("stdio", "sse", or "streamable-http")
            mount_path: Optional mount path for SSE transport
        """
        TRANSPORTS = Literal["stdio", "sse", "streamable-http"]
        if transport not in TRANSPORTS.__args__:  # type: ignore
            raise ValueError(f"Unknown transport: {transport}")

        match transport:
            case "stdio":
                anyio.run(self.run_stdio_async)
            case "sse":
                anyio.run(lambda: self.run_sse_async(mount_path))
            case "streamable-http":
                anyio.run(self.run_streamable_http_async)

    def _setup_handlers(self) -> None:
        """Set up core MCP protocol handlers."""
        self._mcp_server.list_tools()(self.list_tools)
        # Note: we disable the lowlevel server's input validation.
        # FastMCP does ad hoc conversion of incoming data before validating -
        # for now we preserve this for backwards compatibility.
        self._mcp_server.call_tool(validate_input=False)(self.call_tool)
        self._mcp_server.list_resources()(self.list_resources)
        self._mcp_server.read_resource()(self.read_resource)
        self._mcp_server.list_prompts()(self.list_prompts)
        self._mcp_server.get_prompt()(self.get_prompt)
        self._mcp_server.list_resource_templates()(self.list_resource_templates)

    async def list_tools(self) -> list[MCPTool]:
        """List all available tools."""
        tools = self._tool_manager.list_tools()
        return [
            MCPTool(
                name=info.name,
                title=info.title,
                description=info.description,
                inputSchema=info.parameters,
                outputSchema=info.output_schema,
                annotations=info.annotations,
            )
            for info in tools
        ]

    def get_context(self) -> Context[ServerSession, object, Request]:
        """
        Returns a Context object. Note that the context will only be valid
        during a request; outside a request, most methods will error.
        """
        try:
            request_context = self._mcp_server.request_context
        except LookupError:
            request_context = None
        return Context(request_context=request_context, fastmcp=self)

    async def call_tool(self, name: str, arguments: dict[str, Any]) -> Sequence[ContentBlock] | dict[str, Any]:
        """Call a tool by name with arguments."""
        context = self.get_context()
        return await self._tool_manager.call_tool(name, arguments, context=context, convert_result=True)

    async def list_resources(self) -> list[MCPResource]:
        """List all available resources."""

        resources = self._resource_manager.list_resources()
        return [
            MCPResource(
                uri=resource.uri,
                name=resource.name or "",
                title=resource.title,
                description=resource.description,
                mimeType=resource.mime_type,
            )
            for resource in resources
        ]

    async def list_resource_templates(self) -> list[MCPResourceTemplate]:
        templates = self._resource_manager.list_templates()
        return [
            MCPResourceTemplate(
                uriTemplate=template.uri_template,
                name=template.name,
                title=template.title,
                description=template.description,
            )
            for template in templates
        ]

    async def read_resource(self, uri: AnyUrl | str) -> Iterable[ReadResourceContents]:
        """Read a resource by URI."""

        resource = await self._resource_manager.get_resource(uri)
        if not resource:
            raise ResourceError(f"Unknown resource: {uri}")

        try:
            content = await resource.read()
            return [ReadResourceContents(content=content, mime_type=resource.mime_type)]
        except Exception as e:
            logger.exception(f"Error reading resource {uri}")
            raise ResourceError(str(e))

    def add_tool(
        self,
        fn: AnyFunction,
        name: str | None = None,
        title: str | None = None,
        description: str | None = None,
        annotations: ToolAnnotations | None = None,
        structured_output: bool | None = None,
    ) -> None:
        """Add a tool to the server.

        The tool function can optionally request a Context object by adding a parameter
        with the Context type annotation. See the @tool decorator for examples.

        Args:
            fn: The function to register as a tool
            name: Optional name for the tool (defaults to function name)
            title: Optional human-readable title for the tool
            description: Optional description of what the tool does
            annotations: Optional ToolAnnotations providing additional tool information
            structured_output: Controls whether the tool's output is structured or unstructured
                - If None, auto-detects based on the function's return type annotation
                - If True, unconditionally creates a structured tool (return type annotation permitting)
                - If False, unconditionally creates an unstructured tool
        """
        self._tool_manager.add_tool(
            fn,
            name=name,
            title=title,
            description=description,
            annotations=annotations,
            structured_output=structured_output,
        )

    def tool(
        self,
        name: str | None = None,
        title: str | None = None,
        description: str | None = None,
        annotations: ToolAnnotations | None = None,
        structured_output: bool | None = None,
    ) -> Callable[[AnyFunction], AnyFunction]:
        """Decorator to register a tool.

        Tools can optionally request a Context object by adding a parameter with the
        Context type annotation. The context provides access to MCP capabilities like
        logging, progress reporting, and resource access.

        Args:
            name: Optional name for the tool (defaults to function name)
            title: Optional human-readable title for the tool
            description: Optional description of what the tool does
            annotations: Optional ToolAnnotations providing additional tool information
            structured_output: Controls whether the tool's output is structured or unstructured
                - If None, auto-detects based on the function's return type annotation
                - If True, unconditionally creates a structured tool (return type annotation permitting)
                - If False, unconditionally creates an unstructured tool

        Example:
            @server.tool()
            def my_tool(x: int) -> str:
                return str(x)

            @server.tool()
            def tool_with_context(x: int, ctx: Context) -> str:
                ctx.info(f"Processing {x}")
                return str(x)

            @server.tool()
            async def async_tool(x: int, context: Context) -> str:
                await context.report_progress(50, 100)
                return str(x)
        """
        # Check if user passed function directly instead of calling decorator
        if callable(name):
            raise TypeError(
                "The @tool decorator was used incorrectly. Did you forget to call it? Use @tool() instead of @tool"
            )

        def decorator(fn: AnyFunction) -> AnyFunction:
            self.add_tool(
                fn,
                name=name,
                title=title,
                description=description,
                annotations=annotations,
                structured_output=structured_output,
            )
            return fn

        return decorator

    def completion(self):
        """Decorator to register a completion handler.

        The completion handler receives:
        - ref: PromptReference or ResourceTemplateReference
        - argument: CompletionArgument with name and partial value
        - context: Optional CompletionContext with previously resolved arguments

        Example:
            @mcp.completion()
            async def handle_completion(ref, argument, context):
                if isinstance(ref, ResourceTemplateReference):
                    # Return completions based on ref, argument, and context
                    return Completion(values=["option1", "option2"])
                return None
        """
        return self._mcp_server.completion()

    def add_resource(self, resource: Resource) -> None:
        """Add a resource to the server.

        Args:
            resource: A Resource instance to add
        """
        self._resource_manager.add_resource(resource)

    def resource(
        self,
        uri: str,
        *,
        name: str | None = None,
        title: str | None = None,
        description: str | None = None,
        mime_type: str | None = None,
    ) -> Callable[[AnyFunction], AnyFunction]:
        """Decorator to register a function as a resource.

        The function will be called when the resource is read to generate its content.
        The function can return:
        - str for text content
        - bytes for binary content
        - other types will be converted to JSON

        If the URI contains parameters (e.g. "resource://{param}") or the function
        has parameters, it will be registered as a template resource.

        Args:
            uri: URI for the resource (e.g. "resource://my-resource" or "resource://{param}")
            name: Optional name for the resource
            title: Optional human-readable title for the resource
            description: Optional description of the resource
            mime_type: Optional MIME type for the resource

        Example:
            @server.resource("resource://my-resource")
            def get_data() -> str:
                return "Hello, world!"

            @server.resource("resource://my-resource")
            async get_data() -> str:
                data = await fetch_data()
                return f"Hello, world! {data}"

            @server.resource("resource://{city}/weather")
            def get_weather(city: str) -> str:
                return f"Weather for {city}"

            @server.resource("resource://{city}/weather")
            async def get_weather(city: str) -> str:
                data = await fetch_weather(city)
                return f"Weather for {city}: {data}"
        """
        # Check if user passed function directly instead of calling decorator
        if callable(uri):
            raise TypeError(
                "The @resource decorator was used incorrectly. "
                "Did you forget to call it? Use @resource('uri') instead of @resource"
            )

        def decorator(fn: AnyFunction) -> AnyFunction:
            # Check if this should be a template
            has_uri_params = "{" in uri and "}" in uri
            has_func_params = bool(inspect.signature(fn).parameters)

            if has_uri_params or has_func_params:
                # Validate that URI params match function params
                uri_params = set(re.findall(r"{(\w+)}", uri))
                func_params = set(inspect.signature(fn).parameters.keys())

                if uri_params != func_params:
                    raise ValueError(
                        f"Mismatch between URI parameters {uri_params} and function parameters {func_params}"
                    )

                # Register as template
                self._resource_manager.add_template(
                    fn=fn,
                    uri_template=uri,
                    name=name,
                    title=title,
                    description=description,
                    mime_type=mime_type,
                )
            else:
                # Register as regular resource
                resource = FunctionResource.from_function(
                    fn=fn,
                    uri=uri,
                    name=name,
                    title=title,
                    description=description,
                    mime_type=mime_type,
                )
                self.add_resource(resource)
            return fn

        return decorator

    def add_prompt(self, prompt: Prompt) -> None:
        """Add a prompt to the server.

        Args:
            prompt: A Prompt instance to add
        """
        self._prompt_manager.add_prompt(prompt)

    def prompt(
        self, name: str | None = None, title: str | None = None, description: str | None = None
    ) -> Callable[[AnyFunction], AnyFunction]:
        """Decorator to register a prompt.

        Args:
            name: Optional name for the prompt (defaults to function name)
            title: Optional human-readable title for the prompt
            description: Optional description of what the prompt does

        Example:
            @server.prompt()
            def analyze_table(table_name: str) -> list[Message]:
                schema = read_table_schema(table_name)
                return [
                    {
                        "role": "user",
                        "content": f"Analyze this schema:\n{schema}"
                    }
                ]

            @server.prompt()
            async def analyze_file(path: str) -> list[Message]:
                content = await read_file(path)
                return [
                    {
                        "role": "user",
                        "content": {
                            "type": "resource",
                            "resource": {
                                "uri": f"file://{path}",
                                "text": content
                            }
                        }
                    }
                ]
        """
        # Check if user passed function directly instead of calling decorator
        if callable(name):
            raise TypeError(
                "The @prompt decorator was used incorrectly. "
                "Did you forget to call it? Use @prompt() instead of @prompt"
            )

        def decorator(func: AnyFunction) -> AnyFunction:
            prompt = Prompt.from_function(func, name=name, title=title, description=description)
            self.add_prompt(prompt)
            return func

        return decorator

    def custom_route(
        self,
        path: str,
        methods: list[str],
        name: str | None = None,
        include_in_schema: bool = True,
    ):
        """
        Decorator to register a custom HTTP route on the FastMCP server.

        Allows adding arbitrary HTTP endpoints outside the standard MCP protocol,
        which can be useful for OAuth callbacks, health checks, or admin APIs.
        The handler function must be an async function that accepts a Starlette
        Request and returns a Response.

        Args:
            path: URL path for the route (e.g., "/oauth/callback")
            methods: List of HTTP methods to support (e.g., ["GET", "POST"])
            name: Optional name for the route (to reference this route with
                  Starlette's reverse URL lookup feature)
            include_in_schema: Whether to include in OpenAPI schema, defaults to True

        Example:
            @server.custom_route("/health", methods=["GET"])
            async def health_check(request: Request) -> Response:
                return JSONResponse({"status": "ok"})
        """

        def decorator(
            func: Callable[[Request], Awaitable[Response]],
        ) -> Callable[[Request], Awaitable[Response]]:
            self._custom_starlette_routes.append(
                Route(
                    path,
                    endpoint=func,
                    methods=methods,
                    name=name,
                    include_in_schema=include_in_schema,
                )
            )
            return func

        return decorator

    async def run_stdio_async(self) -> None:
        """Run the server using stdio transport."""
        async with stdio_server() as (read_stream, write_stream):
            await self._mcp_server.run(
                read_stream,
                write_stream,
                self._mcp_server.create_initialization_options(),
            )

    async def run_sse_async(self, mount_path: str | None = None) -> None:
        """Run the server using SSE transport."""
        import uvicorn

        starlette_app = self.sse_app(mount_path)

        config = uvicorn.Config(
            starlette_app,
            host=self.settings.host,
            port=self.settings.port,
            log_level=self.settings.log_level.lower(),
        )
        server = uvicorn.Server(config)
        await server.serve()

    async def run_streamable_http_async(self) -> None:
        """Run the server using StreamableHTTP transport."""
        import uvicorn

        starlette_app = self.streamable_http_app()

        config = uvicorn.Config(
            starlette_app,
            host=self.settings.host,
            port=self.settings.port,
            log_level=self.settings.log_level.lower(),
        )
        server = uvicorn.Server(config)
        await server.serve()

    def _normalize_path(self, mount_path: str, endpoint: str) -> str:
        """
        Combine mount path and endpoint to return a normalized path.

        Args:
            mount_path: The mount path (e.g. "/github" or "/")
            endpoint: The endpoint path (e.g. "/messages/")

        Returns:
            Normalized path (e.g. "/github/messages/")
        """
        # Special case: root path
        if mount_path == "/":
            return endpoint

        # Remove trailing slash from mount path
        if mount_path.endswith("/"):
            mount_path = mount_path[:-1]

        # Ensure endpoint starts with slash
        if not endpoint.startswith("/"):
            endpoint = "/" + endpoint

        # Combine paths
        return mount_path + endpoint

    def sse_app(self, mount_path: str | None = None) -> Starlette:
        """Return an instance of the SSE server app."""
        from starlette.middleware import Middleware
        from starlette.routing import Mount, Route

        # Update mount_path in settings if provided
        if mount_path is not None:
            self.settings.mount_path = mount_path

        # Create normalized endpoint considering the mount path
        normalized_message_endpoint = self._normalize_path(self.settings.mount_path, self.settings.message_path)

        # Set up auth context and dependencies

        sse = SseServerTransport(
            normalized_message_endpoint,
            security_settings=self.settings.transport_security,
        )

        async def handle_sse(scope: Scope, receive: Receive, send: Send):
            # Add client ID from auth context into request context if available

            async with sse.connect_sse(
                scope,
                receive,
                send,
            ) as streams:
                await self._mcp_server.run(
                    streams[0],
                    streams[1],
                    self._mcp_server.create_initialization_options(),
                )
            return Response()

        # Create routes
        routes: list[Route | Mount] = []
        middleware: list[Middleware] = []
        required_scopes = []

        # Set up auth if configured
        if self.settings.auth:
            required_scopes = self.settings.auth.required_scopes or []

            # Add auth middleware if token verifier is available
            if self._token_verifier:
                middleware = [
                    # extract auth info from request (but do not require it)
                    Middleware(
                        AuthenticationMiddleware,
                        backend=BearerAuthBackend(self._token_verifier),
                    ),
                    # Add the auth context middleware to store
                    # authenticated user in a contextvar
                    Middleware(AuthContextMiddleware),
                ]

            # Add auth endpoints if auth server provider is configured
            if self._auth_server_provider:
                from mcp.server.auth.routes import create_auth_routes

                routes.extend(
                    create_auth_routes(
                        provider=self._auth_server_provider,
                        issuer_url=self.settings.auth.issuer_url,
                        service_documentation_url=self.settings.auth.service_documentation_url,
                        client_registration_options=self.settings.auth.client_registration_options,
                        revocation_options=self.settings.auth.revocation_options,
                    )
                )

        # When auth is configured, require authentication
        if self._token_verifier:
            # Determine resource metadata URL
            resource_metadata_url = None
            if self.settings.auth and self.settings.auth.resource_server_url:
                from pydantic import AnyHttpUrl

                resource_metadata_url = AnyHttpUrl(
                    str(self.settings.auth.resource_server_url).rstrip("/") + "/.well-known/oauth-protected-resource"
                )

            # Auth is enabled, wrap the endpoints with RequireAuthMiddleware
            routes.append(
                Route(
                    self.settings.sse_path,
                    endpoint=RequireAuthMiddleware(handle_sse, required_scopes, resource_metadata_url),
                    methods=["GET"],
                )
            )
            routes.append(
                Mount(
                    self.settings.message_path,
                    app=RequireAuthMiddleware(sse.handle_post_message, required_scopes, resource_metadata_url),
                )
            )
        else:
            # Auth is disabled, no need for RequireAuthMiddleware
            # Since handle_sse is an ASGI app, we need to create a compatible endpoint
            async def sse_endpoint(request: Request) -> Response:
                # Convert the Starlette request to ASGI parameters
                return await handle_sse(request.scope, request.receive, request._send)  # type: ignore[reportPrivateUsage]

            routes.append(
                Route(
                    self.settings.sse_path,
                    endpoint=sse_endpoint,
                    methods=["GET"],
                )
            )
            routes.append(
                Mount(
                    self.settings.message_path,
                    app=sse.handle_post_message,
                )
            )
        # Add protected resource metadata endpoint if configured as RS
        if self.settings.auth and self.settings.auth.resource_server_url:
            from mcp.server.auth.routes import create_protected_resource_routes

            routes.extend(
                create_protected_resource_routes(
                    resource_url=self.settings.auth.resource_server_url,
                    authorization_servers=[self.settings.auth.issuer_url],
                    scopes_supported=self.settings.auth.required_scopes,
                )
            )

        # mount these routes last, so they have the lowest route matching precedence
        routes.extend(self._custom_starlette_routes)

        # Create Starlette app with routes and middleware
        return Starlette(debug=self.settings.debug, routes=routes, middleware=middleware)

    def streamable_http_app(self) -> Starlette:
        """Return an instance of the StreamableHTTP server app."""
        from starlette.middleware import Middleware
        from starlette.routing import Mount

        # Create session manager on first call (lazy initialization)
        if self._session_manager is None:
            self._session_manager = StreamableHTTPSessionManager(
                app=self._mcp_server,
                event_store=self._event_store,
                json_response=self.settings.json_response,
                stateless=self.settings.stateless_http,  # Use the stateless setting
                security_settings=self.settings.transport_security,
            )

        # Create the ASGI handler
        async def handle_streamable_http(scope: Scope, receive: Receive, send: Send) -> None:
            await self.session_manager.handle_request(scope, receive, send)

        # Create routes
        routes: list[Route | Mount] = []
        middleware: list[Middleware] = []
        required_scopes = []

        # Set up auth if configured
        if self.settings.auth:
            required_scopes = self.settings.auth.required_scopes or []

            # Add auth middleware if token verifier is available
            if self._token_verifier:
                middleware = [
                    Middleware(
                        AuthenticationMiddleware,
                        backend=BearerAuthBackend(self._token_verifier),
                    ),
                    Middleware(AuthContextMiddleware),
                ]

            # Add auth endpoints if auth server provider is configured
            if self._auth_server_provider:
                from mcp.server.auth.routes import create_auth_routes

                routes.extend(
                    create_auth_routes(
                        provider=self._auth_server_provider,
                        issuer_url=self.settings.auth.issuer_url,
                        service_documentation_url=self.settings.auth.service_documentation_url,
                        client_registration_options=self.settings.auth.client_registration_options,
                        revocation_options=self.settings.auth.revocation_options,
                    )
                )

        # Set up routes with or without auth
        if self._token_verifier:
            # Determine resource metadata URL
            resource_metadata_url = None
            if self.settings.auth and self.settings.auth.resource_server_url:
                from pydantic import AnyHttpUrl

                resource_metadata_url = AnyHttpUrl(
                    str(self.settings.auth.resource_server_url).rstrip("/") + "/.well-known/oauth-protected-resource"
                )

            routes.append(
                Mount(
                    self.settings.streamable_http_path,
                    app=RequireAuthMiddleware(handle_streamable_http, required_scopes, resource_metadata_url),
                )
            )
        else:
            # Auth is disabled, no wrapper needed
            routes.append(
                Mount(
                    self.settings.streamable_http_path,
                    app=handle_streamable_http,
                )
            )

        # Add protected resource metadata endpoint if configured as RS
        if self.settings.auth and self.settings.auth.resource_server_url:
            from mcp.server.auth.handlers.metadata import ProtectedResourceMetadataHandler
            from mcp.server.auth.routes import cors_middleware
            from mcp.shared.auth import ProtectedResourceMetadata

            protected_resource_metadata = ProtectedResourceMetadata(
                resource=self.settings.auth.resource_server_url,
                authorization_servers=[self.settings.auth.issuer_url],
                scopes_supported=self.settings.auth.required_scopes,
            )
            routes.append(
                Route(
                    "/.well-known/oauth-protected-resource",
                    endpoint=cors_middleware(
                        ProtectedResourceMetadataHandler(protected_resource_metadata).handle,
                        ["GET", "OPTIONS"],
                    ),
                    methods=["GET", "OPTIONS"],
                )
            )

        routes.extend(self._custom_starlette_routes)

        return Starlette(
            debug=self.settings.debug,
            routes=routes,
            middleware=middleware,
            lifespan=lambda app: self.session_manager.run(),
        )

    async def list_prompts(self) -> list[MCPPrompt]:
        """List all available prompts."""
        prompts = self._prompt_manager.list_prompts()
        return [
            MCPPrompt(
                name=prompt.name,
                title=prompt.title,
                description=prompt.description,
                arguments=[
                    MCPPromptArgument(
                        name=arg.name,
                        description=arg.description,
                        required=arg.required,
                    )
                    for arg in (prompt.arguments or [])
                ],
            )
            for prompt in prompts
        ]

    async def get_prompt(self, name: str, arguments: dict[str, Any] | None = None) -> GetPromptResult:
        """Get a prompt by name with arguments."""
        try:
            prompt = self._prompt_manager.get_prompt(name)
            messages = await self._prompt_manager.render_prompt(name, arguments)

            return GetPromptResult(
                description=getattr(prompt, "description", None),
                messages=pydantic_core.to_jsonable_python(messages),
            )
        except Exception as e:
            logger.exception(f"Error getting prompt {name}")
            raise ValueError(str(e))


class Context(BaseModel, Generic[ServerSessionT, LifespanContextT, RequestT]):
    """Context object providing access to MCP capabilities.

    This provides a cleaner interface to MCP's RequestContext functionality.
    It gets injected into tool and resource functions that request it via type hints.

    To use context in a tool function, add a parameter with the Context type annotation:

    ```python
    @server.tool()
    def my_tool(x: int, ctx: Context) -> str:
        # Log messages to the client
        ctx.info(f"Processing {x}")
        ctx.debug("Debug info")
        ctx.warning("Warning message")
        ctx.error("Error message")

        # Report progress
        ctx.report_progress(50, 100)

        # Access resources
        data = ctx.read_resource("resource://data")

        # Get request info
        request_id = ctx.request_id
        client_id = ctx.client_id

        return str(x)
    ```

    The context parameter name can be anything as long as it's annotated with Context.
    The context is optional - tools that don't need it can omit the parameter.
    """

<<<<<<< HEAD
    _request_context: RequestContext[ServerSession, Any] | None
=======
    _request_context: RequestContext[ServerSessionT, LifespanContextT, RequestT] | None
>>>>>>> 7b1078b5
    _fastmcp: FastMCP | None

    def __init__(
        self,
        *,
        request_context: (RequestContext[ServerSessionT, LifespanContextT, RequestT] | None) = None,
        fastmcp: FastMCP | None = None,
        **kwargs: Any,
    ):
        super().__init__(**kwargs)
        self._request_context = request_context
        self._fastmcp = fastmcp

    @property
    def fastmcp(self) -> FastMCP:
        """Access to the FastMCP server."""
        if self._fastmcp is None:
            raise ValueError("Context is not available outside of a request")
        return self._fastmcp

    @property
    def request_context(
        self,
    ) -> RequestContext[ServerSessionT, LifespanContextT, RequestT]:
        """Access to the underlying request context."""
        if self._request_context is None:
            raise ValueError("Context is not available outside of a request")
        return self._request_context

    async def report_progress(self, progress: float, total: float | None = None, message: str | None = None) -> None:
        """Report progress for the current operation.

        Args:
            progress: Current progress value e.g. 24
            total: Optional total value e.g. 100
            message: Optional message e.g. Starting render...
        """
        progress_token = self.request_context.meta.progressToken if self.request_context.meta else None

        if progress_token is None:
            return

        await self.request_context.session.send_progress_notification(
            progress_token=progress_token,
            progress=progress,
            total=total,
            message=message,
        )

    async def read_resource(self, uri: str | AnyUrl) -> Iterable[ReadResourceContents]:
        """Read a resource by URI.

        Args:
            uri: Resource URI to read

        Returns:
            The resource content as either text or bytes
        """
        assert self._fastmcp is not None, "Context is not available outside of a request"
        return await self._fastmcp.read_resource(uri)

    async def elicit(
        self,
        message: str,
        schema: type[ElicitSchemaModelT],
    ) -> ElicitationResult[ElicitSchemaModelT]:
        """Elicit information from the client/user.

        This method can be used to interactively ask for additional information from the
        client within a tool's execution. The client might display the message to the
        user and collect a response according to the provided schema. Or in case a
        client is an agent, it might decide how to handle the elicitation -- either by asking
        the user or automatically generating a response.

        Args:
            schema: A Pydantic model class defining the expected response structure, according to the specification,
                    only primive types are allowed.
            message: Optional message to present to the user. If not provided, will use
                    a default message based on the schema

        Returns:
            An ElicitationResult containing the action taken and the data if accepted

        Note:
            Check the result.action to determine if the user accepted, declined, or cancelled.
            The result.data will only be populated if action is "accept" and validation succeeded.
        """

        return await elicit_with_validation(
            session=self.request_context.session, message=message, schema=schema, related_request_id=self.request_id
        )

    async def log(
        self,
        level: Literal["debug", "info", "warning", "error"],
        message: str,
        *,
        logger_name: str | None = None,
    ) -> None:
        """Send a log message to the client.

        Args:
            level: Log level (debug, info, warning, error)
            message: Log message
            logger_name: Optional logger name
            **extra: Additional structured data to include
        """
        await self.request_context.session.send_log_message(
            level=level,
            data=message,
            logger=logger_name,
            related_request_id=self.request_id,
        )

    @property
    def client_id(self) -> str | None:
        """Get the client ID if available."""
        return getattr(self.request_context.meta, "client_id", None) if self.request_context.meta else None

    @property
    def request_id(self) -> str:
        """Get the unique ID for this request."""
        return str(self.request_context.request_id)

    @property
    def session(self):
        """Access to the underlying session for advanced usage."""
        return self.request_context.session

    # Convenience methods for common log levels
    async def debug(self, message: str, **extra: Any) -> None:
        """Send a debug log message."""
        await self.log("debug", message, **extra)

    async def info(self, message: str, **extra: Any) -> None:
        """Send an info log message."""
        await self.log("info", message, **extra)

    async def warning(self, message: str, **extra: Any) -> None:
        """Send a warning log message."""
        await self.log("warning", message, **extra)

    async def error(self, message: str, **extra: Any) -> None:
        """Send an error log message."""
        await self.log("error", message, **extra)<|MERGE_RESOLUTION|>--- conflicted
+++ resolved
@@ -4,11 +4,7 @@
 
 import inspect
 import re
-<<<<<<< HEAD
-from collections.abc import AsyncIterator, Iterable
-=======
 from collections.abc import AsyncIterator, Awaitable, Callable, Iterable, Sequence
->>>>>>> 7b1078b5
 from contextlib import (
     AbstractAsyncContextManager,
     asynccontextmanager,
@@ -42,23 +38,10 @@
 from mcp.server.fastmcp.tools import Tool, ToolManager
 from mcp.server.fastmcp.utilities.logging import configure_logging, get_logger
 from mcp.server.lowlevel.helper_types import ReadResourceContents
-<<<<<<< HEAD
-from mcp.server.lowlevel.server import (
-    LifespanResultT,
-)
-from mcp.server.lowlevel.server import (
-    Server as MCPServer,
-)
-from mcp.server.lowlevel.server import (
-    lifespan as default_lifespan,
-)
-from mcp.server.session import ServerSession
-=======
 from mcp.server.lowlevel.server import LifespanResultT
 from mcp.server.lowlevel.server import Server as MCPServer
 from mcp.server.lowlevel.server import lifespan as default_lifespan
 from mcp.server.session import ServerSession, ServerSessionT
->>>>>>> 7b1078b5
 from mcp.server.sse import SseServerTransport
 from mcp.server.stdio import stdio_server
 from mcp.server.streamable_http import EventStore
@@ -1020,11 +1003,7 @@
     The context is optional - tools that don't need it can omit the parameter.
     """
 
-<<<<<<< HEAD
-    _request_context: RequestContext[ServerSession, Any] | None
-=======
     _request_context: RequestContext[ServerSessionT, LifespanContextT, RequestT] | None
->>>>>>> 7b1078b5
     _fastmcp: FastMCP | None
 
     def __init__(
