--- conflicted
+++ resolved
@@ -138,9 +138,6 @@
 
 
 class FastMCP:
-<<<<<<< HEAD
-    def __init__(self, name: str | None = None, instructions: str | None = None, **settings: Any):
-=======
     def __init__(
         self,
         name: str | None = None,
@@ -152,19 +149,11 @@
         tools: list[Tool] | None = None,
         **settings: Any,
     ):
->>>>>>> 82f6d9aa
         self.settings = Settings(**settings)
 
         self._mcp_server = MCPServer(
             name=name or "FastMCP",
             instructions=instructions,
-<<<<<<< HEAD
-            lifespan=lifespan_wrapper(self, self.settings.lifespan) if self.settings.lifespan else default_lifespan,
-        )
-        self._tool_manager = ToolManager(warn_on_duplicate_tools=self.settings.warn_on_duplicate_tools)
-        self._resource_manager = ResourceManager(warn_on_duplicate_resources=self.settings.warn_on_duplicate_resources)
-        self._prompt_manager = PromptManager(warn_on_duplicate_prompts=self.settings.warn_on_duplicate_prompts)
-=======
             lifespan=(
                 lifespan_wrapper(self, self.settings.lifespan)
                 if self.settings.lifespan
@@ -193,7 +182,6 @@
         self._auth_server_provider = auth_server_provider
         self._event_store = event_store
         self._custom_starlette_routes: list[Route] = []
->>>>>>> 82f6d9aa
         self.dependencies = self.settings.dependencies
         self._session_manager: StreamableHTTPSessionManager | None = None
 
@@ -245,18 +233,13 @@
         if transport not in TRANSPORTS.__args__:  # type: ignore
             raise ValueError(f"Unknown transport: {transport}")
 
-        anyio.run(self._run, transport)
-<<<<<<< HEAD
-
-    async def _run(self, transport: Literal["stdio", "sse"]):
-=======
+        anyio.run(self._run, transport, mount_path)
     
     async def _run(
         self, 
         transport: Literal["stdio", "sse", "streamable-http"],
         mount_path: str | None = None,
     ) -> None:
->>>>>>> 82f6d9aa
         if self.settings.show_server_info:
             await self._log_server_info()
         match transport:
@@ -266,7 +249,6 @@
                 anyio.run(lambda: self.run_sse_async(mount_path))
             case "streamable-http":
                 anyio.run(self.run_streamable_http_async)
-
 
     async def _log_server_info(self):
         server_info = await self.get_server_info()
@@ -407,16 +389,12 @@
             fn, name=name, description=description, annotations=annotations
         )
 
-<<<<<<< HEAD
-    def tool(self, name: str | None = None, description: str | None = None) -> Callable[[AnyFunction], AnyFunction]:
-=======
     def tool(
         self,
         name: str | None = None,
         description: str | None = None,
         annotations: ToolAnnotations | None = None,
     ) -> Callable[[AnyFunction], AnyFunction]:
->>>>>>> 82f6d9aa
         """Decorator to register a tool.
 
         Tools can optionally request a Context object by adding a parameter with the
@@ -1019,13 +997,9 @@
             raise ValueError("Context is not available outside of a request")
         return self._request_context
 
-<<<<<<< HEAD
-    async def report_progress(self, progress: float, total: float | None = None) -> None:
-=======
     async def report_progress(
         self, progress: float, total: float | None = None, message: str | None = None
     ) -> None:
->>>>>>> 82f6d9aa
         """Report progress for the current operation.
 
         Args:
@@ -1033,16 +1007,11 @@
             total: Optional total value e.g. 100
             message: Optional message e.g. Starting render...
         """
-<<<<<<< HEAD
-
-        progress_token = self.request_context.meta.progressToken if self.request_context.meta else None
-=======
         progress_token = (
             self.request_context.meta.progressToken
             if self.request_context.meta
             else None
         )
->>>>>>> 82f6d9aa
 
         if progress_token is None:
             return
@@ -1081,16 +1050,12 @@
             logger_name: Optional logger name
             **extra: Additional structured data to include
         """
-<<<<<<< HEAD
-        await self.request_context.session.send_log_message(level=level, data=message, logger=logger_name)
-=======
         await self.request_context.session.send_log_message(
             level=level,
             data=message,
             logger=logger_name,
             related_request_id=self.request_id,
         )
->>>>>>> 82f6d9aa
 
     @property
     def client_id(self) -> str | None:
