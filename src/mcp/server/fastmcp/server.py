"""FastMCP - A more ergonomic interface for MCP servers."""

from __future__ import annotations as _annotations

import inspect
import re
from collections.abc import AsyncIterator, Awaitable, Callable, Iterable, Sequence
from contextlib import (
    AbstractAsyncContextManager,
    asynccontextmanager,
)
from typing import Any, Generic, Literal

import anyio
import pydantic_core
from pydantic import BaseModel, Field
from pydantic.networks import AnyUrl
from pydantic_settings import BaseSettings, SettingsConfigDict
from starlette.applications import Starlette
from starlette.middleware import Middleware
from starlette.middleware.authentication import AuthenticationMiddleware
from starlette.requests import Request
from starlette.responses import Response
from starlette.routing import Mount, Route
from starlette.types import Receive, Scope, Send

from mcp.server.auth.middleware.auth_context import AuthContextMiddleware
from mcp.server.auth.middleware.bearer_auth import (
    BearerAuthBackend,
    RequireAuthMiddleware,
)
from mcp.server.auth.provider import OAuthAuthorizationServerProvider, ProviderTokenVerifier, TokenVerifier
from mcp.server.auth.settings import AuthSettings
from mcp.server.elicitation import ElicitationResult, ElicitSchemaModelT, elicit_with_validation
from mcp.server.fastmcp.exceptions import ResourceError
from mcp.server.fastmcp.prompts import Prompt, PromptManager
from mcp.server.fastmcp.resources import FunctionResource, Resource, ResourceManager
from mcp.server.fastmcp.tools import Tool, ToolManager
from mcp.server.fastmcp.utilities.logging import configure_logging, get_logger
from mcp.server.lowlevel.helper_types import ReadResourceContents
from mcp.server.lowlevel.server import LifespanResultT
from mcp.server.lowlevel.server import Server as MCPServer
from mcp.server.lowlevel.server import lifespan as default_lifespan
from mcp.server.session import ServerSession, ServerSessionT
from mcp.server.sse import SseServerTransport
from mcp.server.stdio import stdio_server
from mcp.server.streamable_http import EventStore
from mcp.server.streamable_http_manager import StreamableHTTPSessionManager
from mcp.server.transport_security import TransportSecuritySettings
from mcp.shared.context import LifespanContextT, RequestContext, RequestT
from mcp.types import (
    AnyFunction,
    ContentBlock,
    GetPromptResult,
<<<<<<< HEAD
    ImageContent,
    ServerInfo,
    ServerInfoAsset,
    TextContent,
=======
>>>>>>> 0a4e8d4e
    ToolAnnotations,
)
from mcp.types import Prompt as MCPPrompt
from mcp.types import PromptArgument as MCPPromptArgument
from mcp.types import Resource as MCPResource
from mcp.types import ResourceTemplate as MCPResourceTemplate
from mcp.types import Tool as MCPTool

logger = get_logger(__name__)


class Settings(BaseSettings, Generic[LifespanResultT]):
    """FastMCP server settings.

    All settings can be configured via environment variables with the prefix FASTMCP_.
    For example, FASTMCP_DEBUG=true will set debug=True.
    """

    model_config = SettingsConfigDict(
        env_prefix="FASTMCP_",
        env_file=".env",
        env_nested_delimiter="__",
        nested_model_default_partial_update=True,
        extra="ignore",
    )

    # Server settings
    debug: bool = False
    log_level: Literal["DEBUG", "INFO", "WARNING", "ERROR", "CRITICAL"] = "INFO"

    # HTTP settings
    host: str = "127.0.0.1"
    port: int = 8000
    mount_path: str = "/"  # Mount path (e.g. "/github", defaults to root path)
    sse_path: str = "/sse"
    message_path: str = "/messages/"
    streamable_http_path: str = "/mcp"

    # StreamableHTTP settings
    json_response: bool = False
    stateless_http: bool = False  # If True, uses true stateless mode (new transport per request)

    # resource settings
    warn_on_duplicate_resources: bool = True

    # tool settings
    warn_on_duplicate_tools: bool = True

    # prompt settings
    warn_on_duplicate_prompts: bool = True

    show_server_info: bool = False

    dependencies: list[str] = Field(
        default_factory=list,
        description="List of dependencies to install in the server environment",
    )

    lifespan: Callable[[FastMCP], AbstractAsyncContextManager[LifespanResultT]] | None = Field(
        None, description="Lifespan context manager"
    )

    auth: AuthSettings | None = None

    # Transport security settings (DNS rebinding protection)
    transport_security: TransportSecuritySettings | None = None


def lifespan_wrapper(
    app: FastMCP,
    lifespan: Callable[[FastMCP], AbstractAsyncContextManager[LifespanResultT]],
) -> Callable[[MCPServer[LifespanResultT, Request]], AbstractAsyncContextManager[object]]:
    @asynccontextmanager
    async def wrap(s: MCPServer[LifespanResultT, Request]) -> AsyncIterator[object]:
        async with lifespan(app) as context:
            yield context

    return wrap


class FastMCP:
    def __init__(
        self,
        name: str | None = None,
        instructions: str | None = None,
        auth_server_provider: OAuthAuthorizationServerProvider[Any, Any, Any] | None = None,
        token_verifier: TokenVerifier | None = None,
        event_store: EventStore | None = None,
        *,
        tools: list[Tool] | None = None,
        **settings: Any,
    ):
        self.settings = Settings(**settings)

        self._mcp_server = MCPServer(
            name=name or "FastMCP",
            instructions=instructions,
            lifespan=(lifespan_wrapper(self, self.settings.lifespan) if self.settings.lifespan else default_lifespan),
        )
        self._tool_manager = ToolManager(tools=tools, warn_on_duplicate_tools=self.settings.warn_on_duplicate_tools)
        self._resource_manager = ResourceManager(warn_on_duplicate_resources=self.settings.warn_on_duplicate_resources)
        self._prompt_manager = PromptManager(warn_on_duplicate_prompts=self.settings.warn_on_duplicate_prompts)
        # Validate auth configuration
        if self.settings.auth is not None:
            if auth_server_provider and token_verifier:
                raise ValueError("Cannot specify both auth_server_provider and token_verifier")
            if not auth_server_provider and not token_verifier:
                raise ValueError("Must specify either auth_server_provider or token_verifier when auth is enabled")
        else:
            if auth_server_provider or token_verifier:
                raise ValueError("Cannot specify auth_server_provider or token_verifier without auth settings")

        self._auth_server_provider = auth_server_provider
        self._token_verifier = token_verifier

        # Create token verifier from provider if needed (backwards compatibility)
        if auth_server_provider and not token_verifier:
            self._token_verifier = ProviderTokenVerifier(auth_server_provider)
        self._event_store = event_store
        self._custom_starlette_routes: list[Route] = []
        self.dependencies = self.settings.dependencies
        self._session_manager: StreamableHTTPSessionManager | None = None

        # Set up MCP protocol handlers
        self._setup_handlers()

        # Configure logging
        configure_logging(self.settings.log_level)

    @property
    def name(self) -> str:
        return self._mcp_server.name

    @property
    def instructions(self) -> str | None:
        return self._mcp_server.instructions

    @property
    def session_manager(self) -> StreamableHTTPSessionManager:
        """Get the StreamableHTTP session manager.

        This is exposed to enable advanced use cases like mounting multiple
        FastMCP servers in a single FastAPI application.

        Raises:
            RuntimeError: If called before streamable_http_app() has been called.
        """
        if self._session_manager is None:
            raise RuntimeError(
                "Session manager can only be accessed after"
                "calling streamable_http_app()."
                "The session manager is created lazily"
                "to avoid unnecessary initialization."
            )
        return self._session_manager

    def run(
        self,
        transport: Literal["stdio", "sse", "streamable-http"] = "stdio",
        mount_path: str | None = None,
    ) -> None:
        """Run the FastMCP server. Note this is a synchronous function.

        Args:
            transport: Transport protocol to use ("stdio", "sse", or "streamable-http")
            mount_path: Optional mount path for SSE transport
        """
        TRANSPORTS = Literal["stdio", "sse", "streamable-http"]
        if transport not in TRANSPORTS.__args__:  # type: ignore
            raise ValueError(f"Unknown transport: {transport}")

        anyio.run(self._run, transport, mount_path)
    
    async def _run(
        self, 
        transport: Literal["stdio", "sse", "streamable-http"],
        mount_path: str | None = None,
    ) -> None:
        if self.settings.show_server_info:
            await self._log_server_info()
        match transport:
            case "stdio":
                anyio.run(self.run_stdio_async)
            case "sse":
                anyio.run(lambda: self.run_sse_async(mount_path))
            case "streamable-http":
                anyio.run(self.run_streamable_http_async)

    async def _log_server_info(self):
        server_info = await self.get_server_info()
        logger.info(f"Server name: {server_info.name}")
        logger.info(f"Server: {server_info.host}:{server_info.port}")
        logger.info(f"Instructions: {server_info.instructions}")
        for asset_type, asset_list in server_info.assets.model_dump().items():
            asset_list: list[ServerInfoAsset]
            if not asset_list:
                continue
            logger.info(f"{asset_type}:")
            for asset in asset_list:
                logger.info(f"  - {asset.name} - {asset.description}")
        logger.info("Server running...")

    async def get_server_info(self) -> ServerInfo:
        """
        Asynchronously retrieves and returns server information.

        This method gathers details about the server, including its name, host, port,
        instructions, and various assets such as tools, resources,
        prompts, and resource templates.

        Returns: ServerInfo
        """
        return ServerInfo(
            name=self.name,
            host=self.settings.host,
            port=self.settings.port,
            instructions=self.instructions,
            tools=await self.list_tools() or [],
            resources=await self.list_resources() or [],
            prompts=await self.list_prompts() or [],
            resource_templates=await self.list_resource_templates() or [],
        )

    def _setup_handlers(self) -> None:
        """Set up core MCP protocol handlers."""
        self._mcp_server.list_tools()(self.list_tools)
        # Note: we disable the lowlevel server's input validation.
        # FastMCP does ad hoc conversion of incoming data before validating -
        # for now we preserve this for backwards compatibility.
        self._mcp_server.call_tool(validate_input=False)(self.call_tool)
        self._mcp_server.list_resources()(self.list_resources)
        self._mcp_server.read_resource()(self.read_resource)
        self._mcp_server.list_prompts()(self.list_prompts)
        self._mcp_server.get_prompt()(self.get_prompt)
        self._mcp_server.list_resource_templates()(self.list_resource_templates)

    async def list_tools(self) -> list[MCPTool]:
        """List all available tools."""
        tools = self._tool_manager.list_tools()
        return [
            MCPTool(
                name=info.name,
                title=info.title,
                description=info.description,
                inputSchema=info.parameters,
                outputSchema=info.output_schema,
                annotations=info.annotations,
            )
            for info in tools
        ]

    def get_context(self) -> Context[ServerSession, object, Request]:
        """
        Returns a Context object. Note that the context will only be valid
        during a request; outside a request, most methods will error.
        """
        try:
            request_context = self._mcp_server.request_context
        except LookupError:
            request_context = None
        return Context(request_context=request_context, fastmcp=self)

    async def call_tool(self, name: str, arguments: dict[str, Any]) -> Sequence[ContentBlock] | dict[str, Any]:
        """Call a tool by name with arguments."""
        context = self.get_context()
        return await self._tool_manager.call_tool(name, arguments, context=context, convert_result=True)

    async def list_resources(self) -> list[MCPResource]:
        """List all available resources."""

        resources = self._resource_manager.list_resources()
        return [
            MCPResource(
                uri=resource.uri,
                name=resource.name or "",
                title=resource.title,
                description=resource.description,
                mimeType=resource.mime_type,
            )
            for resource in resources
        ]

    async def list_resource_templates(self) -> list[MCPResourceTemplate]:
        templates = self._resource_manager.list_templates()
        return [
            MCPResourceTemplate(
                uriTemplate=template.uri_template,
                name=template.name,
                title=template.title,
                description=template.description,
            )
            for template in templates
        ]

    async def read_resource(self, uri: AnyUrl | str) -> Iterable[ReadResourceContents]:
        """Read a resource by URI."""

        resource = await self._resource_manager.get_resource(uri)
        if not resource:
            raise ResourceError(f"Unknown resource: {uri}")

        try:
            content = await resource.read()
            return [ReadResourceContents(content=content, mime_type=resource.mime_type)]
        except Exception as e:
            logger.exception(f"Error reading resource {uri}")
            raise ResourceError(str(e))

    def add_tool(
        self,
        fn: AnyFunction,
        name: str | None = None,
        title: str | None = None,
        description: str | None = None,
        annotations: ToolAnnotations | None = None,
        structured_output: bool | None = None,
    ) -> None:
        """Add a tool to the server.

        The tool function can optionally request a Context object by adding a parameter
        with the Context type annotation. See the @tool decorator for examples.

        Args:
            fn: The function to register as a tool
            name: Optional name for the tool (defaults to function name)
            title: Optional human-readable title for the tool
            description: Optional description of what the tool does
            annotations: Optional ToolAnnotations providing additional tool information
            structured_output: Controls whether the tool's output is structured or unstructured
                - If None, auto-detects based on the function's return type annotation
                - If True, unconditionally creates a structured tool (return type annotation permitting)
                - If False, unconditionally creates an unstructured tool
        """
        self._tool_manager.add_tool(
            fn,
            name=name,
            title=title,
            description=description,
            annotations=annotations,
            structured_output=structured_output,
        )

    def tool(
        self,
        name: str | None = None,
        title: str | None = None,
        description: str | None = None,
        annotations: ToolAnnotations | None = None,
        structured_output: bool | None = None,
    ) -> Callable[[AnyFunction], AnyFunction]:
        """Decorator to register a tool.

        Tools can optionally request a Context object by adding a parameter with the
        Context type annotation. The context provides access to MCP capabilities like
        logging, progress reporting, and resource access.

        Args:
            name: Optional name for the tool (defaults to function name)
            title: Optional human-readable title for the tool
            description: Optional description of what the tool does
            annotations: Optional ToolAnnotations providing additional tool information
            structured_output: Controls whether the tool's output is structured or unstructured
                - If None, auto-detects based on the function's return type annotation
                - If True, unconditionally creates a structured tool (return type annotation permitting)
                - If False, unconditionally creates an unstructured tool

        Example:
            @server.tool()
            def my_tool(x: int) -> str:
                return str(x)

            @server.tool()
            def tool_with_context(x: int, ctx: Context) -> str:
                ctx.info(f"Processing {x}")
                return str(x)

            @server.tool()
            async def async_tool(x: int, context: Context) -> str:
                await context.report_progress(50, 100)
                return str(x)
        """
        # Check if user passed function directly instead of calling decorator
        if callable(name):
            raise TypeError(
                "The @tool decorator was used incorrectly. Did you forget to call it? Use @tool() instead of @tool"
            )

        def decorator(fn: AnyFunction) -> AnyFunction:
            self.add_tool(
                fn,
                name=name,
                title=title,
                description=description,
                annotations=annotations,
                structured_output=structured_output,
            )
            return fn

        return decorator

    def completion(self):
        """Decorator to register a completion handler.

        The completion handler receives:
        - ref: PromptReference or ResourceTemplateReference
        - argument: CompletionArgument with name and partial value
        - context: Optional CompletionContext with previously resolved arguments

        Example:
            @mcp.completion()
            async def handle_completion(ref, argument, context):
                if isinstance(ref, ResourceTemplateReference):
                    # Return completions based on ref, argument, and context
                    return Completion(values=["option1", "option2"])
                return None
        """
        return self._mcp_server.completion()

    def add_resource(self, resource: Resource) -> None:
        """Add a resource to the server.

        Args:
            resource: A Resource instance to add
        """
        self._resource_manager.add_resource(resource)

    def resource(
        self,
        uri: str,
        *,
        name: str | None = None,
        title: str | None = None,
        description: str | None = None,
        mime_type: str | None = None,
    ) -> Callable[[AnyFunction], AnyFunction]:
        """Decorator to register a function as a resource.

        The function will be called when the resource is read to generate its content.
        The function can return:
        - str for text content
        - bytes for binary content
        - other types will be converted to JSON

        If the URI contains parameters (e.g. "resource://{param}") or the function
        has parameters, it will be registered as a template resource.

        Args:
            uri: URI for the resource (e.g. "resource://my-resource" or "resource://{param}")
            name: Optional name for the resource
            title: Optional human-readable title for the resource
            description: Optional description of the resource
            mime_type: Optional MIME type for the resource

        Example:
            @server.resource("resource://my-resource")
            def get_data() -> str:
                return "Hello, world!"

            @server.resource("resource://my-resource")
            async get_data() -> str:
                data = await fetch_data()
                return f"Hello, world! {data}"

            @server.resource("resource://{city}/weather")
            def get_weather(city: str) -> str:
                return f"Weather for {city}"

            @server.resource("resource://{city}/weather")
            async def get_weather(city: str) -> str:
                data = await fetch_weather(city)
                return f"Weather for {city}: {data}"
        """
        # Check if user passed function directly instead of calling decorator
        if callable(uri):
            raise TypeError(
                "The @resource decorator was used incorrectly. "
                "Did you forget to call it? Use @resource('uri') instead of @resource"
            )

        def decorator(fn: AnyFunction) -> AnyFunction:
            # Check if this should be a template
            has_uri_params = "{" in uri and "}" in uri
            has_func_params = bool(inspect.signature(fn).parameters)

            if has_uri_params or has_func_params:
                # Validate that URI params match function params
                uri_params = set(re.findall(r"{(\w+)}", uri))
                func_params = set(inspect.signature(fn).parameters.keys())

                if uri_params != func_params:
                    raise ValueError(
                        f"Mismatch between URI parameters {uri_params} and function parameters {func_params}"
                    )

                # Register as template
                self._resource_manager.add_template(
                    fn=fn,
                    uri_template=uri,
                    name=name,
                    title=title,
                    description=description,
                    mime_type=mime_type,
                )
            else:
                # Register as regular resource
                resource = FunctionResource.from_function(
                    fn=fn,
                    uri=uri,
                    name=name,
                    title=title,
                    description=description,
                    mime_type=mime_type,
                )
                self.add_resource(resource)
            return fn

        return decorator

    def add_prompt(self, prompt: Prompt) -> None:
        """Add a prompt to the server.

        Args:
            prompt: A Prompt instance to add
        """
        self._prompt_manager.add_prompt(prompt)

    def prompt(
        self, name: str | None = None, title: str | None = None, description: str | None = None
    ) -> Callable[[AnyFunction], AnyFunction]:
        """Decorator to register a prompt.

        Args:
            name: Optional name for the prompt (defaults to function name)
            title: Optional human-readable title for the prompt
            description: Optional description of what the prompt does

        Example:
            @server.prompt()
            def analyze_table(table_name: str) -> list[Message]:
                schema = read_table_schema(table_name)
                return [
                    {
                        "role": "user",
                        "content": f"Analyze this schema:\n{schema}"
                    }
                ]

            @server.prompt()
            async def analyze_file(path: str) -> list[Message]:
                content = await read_file(path)
                return [
                    {
                        "role": "user",
                        "content": {
                            "type": "resource",
                            "resource": {
                                "uri": f"file://{path}",
                                "text": content
                            }
                        }
                    }
                ]
        """
        # Check if user passed function directly instead of calling decorator
        if callable(name):
            raise TypeError(
                "The @prompt decorator was used incorrectly. "
                "Did you forget to call it? Use @prompt() instead of @prompt"
            )

        def decorator(func: AnyFunction) -> AnyFunction:
            prompt = Prompt.from_function(func, name=name, title=title, description=description)
            self.add_prompt(prompt)
            return func

        return decorator

    def custom_route(
        self,
        path: str,
        methods: list[str],
        name: str | None = None,
        include_in_schema: bool = True,
    ):
        """
        Decorator to register a custom HTTP route on the FastMCP server.

        Allows adding arbitrary HTTP endpoints outside the standard MCP protocol,
        which can be useful for OAuth callbacks, health checks, or admin APIs.
        The handler function must be an async function that accepts a Starlette
        Request and returns a Response.

        Args:
            path: URL path for the route (e.g., "/oauth/callback")
            methods: List of HTTP methods to support (e.g., ["GET", "POST"])
            name: Optional name for the route (to reference this route with
                  Starlette's reverse URL lookup feature)
            include_in_schema: Whether to include in OpenAPI schema, defaults to True

        Example:
            @server.custom_route("/health", methods=["GET"])
            async def health_check(request: Request) -> Response:
                return JSONResponse({"status": "ok"})
        """

        def decorator(
            func: Callable[[Request], Awaitable[Response]],
        ) -> Callable[[Request], Awaitable[Response]]:
            self._custom_starlette_routes.append(
                Route(
                    path,
                    endpoint=func,
                    methods=methods,
                    name=name,
                    include_in_schema=include_in_schema,
                )
            )
            return func

        return decorator

    async def run_stdio_async(self) -> None:
        """Run the server using stdio transport."""
        async with stdio_server() as (read_stream, write_stream):
            await self._mcp_server.run(
                read_stream,
                write_stream,
                self._mcp_server.create_initialization_options(),
            )

    async def run_sse_async(self, mount_path: str | None = None) -> None:
        """Run the server using SSE transport."""
        import uvicorn

        starlette_app = self.sse_app(mount_path)

        config = uvicorn.Config(
            starlette_app,
            host=self.settings.host,
            port=self.settings.port,
            log_level=self.settings.log_level.lower(),
        )
        server = uvicorn.Server(config)
        await server.serve()

    async def run_streamable_http_async(self) -> None:
        """Run the server using StreamableHTTP transport."""
        import uvicorn

        starlette_app = self.streamable_http_app()

        config = uvicorn.Config(
            starlette_app,
            host=self.settings.host,
            port=self.settings.port,
            log_level=self.settings.log_level.lower(),
        )
        server = uvicorn.Server(config)
        await server.serve()

    def _normalize_path(self, mount_path: str, endpoint: str) -> str:
        """
        Combine mount path and endpoint to return a normalized path.

        Args:
            mount_path: The mount path (e.g. "/github" or "/")
            endpoint: The endpoint path (e.g. "/messages/")

        Returns:
            Normalized path (e.g. "/github/messages/")
        """
        # Special case: root path
        if mount_path == "/":
            return endpoint

        # Remove trailing slash from mount path
        if mount_path.endswith("/"):
            mount_path = mount_path[:-1]

        # Ensure endpoint starts with slash
        if not endpoint.startswith("/"):
            endpoint = "/" + endpoint

        # Combine paths
        return mount_path + endpoint

    def sse_app(self, mount_path: str | None = None) -> Starlette:
        """Return an instance of the SSE server app."""
        from starlette.middleware import Middleware
        from starlette.routing import Mount, Route

        # Update mount_path in settings if provided
        if mount_path is not None:
            self.settings.mount_path = mount_path

        # Create normalized endpoint considering the mount path
        normalized_message_endpoint = self._normalize_path(self.settings.mount_path, self.settings.message_path)

        # Set up auth context and dependencies

        sse = SseServerTransport(
            normalized_message_endpoint,
            security_settings=self.settings.transport_security,
        )

        async def handle_sse(scope: Scope, receive: Receive, send: Send):
            # Add client ID from auth context into request context if available

            async with sse.connect_sse(
                scope,
                receive,
                send,
            ) as streams:
                await self._mcp_server.run(
                    streams[0],
                    streams[1],
                    self._mcp_server.create_initialization_options(),
                )
            return Response()

        # Create routes
        routes: list[Route | Mount] = []
        middleware: list[Middleware] = []
        required_scopes = []

        # Set up auth if configured
        if self.settings.auth:
            required_scopes = self.settings.auth.required_scopes or []

            # Add auth middleware if token verifier is available
            if self._token_verifier:
                middleware = [
                    # extract auth info from request (but do not require it)
                    Middleware(
                        AuthenticationMiddleware,
                        backend=BearerAuthBackend(self._token_verifier),
                    ),
                    # Add the auth context middleware to store
                    # authenticated user in a contextvar
                    Middleware(AuthContextMiddleware),
                ]

            # Add auth endpoints if auth server provider is configured
            if self._auth_server_provider:
                from mcp.server.auth.routes import create_auth_routes

                routes.extend(
                    create_auth_routes(
                        provider=self._auth_server_provider,
                        issuer_url=self.settings.auth.issuer_url,
                        service_documentation_url=self.settings.auth.service_documentation_url,
                        client_registration_options=self.settings.auth.client_registration_options,
                        revocation_options=self.settings.auth.revocation_options,
                    )
                )

        # When auth is configured, require authentication
        if self._token_verifier:
            # Determine resource metadata URL
            resource_metadata_url = None
            if self.settings.auth and self.settings.auth.resource_server_url:
                from pydantic import AnyHttpUrl

                resource_metadata_url = AnyHttpUrl(
                    str(self.settings.auth.resource_server_url).rstrip("/") + "/.well-known/oauth-protected-resource"
                )

            # Auth is enabled, wrap the endpoints with RequireAuthMiddleware
            routes.append(
                Route(
                    self.settings.sse_path,
                    endpoint=RequireAuthMiddleware(handle_sse, required_scopes, resource_metadata_url),
                    methods=["GET"],
                )
            )
            routes.append(
                Mount(
                    self.settings.message_path,
                    app=RequireAuthMiddleware(sse.handle_post_message, required_scopes, resource_metadata_url),
                )
            )
        else:
            # Auth is disabled, no need for RequireAuthMiddleware
            # Since handle_sse is an ASGI app, we need to create a compatible endpoint
            async def sse_endpoint(request: Request) -> Response:
                # Convert the Starlette request to ASGI parameters
                return await handle_sse(request.scope, request.receive, request._send)  # type: ignore[reportPrivateUsage]

            routes.append(
                Route(
                    self.settings.sse_path,
                    endpoint=sse_endpoint,
                    methods=["GET"],
                )
            )
            routes.append(
                Mount(
                    self.settings.message_path,
                    app=sse.handle_post_message,
                )
            )
        # Add protected resource metadata endpoint if configured as RS
        if self.settings.auth and self.settings.auth.resource_server_url:
            from mcp.server.auth.routes import create_protected_resource_routes

            routes.extend(
                create_protected_resource_routes(
                    resource_url=self.settings.auth.resource_server_url,
                    authorization_servers=[self.settings.auth.issuer_url],
                    scopes_supported=self.settings.auth.required_scopes,
                )
            )

        # mount these routes last, so they have the lowest route matching precedence
        routes.extend(self._custom_starlette_routes)

        # Create Starlette app with routes and middleware
        return Starlette(debug=self.settings.debug, routes=routes, middleware=middleware)

    def streamable_http_app(self) -> Starlette:
        """Return an instance of the StreamableHTTP server app."""
        from starlette.middleware import Middleware
        from starlette.routing import Mount

        # Create session manager on first call (lazy initialization)
        if self._session_manager is None:
            self._session_manager = StreamableHTTPSessionManager(
                app=self._mcp_server,
                event_store=self._event_store,
                json_response=self.settings.json_response,
                stateless=self.settings.stateless_http,  # Use the stateless setting
                security_settings=self.settings.transport_security,
            )

        # Create the ASGI handler
        async def handle_streamable_http(scope: Scope, receive: Receive, send: Send) -> None:
            await self.session_manager.handle_request(scope, receive, send)

        # Create routes
        routes: list[Route | Mount] = []
        middleware: list[Middleware] = []
        required_scopes = []

        # Set up auth if configured
        if self.settings.auth:
            required_scopes = self.settings.auth.required_scopes or []

            # Add auth middleware if token verifier is available
            if self._token_verifier:
                middleware = [
                    Middleware(
                        AuthenticationMiddleware,
                        backend=BearerAuthBackend(self._token_verifier),
                    ),
                    Middleware(AuthContextMiddleware),
                ]

            # Add auth endpoints if auth server provider is configured
            if self._auth_server_provider:
                from mcp.server.auth.routes import create_auth_routes

                routes.extend(
                    create_auth_routes(
                        provider=self._auth_server_provider,
                        issuer_url=self.settings.auth.issuer_url,
                        service_documentation_url=self.settings.auth.service_documentation_url,
                        client_registration_options=self.settings.auth.client_registration_options,
                        revocation_options=self.settings.auth.revocation_options,
                    )
                )

        # Set up routes with or without auth
        if self._token_verifier:
            # Determine resource metadata URL
            resource_metadata_url = None
            if self.settings.auth and self.settings.auth.resource_server_url:
                from pydantic import AnyHttpUrl

                resource_metadata_url = AnyHttpUrl(
                    str(self.settings.auth.resource_server_url).rstrip("/") + "/.well-known/oauth-protected-resource"
                )

            routes.append(
                Mount(
                    self.settings.streamable_http_path,
                    app=RequireAuthMiddleware(handle_streamable_http, required_scopes, resource_metadata_url),
                )
            )
        else:
            # Auth is disabled, no wrapper needed
            routes.append(
                Mount(
                    self.settings.streamable_http_path,
                    app=handle_streamable_http,
                )
            )

        # Add protected resource metadata endpoint if configured as RS
        if self.settings.auth and self.settings.auth.resource_server_url:
            from mcp.server.auth.handlers.metadata import ProtectedResourceMetadataHandler
            from mcp.server.auth.routes import cors_middleware
            from mcp.shared.auth import ProtectedResourceMetadata

            protected_resource_metadata = ProtectedResourceMetadata(
                resource=self.settings.auth.resource_server_url,
                authorization_servers=[self.settings.auth.issuer_url],
                scopes_supported=self.settings.auth.required_scopes,
            )
            routes.append(
                Route(
                    "/.well-known/oauth-protected-resource",
                    endpoint=cors_middleware(
                        ProtectedResourceMetadataHandler(protected_resource_metadata).handle,
                        ["GET", "OPTIONS"],
                    ),
                    methods=["GET", "OPTIONS"],
                )
            )

        routes.extend(self._custom_starlette_routes)

        return Starlette(
            debug=self.settings.debug,
            routes=routes,
            middleware=middleware,
            lifespan=lambda app: self.session_manager.run(),
        )

    async def list_prompts(self) -> list[MCPPrompt]:
        """List all available prompts."""
        prompts = self._prompt_manager.list_prompts()
        return [
            MCPPrompt(
                name=prompt.name,
                title=prompt.title,
                description=prompt.description,
                arguments=[
                    MCPPromptArgument(
                        name=arg.name,
                        description=arg.description,
                        required=arg.required,
                    )
                    for arg in (prompt.arguments or [])
                ],
            )
            for prompt in prompts
        ]

    async def get_prompt(self, name: str, arguments: dict[str, Any] | None = None) -> GetPromptResult:
        """Get a prompt by name with arguments."""
        try:
            prompt = self._prompt_manager.get_prompt(name)
            if not prompt:
                raise ValueError(f"Unknown prompt: {name}")

            messages = await prompt.render(arguments)

            return GetPromptResult(
                description=prompt.description,
                messages=pydantic_core.to_jsonable_python(messages),
            )
        except Exception as e:
            logger.exception(f"Error getting prompt {name}")
            raise ValueError(str(e))


class Context(BaseModel, Generic[ServerSessionT, LifespanContextT, RequestT]):
    """Context object providing access to MCP capabilities.

    This provides a cleaner interface to MCP's RequestContext functionality.
    It gets injected into tool and resource functions that request it via type hints.

    To use context in a tool function, add a parameter with the Context type annotation:

    ```python
    @server.tool()
    def my_tool(x: int, ctx: Context) -> str:
        # Log messages to the client
        ctx.info(f"Processing {x}")
        ctx.debug("Debug info")
        ctx.warning("Warning message")
        ctx.error("Error message")

        # Report progress
        ctx.report_progress(50, 100)

        # Access resources
        data = ctx.read_resource("resource://data")

        # Get request info
        request_id = ctx.request_id
        client_id = ctx.client_id

        return str(x)
    ```

    The context parameter name can be anything as long as it's annotated with Context.
    The context is optional - tools that don't need it can omit the parameter.
    """

    _request_context: RequestContext[ServerSessionT, LifespanContextT, RequestT] | None
    _fastmcp: FastMCP | None

    def __init__(
        self,
        *,
        request_context: (RequestContext[ServerSessionT, LifespanContextT, RequestT] | None) = None,
        fastmcp: FastMCP | None = None,
        **kwargs: Any,
    ):
        super().__init__(**kwargs)
        self._request_context = request_context
        self._fastmcp = fastmcp

    @property
    def fastmcp(self) -> FastMCP:
        """Access to the FastMCP server."""
        if self._fastmcp is None:
            raise ValueError("Context is not available outside of a request")
        return self._fastmcp

    @property
    def request_context(
        self,
    ) -> RequestContext[ServerSessionT, LifespanContextT, RequestT]:
        """Access to the underlying request context."""
        if self._request_context is None:
            raise ValueError("Context is not available outside of a request")
        return self._request_context

    async def report_progress(self, progress: float, total: float | None = None, message: str | None = None) -> None:
        """Report progress for the current operation.

        Args:
            progress: Current progress value e.g. 24
            total: Optional total value e.g. 100
            message: Optional message e.g. Starting render...
        """
        progress_token = self.request_context.meta.progressToken if self.request_context.meta else None

        if progress_token is None:
            return

        await self.request_context.session.send_progress_notification(
            progress_token=progress_token,
            progress=progress,
            total=total,
            message=message,
        )

    async def read_resource(self, uri: str | AnyUrl) -> Iterable[ReadResourceContents]:
        """Read a resource by URI.

        Args:
            uri: Resource URI to read

        Returns:
            The resource content as either text or bytes
        """
        assert self._fastmcp is not None, "Context is not available outside of a request"
        return await self._fastmcp.read_resource(uri)

    async def elicit(
        self,
        message: str,
        schema: type[ElicitSchemaModelT],
    ) -> ElicitationResult[ElicitSchemaModelT]:
        """Elicit information from the client/user.

        This method can be used to interactively ask for additional information from the
        client within a tool's execution. The client might display the message to the
        user and collect a response according to the provided schema. Or in case a
        client is an agent, it might decide how to handle the elicitation -- either by asking
        the user or automatically generating a response.

        Args:
            schema: A Pydantic model class defining the expected response structure, according to the specification,
                    only primive types are allowed.
            message: Optional message to present to the user. If not provided, will use
                    a default message based on the schema

        Returns:
            An ElicitationResult containing the action taken and the data if accepted

        Note:
            Check the result.action to determine if the user accepted, declined, or cancelled.
            The result.data will only be populated if action is "accept" and validation succeeded.
        """

        return await elicit_with_validation(
            session=self.request_context.session, message=message, schema=schema, related_request_id=self.request_id
        )

    async def log(
        self,
        level: Literal["debug", "info", "warning", "error"],
        message: str,
        *,
        logger_name: str | None = None,
    ) -> None:
        """Send a log message to the client.

        Args:
            level: Log level (debug, info, warning, error)
            message: Log message
            logger_name: Optional logger name
            **extra: Additional structured data to include
        """
        await self.request_context.session.send_log_message(
            level=level,
            data=message,
            logger=logger_name,
            related_request_id=self.request_id,
        )

    @property
    def client_id(self) -> str | None:
        """Get the client ID if available."""
        return getattr(self.request_context.meta, "client_id", None) if self.request_context.meta else None

    @property
    def request_id(self) -> str:
        """Get the unique ID for this request."""
        return str(self.request_context.request_id)

    @property
    def session(self):
        """Access to the underlying session for advanced usage."""
        return self.request_context.session

    # Convenience methods for common log levels
    async def debug(self, message: str, **extra: Any) -> None:
        """Send a debug log message."""
        await self.log("debug", message, **extra)

    async def info(self, message: str, **extra: Any) -> None:
        """Send an info log message."""
        await self.log("info", message, **extra)

    async def warning(self, message: str, **extra: Any) -> None:
        """Send a warning log message."""
        await self.log("warning", message, **extra)

    async def error(self, message: str, **extra: Any) -> None:
        """Send an error log message."""
        await self.log("error", message, **extra)<|MERGE_RESOLUTION|>--- conflicted
+++ resolved
@@ -52,13 +52,8 @@
     AnyFunction,
     ContentBlock,
     GetPromptResult,
-<<<<<<< HEAD
-    ImageContent,
     ServerInfo,
     ServerInfoAsset,
-    TextContent,
-=======
->>>>>>> 0a4e8d4e
     ToolAnnotations,
 )
 from mcp.types import Prompt as MCPPrompt
