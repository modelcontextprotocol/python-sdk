import inspect
import json
from collections.abc import Awaitable, Callable, Sequence
from itertools import chain
from types import GenericAlias
from typing import Annotated, Any, ForwardRef, cast, get_args, get_origin, get_type_hints

import pydantic_core
from pydantic import (
    BaseModel,
    ConfigDict,
    Field,
    RootModel,
    WithJsonSchema,
    create_model,
)
from pydantic._internal._typing_extra import eval_type_backport
from pydantic.fields import FieldInfo
from pydantic.json_schema import GenerateJsonSchema, JsonSchemaWarningKind
from pydantic_core import PydanticUndefined

from mcp.server.fastmcp.exceptions import InvalidSignature
from mcp.server.fastmcp.utilities.logging import get_logger
from mcp.server.fastmcp.utilities.types import Image
from mcp.types import ContentBlock, TextContent

logger = get_logger(__name__)


class StrictJsonSchema(GenerateJsonSchema):
    """A JSON schema generator that raises exceptions instead of emitting warnings.

    This is used to detect non-serializable types during schema generation.
    """

    def emit_warning(self, kind: JsonSchemaWarningKind, detail: str) -> None:
        # Raise an exception instead of emitting a warning
        raise ValueError(f"JSON schema warning: {kind} - {detail}")


class ArgModelBase(BaseModel):
    """A model representing the arguments to a function."""

    def model_dump_one_level(self) -> dict[str, Any]:
        """Return a dict of the model's fields, one level deep.

        That is, sub-models etc are not dumped - they are kept as pydantic models.
        """
        kwargs: dict[str, Any] = {}
        for field_name in self.__class__.model_fields.keys():
            kwargs[field_name] = getattr(self, field_name)
        return kwargs

    model_config = ConfigDict(
        arbitrary_types_allowed=True,
    )


class FuncMetadata(BaseModel):
    arg_model: Annotated[type[ArgModelBase], WithJsonSchema(None)]
    output_schema: dict[str, Any] | None = None
    output_model: Annotated[type[BaseModel], WithJsonSchema(None)] | None = None
    wrap_output: bool = False

    async def call_fn_with_arg_validation(
        self,
        fn: Callable[..., Any | Awaitable[Any]],
        fn_is_async: bool,
        arguments_to_validate: dict[str, Any],
        arguments_to_pass_directly: dict[str, Any] | None,
    ) -> Any:
        """Call the given function with arguments validated and injected.

        Arguments are first attempted to be parsed from JSON, then validated against
        the argument model, before being passed to the function.
        """
        arguments_pre_parsed = self.pre_parse_json(arguments_to_validate)
        arguments_parsed_model = self.arg_model.model_validate(arguments_pre_parsed)
        arguments_parsed_dict = arguments_parsed_model.model_dump_one_level()

        arguments_parsed_dict |= arguments_to_pass_directly or {}

        if fn_is_async:
            return await fn(**arguments_parsed_dict)
        else:
            return fn(**arguments_parsed_dict)

    def convert_result(self, result: Any) -> Any:
        """
        Convert the result of a function call to the appropriate format for
         the lowlevel server tool call handler:

        - If output_model is None, return the unstructured content directly.
        - If output_model is not None, convert the result to structured output format
            (dict[str, Any]) and return both unstructured and structured content.

        Note: we return unstructured content here **even though the lowlevel server
        tool call handler provides generic backwards compatibility serialization of
        structured content**. This is for FastMCP backwards compatibility: we need to
        retain FastMCP's ad hoc conversion logic for constructing unstructured output
        from function return values, whereas the lowlevel server simply serializes
        the structured output.
        """
        unstructured_content = _convert_to_content(result)

        if self.output_schema is None:
            return unstructured_content
        else:
            if self.wrap_output:
                result = {"result": result}

            assert self.output_model is not None, "Output model must be set if output schema is defined"
            validated = self.output_model.model_validate(result)
            structured_content = validated.model_dump(mode="json", by_alias=True)

            return (unstructured_content, structured_content)

    def pre_parse_json(self, data: dict[str, Any]) -> dict[str, Any]:
        """Pre-parse data from JSON.

        Return a dict with same keys as input but with values parsed from JSON
        if appropriate.

        This is to handle cases like `["a", "b", "c"]` being passed in as JSON inside
        a string rather than an actual list. Claude desktop is prone to this - in fact
        it seems incapable of NOT doing this. For sub-models, it tends to pass
        dicts (JSON objects) as JSON strings, which can be pre-parsed here.
        """
        new_data = data.copy()  # Shallow copy
        for field_name in self.arg_model.model_fields.keys():
            if field_name not in data.keys():
                continue
            if isinstance(data[field_name], str):
                try:
                    pre_parsed = json.loads(data[field_name])
                except json.JSONDecodeError:
                    continue  # Not JSON - skip
<<<<<<< HEAD
                if isinstance(pre_parsed, (str, int, float)):
=======
                if isinstance(pre_parsed, str | int | float):
>>>>>>> 7b1078b5
                    # This is likely that the raw value is e.g. `"hello"` which we
                    # Should really be parsed as '"hello"' in Python - but if we parse
                    # it as JSON it'll turn into just 'hello'. So we skip it.
                    continue
                new_data[field_name] = pre_parsed
        assert new_data.keys() == data.keys()
        return new_data

    model_config = ConfigDict(
        arbitrary_types_allowed=True,
    )


def func_metadata(
    func: Callable[..., Any],
    skip_names: Sequence[str] = (),
    structured_output: bool | None = None,
) -> FuncMetadata:
    """Given a function, return metadata including a pydantic model representing its
    signature.

    The use case for this is
    ```
    meta = func_metadata(func)
    validated_args = meta.arg_model.model_validate(some_raw_data_dict)
    return func(**validated_args.model_dump_one_level())
    ```

    **critically** it also provides pre-parse helper to attempt to parse things from
    JSON.

    Args:
        func: The function to convert to a pydantic model
        skip_names: A list of parameter names to skip. These will not be included in
            the model.
        structured_output: Controls whether the tool's output is structured or unstructured
            - If None, auto-detects based on the function's return type annotation
            - If True, unconditionally creates a structured tool (return type annotation permitting)
            - If False, unconditionally creates an unstructured tool

        If structured, creates a Pydantic model for the function's result based on its annotation.
        Supports various return types:
            - BaseModel subclasses (used directly)
            - Primitive types (str, int, float, bool, bytes, None) - wrapped in a
                model with a 'result' field
            - TypedDict - converted to a Pydantic model with same fields
            - Dataclasses and other annotated classes - converted to Pydantic models
            - Generic types (list, dict, Union, etc.) - wrapped in a model with a 'result' field

    Returns:
        A FuncMetadata object containing:
        - arg_model: A pydantic model representing the function's arguments
        - output_model: A pydantic model for the return type if output is structured
        - output_conversion: Records how function output should be converted before returning.
    """
    sig = _get_typed_signature(func)
    params = sig.parameters
    dynamic_pydantic_model_params: dict[str, Any] = {}
    globalns = getattr(func, "__globals__", {})
    for param in params.values():
        if param.name.startswith("_"):
            raise InvalidSignature(f"Parameter {param.name} of {func.__name__} cannot start with '_'")
        if param.name in skip_names:
            continue
        annotation = param.annotation

        # `x: None` / `x: None = None`
        if annotation is None:
            annotation = Annotated[
                None,
                Field(default=param.default if param.default is not inspect.Parameter.empty else PydanticUndefined),
            ]

        # Untyped field
        if annotation is inspect.Parameter.empty:
            annotation = Annotated[
                Any,
                Field(),
                # 🤷
                WithJsonSchema({"title": param.name, "type": "string"}),
            ]

        field_info = FieldInfo.from_annotated_attribute(
            _get_typed_annotation(annotation, globalns),
            param.default if param.default is not inspect.Parameter.empty else PydanticUndefined,
        )
        dynamic_pydantic_model_params[param.name] = (field_info.annotation, field_info)
        continue

    arguments_model = create_model(
        f"{func.__name__}Arguments",
        **dynamic_pydantic_model_params,
        __base__=ArgModelBase,
    )

    if structured_output is False:
        return FuncMetadata(arg_model=arguments_model)

    # set up structured output support based on return type annotation

    if sig.return_annotation is inspect.Parameter.empty and structured_output is True:
        raise InvalidSignature(f"Function {func.__name__}: return annotation required for structured output")

    output_info = FieldInfo.from_annotation(_get_typed_annotation(sig.return_annotation, globalns))
    annotation = output_info.annotation

    output_model, output_schema, wrap_output = _try_create_model_and_schema(annotation, func.__name__, output_info)

    if output_model is None and structured_output is True:
        # Model creation failed or produced warnings - no structured output
        raise InvalidSignature(
            f"Function {func.__name__}: return type {annotation} is not serializable for structured output"
        )

    return FuncMetadata(
        arg_model=arguments_model,
        output_schema=output_schema,
        output_model=output_model,
        wrap_output=wrap_output,
    )


def _try_create_model_and_schema(
    annotation: Any, func_name: str, field_info: FieldInfo
) -> tuple[type[BaseModel] | None, dict[str, Any] | None, bool]:
    """Try to create a model and schema for the given annotation without warnings.

    Returns:
        tuple of (model or None, schema or None, wrap_output)
        Model and schema are None if warnings occur or creation fails.
        wrap_output is True if the result needs to be wrapped in {"result": ...}
    """
    model = None
    wrap_output = False

    # First handle special case: None
    if annotation is None:
        model = _create_wrapped_model(func_name, annotation, field_info)
        wrap_output = True

    # Handle GenericAlias types (list[str], dict[str, int], Union[str, int], etc.)
    elif isinstance(annotation, GenericAlias):
        origin = get_origin(annotation)

        # Special case: dict with string keys can use RootModel
        if origin is dict:
            args = get_args(annotation)
            if len(args) == 2 and args[0] is str:
                model = _create_dict_model(func_name, annotation)
            else:
                # dict with non-str keys needs wrapping
                model = _create_wrapped_model(func_name, annotation, field_info)
                wrap_output = True
        else:
            # All other generic types need wrapping (list, tuple, Union, Optional, etc.)
            model = _create_wrapped_model(func_name, annotation, field_info)
            wrap_output = True

    # Handle regular type objects
    elif isinstance(annotation, type):
        type_annotation: type[Any] = cast(type[Any], annotation)

        # Case 1: BaseModel subclasses (can be used directly)
        if issubclass(annotation, BaseModel):
            model = annotation

        # Case 2: TypedDict (special dict subclass with __annotations__)
        elif hasattr(type_annotation, "__annotations__") and issubclass(annotation, dict):
            model = _create_model_from_typeddict(type_annotation)

        # Case 3: Primitive types that need wrapping
        elif annotation in (str, int, float, bool, bytes, type(None)):
            model = _create_wrapped_model(func_name, annotation, field_info)
            wrap_output = True

        # Case 4: Other class types (dataclasses, regular classes with annotations)
        else:
            type_hints = get_type_hints(type_annotation)
            if type_hints:
                # Classes with type hints can be converted to Pydantic models
                model = _create_model_from_class(type_annotation)
            # Classes without type hints are not serializable - model remains None

    # Handle any other types not covered above
    else:
        # This includes typing constructs that aren't GenericAlias in Python 3.10
        # (e.g., Union, Optional in some Python versions)
        model = _create_wrapped_model(func_name, annotation, field_info)
        wrap_output = True

    if model:
        # If we successfully created a model, try to get its schema
        # Use StrictJsonSchema to raise exceptions instead of warnings
        try:
            schema = model.model_json_schema(schema_generator=StrictJsonSchema)
        except (TypeError, ValueError, pydantic_core.SchemaError, pydantic_core.ValidationError) as e:
            # These are expected errors when a type can't be converted to a Pydantic schema
            # TypeError: When Pydantic can't handle the type
            # ValueError: When there are issues with the type definition (including our custom warnings)
            # SchemaError: When Pydantic can't build a schema
            # ValidationError: When validation fails
            logger.info(f"Cannot create schema for type {annotation} in {func_name}: {type(e).__name__}: {e}")
            return None, None, False

        return model, schema, wrap_output

    return None, None, False


def _create_model_from_class(cls: type[Any]) -> type[BaseModel]:
    """Create a Pydantic model from an ordinary class.

    The created model will:
    - Have the same name as the class
    - Have fields with the same names and types as the class's fields
    - Include all fields whose type does not include None in the set of required fields

    Precondition: cls must have type hints (i.e., get_type_hints(cls) is non-empty)
    """
    type_hints = get_type_hints(cls)

    model_fields: dict[str, Any] = {}
    for field_name, field_type in type_hints.items():
        if field_name.startswith("_"):
            continue

        default = getattr(cls, field_name, PydanticUndefined)
        field_info = FieldInfo.from_annotated_attribute(field_type, default)
        model_fields[field_name] = (field_info.annotation, field_info)

    # Create a base class with the config
    class BaseWithConfig(BaseModel):
        model_config = ConfigDict(from_attributes=True)

    return create_model(cls.__name__, **model_fields, __base__=BaseWithConfig)


def _create_model_from_typeddict(td_type: type[Any]) -> type[BaseModel]:
    """Create a Pydantic model from a TypedDict.

    The created model will have the same name and fields as the TypedDict.
    """
    type_hints = get_type_hints(td_type)
    required_keys = getattr(td_type, "__required_keys__", set(type_hints.keys()))

    model_fields: dict[str, Any] = {}
    for field_name, field_type in type_hints.items():
        field_info = FieldInfo.from_annotation(field_type)

        if field_name not in required_keys:
            # For optional TypedDict fields, set default=None
            # This makes them not required in the Pydantic model
            # The model should use exclude_unset=True when dumping to get TypedDict semantics
            field_info.default = None

        model_fields[field_name] = (field_info.annotation, field_info)

    return create_model(td_type.__name__, **model_fields, __base__=BaseModel)


def _create_wrapped_model(func_name: str, annotation: Any, field_info: FieldInfo) -> type[BaseModel]:
    """Create a model that wraps a type in a 'result' field.

    This is used for primitive types, generic types like list/dict, etc.
    """
    model_name = f"{func_name}Output"

    # Pydantic needs type(None) instead of None for the type annotation
    if annotation is None:
        annotation = type(None)

    return create_model(model_name, result=(annotation, field_info), __base__=BaseModel)


def _create_dict_model(func_name: str, dict_annotation: Any) -> type[BaseModel]:
    """Create a RootModel for dict[str, T] types."""

    class DictModel(RootModel[dict_annotation]):
        pass

    # Give it a meaningful name
    DictModel.__name__ = f"{func_name}DictOutput"
    DictModel.__qualname__ = f"{func_name}DictOutput"

    return DictModel


def _get_typed_annotation(annotation: Any, globalns: dict[str, Any]) -> Any:
    def try_eval_type(value: Any, globalns: dict[str, Any], localns: dict[str, Any]) -> tuple[Any, bool]:
        try:
            return eval_type_backport(value, globalns, localns), True
        except NameError:
            return value, False

    if isinstance(annotation, str):
        annotation = ForwardRef(annotation)
        annotation, status = try_eval_type(annotation, globalns, globalns)

        # This check and raise could perhaps be skipped, and we (FastMCP) just call
        # model_rebuild right before using it 🤷
        if status is False:
            raise InvalidSignature(f"Unable to evaluate type annotation {annotation}")

    return annotation


def _get_typed_signature(call: Callable[..., Any]) -> inspect.Signature:
    """Get function signature while evaluating forward references"""
    signature = inspect.signature(call)
    globalns = getattr(call, "__globals__", {})
    typed_params = [
        inspect.Parameter(
            name=param.name,
            kind=param.kind,
            default=param.default,
            annotation=_get_typed_annotation(param.annotation, globalns),
        )
        for param in signature.parameters.values()
    ]
    typed_return = _get_typed_annotation(signature.return_annotation, globalns)
    typed_signature = inspect.Signature(typed_params, return_annotation=typed_return)
    return typed_signature


def _convert_to_content(
    result: Any,
) -> Sequence[ContentBlock]:
    """
    Convert a result to a sequence of content objects.

    Note: This conversion logic comes from previous versions of FastMCP and is being
    retained for purposes of backwards compatibility. It produces different unstructured
    output than the lowlevel server tool call handler, which just serializes structured
    content verbatim.
    """
    if result is None:
        return []

    if isinstance(result, ContentBlock):
        return [result]

    if isinstance(result, Image):
        return [result.to_image_content()]

    if isinstance(result, list | tuple):
        return list(
            chain.from_iterable(
                _convert_to_content(item)
                for item in result  # type: ignore
            )
        )

    if not isinstance(result, str):
        result = pydantic_core.to_json(result, fallback=str, indent=2).decode()

    return [TextContent(type="text", text=result)]<|MERGE_RESOLUTION|>--- conflicted
+++ resolved
@@ -135,11 +135,7 @@
                     pre_parsed = json.loads(data[field_name])
                 except json.JSONDecodeError:
                     continue  # Not JSON - skip
-<<<<<<< HEAD
-                if isinstance(pre_parsed, (str, int, float)):
-=======
                 if isinstance(pre_parsed, str | int | float):
->>>>>>> 7b1078b5
                     # This is likely that the raw value is e.g. `"hello"` which we
                     # Should really be parsed as '"hello"' in Python - but if we parse
                     # it as JSON it'll turn into just 'hello'. So we skip it.
