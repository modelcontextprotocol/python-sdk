--- conflicted
+++ resolved
@@ -12,21 +12,10 @@
     ConfigDict,
     Field,
     RootModel,
-    WithJsonSchema,
-    create_model,
-)
-<<<<<<< HEAD
-
-from pydantic import (
-    BaseModel,
-    ConfigDict,
-    Field,
     ValidationError,
     WithJsonSchema,
     create_model,
 )
-=======
->>>>>>> c47c767f
 from pydantic._internal._typing_extra import eval_type_backport
 from pydantic.fields import FieldInfo
 from pydantic.json_schema import GenerateJsonSchema, JsonSchemaWarningKind
@@ -494,9 +483,46 @@
         )
         for param in signature.parameters.values()
     ]
-<<<<<<< HEAD
-    typed_signature = inspect.Signature(typed_params)
+    typed_return = _get_typed_annotation(signature.return_annotation, globalns)
+    typed_signature = inspect.Signature(typed_params, return_annotation=typed_return)
     return typed_signature
+
+
+def _convert_to_content(
+    result: Any,
+) -> Sequence[ContentBlock]:
+    """
+    Convert a result to a sequence of content objects.
+
+    Note: This conversion logic comes from previous versions of FastMCP and is being
+    retained for purposes of backwards compatibility. It produces different unstructured
+    output than the lowlevel server tool call handler, which just serializes structured
+    content verbatim.
+    """
+    if result is None:
+        return []
+
+    if isinstance(result, ContentBlock):
+        return [result]
+
+    if isinstance(result, Image):
+        return [result.to_image_content()]
+
+    if isinstance(result, Audio):
+        return [result.to_audio_content()]
+
+    if isinstance(result, list | tuple):
+        return list(
+            chain.from_iterable(
+                _convert_to_content(item)
+                for item in result  # type: ignore
+            )
+        )
+
+    if not isinstance(result, str):
+        result = pydantic_core.to_json(result, fallback=str, indent=2).decode()
+
+    return [TextContent(type="text", text=result)]
 
 
 def use_defaults_on_optional_validation_error(
@@ -603,46 +629,4 @@
         original_fn
     ):  # Check original_fn because decorated_fn might be a partial or already wrapped
         return async_wrapper
-    return sync_wrapper
-=======
-    typed_return = _get_typed_annotation(signature.return_annotation, globalns)
-    typed_signature = inspect.Signature(typed_params, return_annotation=typed_return)
-    return typed_signature
-
-
-def _convert_to_content(
-    result: Any,
-) -> Sequence[ContentBlock]:
-    """
-    Convert a result to a sequence of content objects.
-
-    Note: This conversion logic comes from previous versions of FastMCP and is being
-    retained for purposes of backwards compatibility. It produces different unstructured
-    output than the lowlevel server tool call handler, which just serializes structured
-    content verbatim.
-    """
-    if result is None:
-        return []
-
-    if isinstance(result, ContentBlock):
-        return [result]
-
-    if isinstance(result, Image):
-        return [result.to_image_content()]
-
-    if isinstance(result, Audio):
-        return [result.to_audio_content()]
-
-    if isinstance(result, list | tuple):
-        return list(
-            chain.from_iterable(
-                _convert_to_content(item)
-                for item in result  # type: ignore
-            )
-        )
-
-    if not isinstance(result, str):
-        result = pydantic_core.to_json(result, fallback=str, indent=2).decode()
-
-    return [TextContent(type="text", text=result)]
->>>>>>> c47c767f
+    return sync_wrapper