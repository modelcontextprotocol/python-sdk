--- conflicted
+++ resolved
@@ -1,4 +1,3 @@
-<<<<<<< HEAD
 """
 StreamableHTTP Server Transport Module
 
@@ -34,7 +33,6 @@
     ErrorData,
     JSONRPCError,
     JSONRPCMessage,
-    JSONRPCNotification,
     JSONRPCRequest,
     JSONRPCResponse,
     RequestId,
@@ -850,9 +848,15 @@
                         # Determine which request stream(s) should receive this message
                         message = session_message.message
                         target_request_id = None
-                        if isinstance(
-                            message.root, JSONRPCNotification | JSONRPCRequest
-                        ):
+                        # Check if this is a response
+                        if isinstance(message.root, JSONRPCResponse | JSONRPCError):
+                            response_id = str(message.root.id)
+                            # If this response is for an existing request stream,
+                            # send it there
+                            if response_id in self._request_streams:
+                                target_request_id = response_id
+
+                        else:
                             # Extract related_request_id from meta if it exists
                             if (
                                 session_message.metadata is not None
@@ -866,10 +870,12 @@
                                 target_request_id = str(
                                     session_message.metadata.related_request_id
                                 )
-                        else:
-                            target_request_id = str(message.root.id)
-
-                        request_stream_id = target_request_id or GET_STREAM_KEY
+
+                        request_stream_id = (
+                            target_request_id
+                            if target_request_id is not None
+                            else GET_STREAM_KEY
+                        )
 
                         # Store the event if we have an event store,
                         # regardless of whether a client is connected
@@ -924,939 +930,4 @@
                     await write_stream_reader.aclose()
                     await write_stream.aclose()
                 except Exception as e:
-                    logger.debug(f"Error closing streams: {e}")
-=======
-"""
-StreamableHTTP Server Transport Module
-
-This module implements an HTTP transport layer with Streamable HTTP.
-
-The transport handles bidirectional communication using HTTP requests and
-responses, with streaming support for long-running operations.
-"""
-
-import json
-import logging
-import re
-from abc import ABC, abstractmethod
-from collections.abc import AsyncGenerator, Awaitable, Callable
-from contextlib import asynccontextmanager
-from dataclasses import dataclass
-from http import HTTPStatus
-
-import anyio
-from anyio.streams.memory import MemoryObjectReceiveStream, MemoryObjectSendStream
-from pydantic import ValidationError
-from sse_starlette import EventSourceResponse
-from starlette.requests import Request
-from starlette.responses import Response
-from starlette.types import Receive, Scope, Send
-
-from mcp.shared.message import ServerMessageMetadata, SessionMessage
-from mcp.types import (
-    INTERNAL_ERROR,
-    INVALID_PARAMS,
-    INVALID_REQUEST,
-    PARSE_ERROR,
-    ErrorData,
-    JSONRPCError,
-    JSONRPCMessage,
-    JSONRPCRequest,
-    JSONRPCResponse,
-    RequestId,
-)
-
-logger = logging.getLogger(__name__)
-
-# Maximum size for incoming messages
-MAXIMUM_MESSAGE_SIZE = 4 * 1024 * 1024  # 4MB
-
-# Header names
-MCP_SESSION_ID_HEADER = "mcp-session-id"
-LAST_EVENT_ID_HEADER = "last-event-id"
-
-# Content types
-CONTENT_TYPE_JSON = "application/json"
-CONTENT_TYPE_SSE = "text/event-stream"
-
-# Special key for the standalone GET stream
-GET_STREAM_KEY = "_GET_stream"
-
-# Session ID validation pattern (visible ASCII characters ranging from 0x21 to 0x7E)
-# Pattern ensures entire string contains only valid characters by using ^ and $ anchors
-SESSION_ID_PATTERN = re.compile(r"^[\x21-\x7E]+$")
-
-# Type aliases
-StreamId = str
-EventId = str
-
-
-@dataclass
-class EventMessage:
-    """
-    A JSONRPCMessage with an optional event ID for stream resumability.
-    """
-
-    message: JSONRPCMessage
-    event_id: str | None = None
-
-
-EventCallback = Callable[[EventMessage], Awaitable[None]]
-
-
-class EventStore(ABC):
-    """
-    Interface for resumability support via event storage.
-    """
-
-    @abstractmethod
-    async def store_event(
-        self, stream_id: StreamId, message: JSONRPCMessage
-    ) -> EventId:
-        """
-        Stores an event for later retrieval.
-
-        Args:
-            stream_id: ID of the stream the event belongs to
-            message: The JSON-RPC message to store
-
-        Returns:
-            The generated event ID for the stored event
-        """
-        pass
-
-    @abstractmethod
-    async def replay_events_after(
-        self,
-        last_event_id: EventId,
-        send_callback: EventCallback,
-    ) -> StreamId | None:
-        """
-        Replays events that occurred after the specified event ID.
-
-        Args:
-            last_event_id: The ID of the last event the client received
-            send_callback: A callback function to send events to the client
-
-        Returns:
-            The stream ID of the replayed events
-        """
-        pass
-
-
-class StreamableHTTPServerTransport:
-    """
-    HTTP server transport with event streaming support for MCP.
-
-    Handles JSON-RPC messages in HTTP POST requests with SSE streaming.
-    Supports optional JSON responses and session management.
-    """
-
-    # Server notification streams for POST requests as well as standalone SSE stream
-    _read_stream_writer: MemoryObjectSendStream[SessionMessage | Exception] | None = (
-        None
-    )
-    _read_stream: MemoryObjectReceiveStream[SessionMessage | Exception] | None = None
-    _write_stream: MemoryObjectSendStream[SessionMessage] | None = None
-    _write_stream_reader: MemoryObjectReceiveStream[SessionMessage] | None = None
-
-    def __init__(
-        self,
-        mcp_session_id: str | None,
-        is_json_response_enabled: bool = False,
-        event_store: EventStore | None = None,
-    ) -> None:
-        """
-        Initialize a new StreamableHTTP server transport.
-
-        Args:
-            mcp_session_id: Optional session identifier for this connection.
-                            Must contain only visible ASCII characters (0x21-0x7E).
-            is_json_response_enabled: If True, return JSON responses for requests
-                                    instead of SSE streams. Default is False.
-            event_store: Event store for resumability support. If provided,
-                        resumability will be enabled, allowing clients to
-                        reconnect and resume messages.
-
-        Raises:
-            ValueError: If the session ID contains invalid characters.
-        """
-        if mcp_session_id is not None and not SESSION_ID_PATTERN.fullmatch(
-            mcp_session_id
-        ):
-            raise ValueError(
-                "Session ID must only contain visible ASCII characters (0x21-0x7E)"
-            )
-
-        self.mcp_session_id = mcp_session_id
-        self.is_json_response_enabled = is_json_response_enabled
-        self._event_store = event_store
-        self._request_streams: dict[
-            RequestId,
-            tuple[
-                MemoryObjectSendStream[EventMessage],
-                MemoryObjectReceiveStream[EventMessage],
-            ],
-        ] = {}
-        self._terminated = False
-
-    def _create_error_response(
-        self,
-        error_message: str,
-        status_code: HTTPStatus,
-        error_code: int = INVALID_REQUEST,
-        headers: dict[str, str] | None = None,
-    ) -> Response:
-        """Create an error response with a simple string message."""
-        response_headers = {"Content-Type": CONTENT_TYPE_JSON}
-        if headers:
-            response_headers.update(headers)
-
-        if self.mcp_session_id:
-            response_headers[MCP_SESSION_ID_HEADER] = self.mcp_session_id
-
-        # Return a properly formatted JSON error response
-        error_response = JSONRPCError(
-            jsonrpc="2.0",
-            id="server-error",  # We don't have a request ID for general errors
-            error=ErrorData(
-                code=error_code,
-                message=error_message,
-            ),
-        )
-
-        return Response(
-            error_response.model_dump_json(by_alias=True, exclude_none=True),
-            status_code=status_code,
-            headers=response_headers,
-        )
-
-    def _create_json_response(
-        self,
-        response_message: JSONRPCMessage | None,
-        status_code: HTTPStatus = HTTPStatus.OK,
-        headers: dict[str, str] | None = None,
-    ) -> Response:
-        """Create a JSON response from a JSONRPCMessage"""
-        response_headers = {"Content-Type": CONTENT_TYPE_JSON}
-        if headers:
-            response_headers.update(headers)
-
-        if self.mcp_session_id:
-            response_headers[MCP_SESSION_ID_HEADER] = self.mcp_session_id
-
-        return Response(
-            response_message.model_dump_json(by_alias=True, exclude_none=True)
-            if response_message
-            else None,
-            status_code=status_code,
-            headers=response_headers,
-        )
-
-    def _get_session_id(self, request: Request) -> str | None:
-        """Extract the session ID from request headers."""
-        return request.headers.get(MCP_SESSION_ID_HEADER)
-
-    def _create_event_data(self, event_message: EventMessage) -> dict[str, str]:
-        """Create event data dictionary from an EventMessage."""
-        event_data = {
-            "event": "message",
-            "data": event_message.message.model_dump_json(
-                by_alias=True, exclude_none=True
-            ),
-        }
-
-        # If an event ID was provided, include it
-        if event_message.event_id:
-            event_data["id"] = event_message.event_id
-
-        return event_data
-
-    async def _clean_up_memory_streams(self, request_id: RequestId) -> None:
-        """Clean up memory streams for a given request ID."""
-        if request_id in self._request_streams:
-            try:
-                # Close the request stream
-                await self._request_streams[request_id][0].aclose()
-                await self._request_streams[request_id][1].aclose()
-            except Exception as e:
-                logger.debug(f"Error closing memory streams: {e}")
-            finally:
-                # Remove the request stream from the mapping
-                self._request_streams.pop(request_id, None)
-
-    async def handle_request(self, scope: Scope, receive: Receive, send: Send) -> None:
-        """Application entry point that handles all HTTP requests"""
-        request = Request(scope, receive)
-        if self._terminated:
-            # If the session has been terminated, return 404 Not Found
-            response = self._create_error_response(
-                "Not Found: Session has been terminated",
-                HTTPStatus.NOT_FOUND,
-            )
-            await response(scope, receive, send)
-            return
-
-        if request.method == "POST":
-            await self._handle_post_request(scope, request, receive, send)
-        elif request.method == "GET":
-            await self._handle_get_request(request, send)
-        elif request.method == "DELETE":
-            await self._handle_delete_request(request, send)
-        else:
-            await self._handle_unsupported_request(request, send)
-
-    def _check_accept_headers(self, request: Request) -> tuple[bool, bool]:
-        """Check if the request accepts the required media types."""
-        accept_header = request.headers.get("accept", "")
-        accept_types = [media_type.strip() for media_type in accept_header.split(",")]
-
-        has_json = any(
-            media_type.startswith(CONTENT_TYPE_JSON) for media_type in accept_types
-        )
-        has_sse = any(
-            media_type.startswith(CONTENT_TYPE_SSE) for media_type in accept_types
-        )
-
-        return has_json, has_sse
-
-    def _check_content_type(self, request: Request) -> bool:
-        """Check if the request has the correct Content-Type."""
-        content_type = request.headers.get("content-type", "")
-        content_type_parts = [
-            part.strip() for part in content_type.split(";")[0].split(",")
-        ]
-
-        return any(part == CONTENT_TYPE_JSON for part in content_type_parts)
-
-    async def _handle_post_request(
-        self, scope: Scope, request: Request, receive: Receive, send: Send
-    ) -> None:
-        """Handle POST requests containing JSON-RPC messages."""
-        writer = self._read_stream_writer
-        if writer is None:
-            raise ValueError(
-                "No read stream writer available. Ensure connect() is called first."
-            )
-        try:
-            # Check Accept headers
-            has_json, has_sse = self._check_accept_headers(request)
-            if not (has_json and has_sse):
-                response = self._create_error_response(
-                    (
-                        "Not Acceptable: Client must accept both application/json and "
-                        "text/event-stream"
-                    ),
-                    HTTPStatus.NOT_ACCEPTABLE,
-                )
-                await response(scope, receive, send)
-                return
-
-            # Validate Content-Type
-            if not self._check_content_type(request):
-                response = self._create_error_response(
-                    "Unsupported Media Type: Content-Type must be application/json",
-                    HTTPStatus.UNSUPPORTED_MEDIA_TYPE,
-                )
-                await response(scope, receive, send)
-                return
-
-            # Parse the body - only read it once
-            body = await request.body()
-            if len(body) > MAXIMUM_MESSAGE_SIZE:
-                response = self._create_error_response(
-                    "Payload Too Large: Message exceeds maximum size",
-                    HTTPStatus.REQUEST_ENTITY_TOO_LARGE,
-                )
-                await response(scope, receive, send)
-                return
-
-            try:
-                raw_message = json.loads(body)
-            except json.JSONDecodeError as e:
-                response = self._create_error_response(
-                    f"Parse error: {str(e)}", HTTPStatus.BAD_REQUEST, PARSE_ERROR
-                )
-                await response(scope, receive, send)
-                return
-
-            try:
-                message = JSONRPCMessage.model_validate(raw_message)
-            except ValidationError as e:
-                response = self._create_error_response(
-                    f"Validation error: {str(e)}",
-                    HTTPStatus.BAD_REQUEST,
-                    INVALID_PARAMS,
-                )
-                await response(scope, receive, send)
-                return
-
-            # Check if this is an initialization request
-            is_initialization_request = (
-                isinstance(message.root, JSONRPCRequest)
-                and message.root.method == "initialize"
-            )
-
-            if is_initialization_request:
-                # Check if the server already has an established session
-                if self.mcp_session_id:
-                    # Check if request has a session ID
-                    request_session_id = self._get_session_id(request)
-
-                    # If request has a session ID but doesn't match, return 404
-                    if request_session_id and request_session_id != self.mcp_session_id:
-                        response = self._create_error_response(
-                            "Not Found: Invalid or expired session ID",
-                            HTTPStatus.NOT_FOUND,
-                        )
-                        await response(scope, receive, send)
-                        return
-            # For non-initialization requests, validate the session
-            elif not await self._validate_session(request, send):
-                return
-
-            # For notifications and responses only, return 202 Accepted
-            if not isinstance(message.root, JSONRPCRequest):
-                # Create response object and send it
-                response = self._create_json_response(
-                    None,
-                    HTTPStatus.ACCEPTED,
-                )
-                await response(scope, receive, send)
-
-                # Process the message after sending the response
-                session_message = SessionMessage(message)
-                await writer.send(session_message)
-
-                return
-
-            # Extract the request ID outside the try block for proper scope
-            request_id = str(message.root.id)
-            # Register this stream for the request ID
-            self._request_streams[request_id] = anyio.create_memory_object_stream[
-                EventMessage
-            ](0)
-            request_stream_reader = self._request_streams[request_id][1]
-
-            if self.is_json_response_enabled:
-                # Process the message
-                session_message = SessionMessage(message)
-                await writer.send(session_message)
-                try:
-                    # Process messages from the request-specific stream
-                    # We need to collect all messages until we get a response
-                    response_message = None
-
-                    # Use similar approach to SSE writer for consistency
-                    async for event_message in request_stream_reader:
-                        # If it's a response, this is what we're waiting for
-                        if isinstance(
-                            event_message.message.root, JSONRPCResponse | JSONRPCError
-                        ):
-                            response_message = event_message.message
-                            break
-                        # For notifications and request, keep waiting
-                        else:
-                            logger.debug(
-                                f"received: {event_message.message.root.method}"
-                            )
-
-                    # At this point we should have a response
-                    if response_message:
-                        # Create JSON response
-                        response = self._create_json_response(response_message)
-                        await response(scope, receive, send)
-                    else:
-                        # This shouldn't happen in normal operation
-                        logger.error(
-                            "No response message received before stream closed"
-                        )
-                        response = self._create_error_response(
-                            "Error processing request: No response received",
-                            HTTPStatus.INTERNAL_SERVER_ERROR,
-                        )
-                        await response(scope, receive, send)
-                except Exception as e:
-                    logger.exception(f"Error processing JSON response: {e}")
-                    response = self._create_error_response(
-                        f"Error processing request: {str(e)}",
-                        HTTPStatus.INTERNAL_SERVER_ERROR,
-                        INTERNAL_ERROR,
-                    )
-                    await response(scope, receive, send)
-                finally:
-                    await self._clean_up_memory_streams(request_id)
-            else:
-                # Create SSE stream
-                sse_stream_writer, sse_stream_reader = (
-                    anyio.create_memory_object_stream[dict[str, str]](0)
-                )
-
-                async def sse_writer():
-                    # Get the request ID from the incoming request message
-                    try:
-                        async with sse_stream_writer, request_stream_reader:
-                            # Process messages from the request-specific stream
-                            async for event_message in request_stream_reader:
-                                # Build the event data
-                                event_data = self._create_event_data(event_message)
-                                await sse_stream_writer.send(event_data)
-
-                                # If response, remove from pending streams and close
-                                if isinstance(
-                                    event_message.message.root,
-                                    JSONRPCResponse | JSONRPCError,
-                                ):
-                                    break
-                    except Exception as e:
-                        logger.exception(f"Error in SSE writer: {e}")
-                    finally:
-                        logger.debug("Closing SSE writer")
-                        await self._clean_up_memory_streams(request_id)
-
-                # Create and start EventSourceResponse
-                # SSE stream mode (original behavior)
-                # Set up headers
-                headers = {
-                    "Cache-Control": "no-cache, no-transform",
-                    "Connection": "keep-alive",
-                    "Content-Type": CONTENT_TYPE_SSE,
-                    **(
-                        {MCP_SESSION_ID_HEADER: self.mcp_session_id}
-                        if self.mcp_session_id
-                        else {}
-                    ),
-                }
-                response = EventSourceResponse(
-                    content=sse_stream_reader,
-                    data_sender_callable=sse_writer,
-                    headers=headers,
-                )
-
-                # Start the SSE response (this will send headers immediately)
-                try:
-                    # First send the response to establish the SSE connection
-                    async with anyio.create_task_group() as tg:
-                        tg.start_soon(response, scope, receive, send)
-                        # Then send the message to be processed by the server
-                        session_message = SessionMessage(message)
-                        await writer.send(session_message)
-                except Exception:
-                    logger.exception("SSE response error")
-                    await sse_stream_writer.aclose()
-                    await sse_stream_reader.aclose()
-                    await self._clean_up_memory_streams(request_id)
-
-        except Exception as err:
-            logger.exception("Error handling POST request")
-            response = self._create_error_response(
-                f"Error handling POST request: {err}",
-                HTTPStatus.INTERNAL_SERVER_ERROR,
-                INTERNAL_ERROR,
-            )
-            await response(scope, receive, send)
-            if writer:
-                await writer.send(Exception(err))
-            return
-
-    async def _handle_get_request(self, request: Request, send: Send) -> None:
-        """
-        Handle GET request to establish SSE.
-
-        This allows the server to communicate to the client without the client
-        first sending data via HTTP POST. The server can send JSON-RPC requests
-        and notifications on this stream.
-        """
-        writer = self._read_stream_writer
-        if writer is None:
-            raise ValueError(
-                "No read stream writer available. Ensure connect() is called first."
-            )
-
-        # Validate Accept header - must include text/event-stream
-        _, has_sse = self._check_accept_headers(request)
-
-        if not has_sse:
-            response = self._create_error_response(
-                "Not Acceptable: Client must accept text/event-stream",
-                HTTPStatus.NOT_ACCEPTABLE,
-            )
-            await response(request.scope, request.receive, send)
-            return
-
-        if not await self._validate_session(request, send):
-            return
-        # Handle resumability: check for Last-Event-ID header
-        if last_event_id := request.headers.get(LAST_EVENT_ID_HEADER):
-            await self._replay_events(last_event_id, request, send)
-            return
-
-        headers = {
-            "Cache-Control": "no-cache, no-transform",
-            "Connection": "keep-alive",
-            "Content-Type": CONTENT_TYPE_SSE,
-        }
-
-        if self.mcp_session_id:
-            headers[MCP_SESSION_ID_HEADER] = self.mcp_session_id
-
-        # Check if we already have an active GET stream
-        if GET_STREAM_KEY in self._request_streams:
-            response = self._create_error_response(
-                "Conflict: Only one SSE stream is allowed per session",
-                HTTPStatus.CONFLICT,
-            )
-            await response(request.scope, request.receive, send)
-            return
-
-        # Create SSE stream
-        sse_stream_writer, sse_stream_reader = anyio.create_memory_object_stream[
-            dict[str, str]
-        ](0)
-
-        async def standalone_sse_writer():
-            try:
-                # Create a standalone message stream for server-initiated messages
-
-                self._request_streams[GET_STREAM_KEY] = (
-                    anyio.create_memory_object_stream[EventMessage](0)
-                )
-                standalone_stream_reader = self._request_streams[GET_STREAM_KEY][1]
-
-                async with sse_stream_writer, standalone_stream_reader:
-                    # Process messages from the standalone stream
-                    async for event_message in standalone_stream_reader:
-                        # For the standalone stream, we handle:
-                        # - JSONRPCNotification (server sends notifications to client)
-                        # - JSONRPCRequest (server sends requests to client)
-                        # We should NOT receive JSONRPCResponse
-
-                        # Send the message via SSE
-                        event_data = self._create_event_data(event_message)
-                        await sse_stream_writer.send(event_data)
-            except Exception as e:
-                logger.exception(f"Error in standalone SSE writer: {e}")
-            finally:
-                logger.debug("Closing standalone SSE writer")
-                await self._clean_up_memory_streams(GET_STREAM_KEY)
-
-        # Create and start EventSourceResponse
-        response = EventSourceResponse(
-            content=sse_stream_reader,
-            data_sender_callable=standalone_sse_writer,
-            headers=headers,
-        )
-
-        try:
-            # This will send headers immediately and establish the SSE connection
-            await response(request.scope, request.receive, send)
-        except Exception as e:
-            logger.exception(f"Error in standalone SSE response: {e}")
-            await sse_stream_writer.aclose()
-            await sse_stream_reader.aclose()
-            await self._clean_up_memory_streams(GET_STREAM_KEY)
-
-    async def _handle_delete_request(self, request: Request, send: Send) -> None:
-        """Handle DELETE requests for explicit session termination."""
-        # Validate session ID
-        if not self.mcp_session_id:
-            # If no session ID set, return Method Not Allowed
-            response = self._create_error_response(
-                "Method Not Allowed: Session termination not supported",
-                HTTPStatus.METHOD_NOT_ALLOWED,
-            )
-            await response(request.scope, request.receive, send)
-            return
-
-        if not await self._validate_session(request, send):
-            return
-
-        await self._terminate_session()
-
-        response = self._create_json_response(
-            None,
-            HTTPStatus.OK,
-        )
-        await response(request.scope, request.receive, send)
-
-    async def _terminate_session(self) -> None:
-        """Terminate the current session, closing all streams.
-
-        Once terminated, all requests with this session ID will receive 404 Not Found.
-        """
-
-        self._terminated = True
-        logger.info(f"Terminating session: {self.mcp_session_id}")
-
-        # We need a copy of the keys to avoid modification during iteration
-        request_stream_keys = list(self._request_streams.keys())
-
-        # Close all request streams asynchronously
-        for key in request_stream_keys:
-            try:
-                await self._clean_up_memory_streams(key)
-            except Exception as e:
-                logger.debug(f"Error closing stream {key} during termination: {e}")
-
-        # Clear the request streams dictionary immediately
-        self._request_streams.clear()
-        try:
-            if self._read_stream_writer is not None:
-                await self._read_stream_writer.aclose()
-            if self._read_stream is not None:
-                await self._read_stream.aclose()
-            if self._write_stream_reader is not None:
-                await self._write_stream_reader.aclose()
-            if self._write_stream is not None:
-                await self._write_stream.aclose()
-        except Exception as e:
-            logger.debug(f"Error closing streams: {e}")
-
-    async def _handle_unsupported_request(self, request: Request, send: Send) -> None:
-        """Handle unsupported HTTP methods."""
-        headers = {
-            "Content-Type": CONTENT_TYPE_JSON,
-            "Allow": "GET, POST, DELETE",
-        }
-        if self.mcp_session_id:
-            headers[MCP_SESSION_ID_HEADER] = self.mcp_session_id
-
-        response = self._create_error_response(
-            "Method Not Allowed",
-            HTTPStatus.METHOD_NOT_ALLOWED,
-            headers=headers,
-        )
-        await response(request.scope, request.receive, send)
-
-    async def _validate_session(self, request: Request, send: Send) -> bool:
-        """Validate the session ID in the request."""
-        if not self.mcp_session_id:
-            # If we're not using session IDs, return True
-            return True
-
-        # Get the session ID from the request headers
-        request_session_id = self._get_session_id(request)
-
-        # If no session ID provided but required, return error
-        if not request_session_id:
-            response = self._create_error_response(
-                "Bad Request: Missing session ID",
-                HTTPStatus.BAD_REQUEST,
-            )
-            await response(request.scope, request.receive, send)
-            return False
-
-        # If session ID doesn't match, return error
-        if request_session_id != self.mcp_session_id:
-            response = self._create_error_response(
-                "Not Found: Invalid or expired session ID",
-                HTTPStatus.NOT_FOUND,
-            )
-            await response(request.scope, request.receive, send)
-            return False
-
-        return True
-
-    async def _replay_events(
-        self, last_event_id: str, request: Request, send: Send
-    ) -> None:
-        """
-        Replays events that would have been sent after the specified event ID.
-        Only used when resumability is enabled.
-        """
-        event_store = self._event_store
-        if not event_store:
-            return
-
-        try:
-            headers = {
-                "Cache-Control": "no-cache, no-transform",
-                "Connection": "keep-alive",
-                "Content-Type": CONTENT_TYPE_SSE,
-            }
-
-            if self.mcp_session_id:
-                headers[MCP_SESSION_ID_HEADER] = self.mcp_session_id
-
-            # Create SSE stream for replay
-            sse_stream_writer, sse_stream_reader = anyio.create_memory_object_stream[
-                dict[str, str]
-            ](0)
-
-            async def replay_sender():
-                try:
-                    async with sse_stream_writer:
-                        # Define an async callback for sending events
-                        async def send_event(event_message: EventMessage) -> None:
-                            event_data = self._create_event_data(event_message)
-                            await sse_stream_writer.send(event_data)
-
-                        # Replay past events and get the stream ID
-                        stream_id = await event_store.replay_events_after(
-                            last_event_id, send_event
-                        )
-
-                        # If stream ID not in mapping, create it
-                        if stream_id and stream_id not in self._request_streams:
-                            self._request_streams[stream_id] = (
-                                anyio.create_memory_object_stream[EventMessage](0)
-                            )
-                            msg_reader = self._request_streams[stream_id][1]
-
-                            # Forward messages to SSE
-                            async with msg_reader:
-                                async for event_message in msg_reader:
-                                    event_data = self._create_event_data(event_message)
-
-                                    await sse_stream_writer.send(event_data)
-                except Exception as e:
-                    logger.exception(f"Error in replay sender: {e}")
-
-            # Create and start EventSourceResponse
-            response = EventSourceResponse(
-                content=sse_stream_reader,
-                data_sender_callable=replay_sender,
-                headers=headers,
-            )
-
-            try:
-                await response(request.scope, request.receive, send)
-            except Exception as e:
-                logger.exception(f"Error in replay response: {e}")
-            finally:
-                await sse_stream_writer.aclose()
-                await sse_stream_reader.aclose()
-
-        except Exception as e:
-            logger.exception(f"Error replaying events: {e}")
-            response = self._create_error_response(
-                f"Error replaying events: {str(e)}",
-                HTTPStatus.INTERNAL_SERVER_ERROR,
-                INTERNAL_ERROR,
-            )
-            await response(request.scope, request.receive, send)
-
-    @asynccontextmanager
-    async def connect(
-        self,
-    ) -> AsyncGenerator[
-        tuple[
-            MemoryObjectReceiveStream[SessionMessage | Exception],
-            MemoryObjectSendStream[SessionMessage],
-        ],
-        None,
-    ]:
-        """Context manager that provides read and write streams for a connection.
-
-        Yields:
-            Tuple of (read_stream, write_stream) for bidirectional communication
-        """
-
-        # Create the memory streams for this connection
-
-        read_stream_writer, read_stream = anyio.create_memory_object_stream[
-            SessionMessage | Exception
-        ](0)
-        write_stream, write_stream_reader = anyio.create_memory_object_stream[
-            SessionMessage
-        ](0)
-
-        # Store the streams
-        self._read_stream_writer = read_stream_writer
-        self._read_stream = read_stream
-        self._write_stream_reader = write_stream_reader
-        self._write_stream = write_stream
-
-        # Start a task group for message routing
-        async with anyio.create_task_group() as tg:
-            # Create a message router that distributes messages to request streams
-            async def message_router():
-                try:
-                    async for session_message in write_stream_reader:
-                        # Determine which request stream(s) should receive this message
-                        message = session_message.message
-                        target_request_id = None
-                        # Check if this is a response
-                        if isinstance(message.root, JSONRPCResponse | JSONRPCError):
-                            response_id = str(message.root.id)
-                            # If this response is for an existing request stream,
-                            # send it there
-                            if response_id in self._request_streams:
-                                target_request_id = response_id
-
-                        else:
-                            # Extract related_request_id from meta if it exists
-                            if (
-                                session_message.metadata is not None
-                                and isinstance(
-                                    session_message.metadata,
-                                    ServerMessageMetadata,
-                                )
-                                and session_message.metadata.related_request_id
-                                is not None
-                            ):
-                                target_request_id = str(
-                                    session_message.metadata.related_request_id
-                                )
-
-                        request_stream_id = (
-                            target_request_id
-                            if target_request_id is not None
-                            else GET_STREAM_KEY
-                        )
-
-                        # Store the event if we have an event store,
-                        # regardless of whether a client is connected
-                        # messages will be replayed on the re-connect
-                        event_id = None
-                        if self._event_store:
-                            event_id = await self._event_store.store_event(
-                                request_stream_id, message
-                            )
-                            logger.debug(f"Stored {event_id} from {request_stream_id}")
-
-                        if request_stream_id in self._request_streams:
-                            try:
-                                # Send both the message and the event ID
-                                await self._request_streams[request_stream_id][0].send(
-                                    EventMessage(message, event_id)
-                                )
-                            except (
-                                anyio.BrokenResourceError,
-                                anyio.ClosedResourceError,
-                            ):
-                                # Stream might be closed, remove from registry
-                                self._request_streams.pop(request_stream_id, None)
-                        else:
-                            logging.debug(
-                                f"""Request stream {request_stream_id} not found 
-                                for message. Still processing message as the client
-                                might reconnect and replay."""
-                            )
-                except Exception as e:
-                    logger.exception(f"Error in message router: {e}")
-
-            # Start the message router
-            tg.start_soon(message_router)
-
-            try:
-                # Yield the streams for the caller to use
-                yield read_stream, write_stream
-            finally:
-                for stream_id in list(self._request_streams.keys()):
-                    try:
-                        await self._clean_up_memory_streams(stream_id)
-                    except Exception as e:
-                        logger.debug(f"Error closing request stream: {e}")
-                        pass
-                self._request_streams.clear()
-
-                # Clean up the read and write streams
-                try:
-                    await read_stream_writer.aclose()
-                    await read_stream.aclose()
-                    await write_stream_reader.aclose()
-                    await write_stream.aclose()
-                except Exception as e:
-                    logger.debug(f"Error closing streams: {e}")
->>>>>>> 6353dd19
+                    logger.debug(f"Error closing streams: {e}")