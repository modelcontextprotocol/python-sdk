"""
ServerSession Module

This module provides the ServerSession class, which manages communication between the
server and client in the MCP (Model Context Protocol) framework. It is most commonly
used in MCP servers to interact with the client.

Common usage pattern:
```
    server = Server(name)

    @server.call_tool()
    async def handle_tool_call(ctx: RequestContext, arguments: dict[str, Any]) -> Any:
        # Check client capabilities before proceeding
        if ctx.session.check_client_capability(
            types.ClientCapabilities(experimental={"advanced_tools": dict()})
        ):
            # Perform advanced tool operations
            result = await perform_advanced_tool_operation(arguments)
        else:
            # Fall back to basic tool operations
            result = await perform_basic_tool_operation(arguments)

        return result

    @server.list_prompts()
    async def handle_list_prompts(ctx: RequestContext) -> list[types.Prompt]:
        # Access session for any necessary checks or operations
        if ctx.session.client_params:
            # Customize prompts based on client initialization parameters
            return generate_custom_prompts(ctx.session.client_params)
        else:
            return default_prompts
```

The ServerSession class is typically used internally by the Server class and should not
be instantiated directly by users of the MCP framework.
"""

from enum import Enum
from typing import Any, TypeVar

import anyio
import anyio.lowlevel
from anyio.streams.memory import MemoryObjectReceiveStream, MemoryObjectSendStream
from pydantic import AnyUrl, BaseModel

import mcp.types as types
from mcp.server.models import InitializationOptions
from mcp.shared.message import ServerMessageMetadata, SessionMessage
from mcp.shared.session import (
    BaseSession,
    RequestResponder,
)
from mcp.shared.task import TaskStore
from mcp.shared.version import SUPPORTED_PROTOCOL_VERSIONS


class InitializationState(Enum):
    NotInitialized = 1
    Initializing = 2
    Initialized = 3


ServerResultT = TypeVar("ServerResultT", BaseModel, types.ServerResult)
ServerSessionT = TypeVar("ServerSessionT", bound="ServerSession")

ServerRequestResponder = (
    RequestResponder[types.ClientRequest, types.ServerResult] | types.ClientNotification | Exception
)


class ServerSession(
    BaseSession[
        types.ServerRequest,
        types.ServerNotification,
        types.ServerResult,
        types.ClientRequest,
        types.ClientNotification,
    ]
):
    _initialized: InitializationState = InitializationState.NotInitialized
    _client_params: types.InitializeRequestParams | None = None

    def __init__(
        self,
        read_stream: MemoryObjectReceiveStream[SessionMessage | Exception],
        write_stream: MemoryObjectSendStream[SessionMessage],
        init_options: InitializationOptions,
        stateless: bool = False,
        task_store: TaskStore | None = None,
        session_id: str | None = None,
    ) -> None:
        super().__init__(
            read_stream,
            write_stream,
            types.ClientRequest,
            types.ClientNotification,
            task_store=task_store,
            session_id=session_id,
        )
        self._initialization_state = (
            InitializationState.Initialized if stateless else InitializationState.NotInitialized
        )

        self._init_options = init_options
        self._incoming_message_stream_writer, self._incoming_message_stream_reader = anyio.create_memory_object_stream[
            ServerRequestResponder
        ](0)
        self._exit_stack.push_async_callback(lambda: self._incoming_message_stream_reader.aclose())

    @property
    def client_params(self) -> types.InitializeRequestParams | None:
        return self._client_params  # pragma: no cover

<<<<<<< HEAD
    def _check_tasks_capability(
        self, required: types.ClientTasksCapability, client: types.ClientTasksCapability
    ) -> bool:
        """Check if client supports required tasks capabilities."""
        if required.requests is None:
            return True
        if client.requests is None:
            return False

        req_cap = required.requests
        client_req_cap = client.requests

        # Check sampling requests
        if req_cap.sampling is not None and (
            client_req_cap.sampling is None
            or (req_cap.sampling.createMessage and not client_req_cap.sampling.createMessage)
        ):
            return False

        # Check elicitation requests
        if req_cap.elicitation is not None and (
            client_req_cap.elicitation is None or (req_cap.elicitation.create and not client_req_cap.elicitation.create)
        ):
            return False

        # Check roots requests
        if req_cap.roots is not None and (
            client_req_cap.roots is None or (req_cap.roots.list and not client_req_cap.roots.list)
        ):
            return False

        # Check tasks operations
        if req_cap.tasks is not None:
            if client_req_cap.tasks is None:
                return False
            tasks_checks = [
                not req_cap.tasks.get or client_req_cap.tasks.get,
                not req_cap.tasks.list or client_req_cap.tasks.list,
                not req_cap.tasks.result or client_req_cap.tasks.result,
                not req_cap.tasks.delete or client_req_cap.tasks.delete,
            ]
            if not all(tasks_checks):
                return False

        return True

    def check_client_capability(self, capability: types.ClientCapabilities) -> bool:
=======
    def check_client_capability(self, capability: types.ClientCapabilities) -> bool:  # pragma: no cover
>>>>>>> be730674
        """Check if the client supports a specific capability."""
        if self._client_params is None:
            return False

        # Get client capabilities from initialization params
        client_caps = self._client_params.capabilities

        # Check each specified capability in the passed in capability object
        if capability.roots is not None:
            if client_caps.roots is None:
                return False
            if capability.roots.listChanged and not client_caps.roots.listChanged:
                return False

        if capability.sampling is not None:
            if client_caps.sampling is None:
                return False

        if capability.elicitation is not None:
            if client_caps.elicitation is None:
                return False

        if capability.experimental is not None:
            if client_caps.experimental is None:
                return False
            # Check each experimental capability
            for exp_key, exp_value in capability.experimental.items():
                if exp_key not in client_caps.experimental or client_caps.experimental[exp_key] != exp_value:
                    return False

        if capability.tasks is not None:
            if client_caps.tasks is None:
                return False
            if not self._check_tasks_capability(capability.tasks, client_caps.tasks):
                return False

        return True

    async def _receive_loop(self) -> None:
        async with self._incoming_message_stream_writer:
            await super()._receive_loop()

    async def _received_request(  # noqa: PLR0912
        self, responder: RequestResponder[types.ClientRequest, types.ServerResult]
    ):
        # Handle task creation if task metadata is present
        if responder.request_meta and responder.request_meta.task and self._task_store:
            task_meta = responder.request_meta.task
            # Create the task in the task store
            await self._task_store.create_task(
                task_meta,
                responder.request_id,
                responder.request.root,
                session_id=self._session_id,  # type: ignore[arg-type]
            )
            # Send task created notification with related task metadata
            notification_params = types.TaskCreatedNotificationParams(
                _meta=types.NotificationParams.Meta(
                    **{types.RELATED_TASK_META_KEY: types.RelatedTaskMetadata(taskId=task_meta.taskId)}
                )
            )
            await self.send_notification(
                types.ServerNotification(
                    types.TaskCreatedNotification(method="notifications/tasks/created", params=notification_params)
                ),
                related_request_id=responder.request_id,
            )

        match responder.request.root:
            case types.InitializeRequest(params=params):
                requested_version = params.protocolVersion
                self._initialization_state = InitializationState.Initializing
                self._client_params = params
                with responder:
                    await responder.respond(
                        types.ServerResult(
                            types.InitializeResult(
                                protocolVersion=requested_version
                                if requested_version in SUPPORTED_PROTOCOL_VERSIONS
                                else types.LATEST_PROTOCOL_VERSION,
                                capabilities=self._init_options.capabilities,
                                serverInfo=types.Implementation(
                                    name=self._init_options.server_name,
                                    version=self._init_options.server_version,
                                    websiteUrl=self._init_options.website_url,
                                    icons=self._init_options.icons,
                                ),
                                instructions=self._init_options.instructions,
                            )
                        )
                    )
                self._initialization_state = InitializationState.Initialized
            case types.PingRequest():
                # Ping requests are allowed at any time
                pass
            case types.GetTaskRequest(params=params):
                # Check if client has announced tasks capability
                if self._client_params is None or self._client_params.capabilities.tasks is None:
                    with responder:
                        await responder.respond(
                            types.ErrorData(
                                code=types.INVALID_REQUEST,
                                message="Client has not announced tasks capability",
                            )
                        )
                # Handle get task requests if task store is available
                elif self._task_store:
                    task = await self._task_store.get_task(params.taskId, session_id=self._session_id)
                    if task is None:
                        with responder:
                            await responder.respond(
                                types.ErrorData(
                                    code=types.INVALID_PARAMS, message="Failed to retrieve task: Task not found"
                                )
                            )
                    else:
                        with responder:
                            result = types.GetTaskResult(
                                taskId=task.taskId,
                                status=task.status,
                                keepAlive=task.keepAlive,
                                pollInterval=task.pollInterval,
                                error=task.error,
                                _meta={types.RELATED_TASK_META_KEY: {"taskId": params.taskId}},
                            )
                            await responder.respond(types.ServerResult(result))
                else:
                    with responder:
                        await responder.respond(
                            types.ErrorData(code=types.INVALID_REQUEST, message="Task store not configured")
                        )
            case types.GetTaskPayloadRequest(params=params):
                # Check if client has announced tasks capability
                if self._client_params is None or self._client_params.capabilities.tasks is None:
                    with responder:
                        await responder.respond(
                            types.ErrorData(
                                code=types.INVALID_REQUEST,
                                message="Client has not announced tasks capability",
                            )
                        )
                # Handle get task result requests if task store is available
                elif self._task_store:
                    task = await self._task_store.get_task(params.taskId, session_id=self._session_id)
                    if task is None:
                        with responder:
                            await responder.respond(
                                types.ErrorData(
                                    code=types.INVALID_PARAMS, message="Failed to retrieve task: Task not found"
                                )
                            )
                    elif task.status != "completed":
                        with responder:
                            await responder.respond(
                                types.ErrorData(
                                    code=types.INVALID_PARAMS,
                                    message=f"Cannot retrieve result: Task status is '{task.status}', not 'completed'",
                                )
                            )
                    else:
                        result = await self._task_store.get_task_result(params.taskId, session_id=self._session_id)
                        # Add related-task metadata
                        result_dict = result.model_dump(by_alias=True, mode="json", exclude_none=True)
                        if "_meta" not in result_dict:
                            result_dict["_meta"] = {}
                        result_dict["_meta"][types.RELATED_TASK_META_KEY] = {"taskId": params.taskId}
                        with responder:
                            await responder.respond(types.ServerResult.model_validate(result_dict))
                else:
                    with responder:
                        await responder.respond(
                            types.ErrorData(code=types.INVALID_REQUEST, message="Task store not configured")
                        )
            case types.ListTasksRequest(params=params):
                # Check if client has announced tasks capability
                if self._client_params is None or self._client_params.capabilities.tasks is None:
                    with responder:
                        await responder.respond(
                            types.ErrorData(
                                code=types.INVALID_REQUEST,
                                message="Client has not announced tasks capability",
                            )
                        )
                # Handle list tasks requests if task store is available
                elif self._task_store:
                    try:
                        result = await self._task_store.list_tasks(
                            params.cursor if params else None, session_id=self._session_id
                        )
                        with responder:
                            await responder.respond(
                                types.ServerResult(
                                    types.ListTasksResult(
                                        tasks=result["tasks"],  # type: ignore[arg-type]
                                        nextCursor=result.get("nextCursor"),  # type: ignore[arg-type]
                                        _meta={},
                                    )
                                )
                            )
                    except Exception as e:
                        with responder:
                            await responder.respond(
                                types.ErrorData(code=types.INVALID_PARAMS, message=f"Failed to list tasks: {e}")
                            )
                else:
                    with responder:
                        await responder.respond(
                            types.ErrorData(code=types.INVALID_REQUEST, message="Task store not configured")
                        )
            case types.DeleteTaskRequest(params=params):
                # Check if client has announced tasks capability
                if self._client_params is None or self._client_params.capabilities.tasks is None:
                    with responder:
                        await responder.respond(
                            types.ErrorData(
                                code=types.INVALID_REQUEST,
                                message="Client has not announced tasks capability",
                            )
                        )
                # Handle delete task requests if task store is available
                elif self._task_store:
                    try:
                        await self._task_store.delete_task(params.taskId, session_id=self._session_id)
                        with responder:
                            await responder.respond(types.ServerResult(types.EmptyResult(_meta={})))
                    except Exception as e:
                        with responder:
                            await responder.respond(
                                types.ErrorData(code=types.INVALID_PARAMS, message=f"Failed to delete task: {e}")
                            )
                else:
                    with responder:
                        await responder.respond(
                            types.ErrorData(code=types.INVALID_REQUEST, message="Task store not configured")
                        )
            case _:
                if self._initialization_state != InitializationState.Initialized:
                    raise RuntimeError("Received request before initialization was complete")

    async def _received_notification(self, notification: types.ClientNotification) -> None:
        # Need this to avoid ASYNC910
        await anyio.lowlevel.checkpoint()
        match notification.root:
            case types.InitializedNotification():
                self._initialization_state = InitializationState.Initialized
            case _:
                if self._initialization_state != InitializationState.Initialized:  # pragma: no cover
                    raise RuntimeError("Received notification before initialization was complete")

    async def send_log_message(
        self,
        level: types.LoggingLevel,
        data: Any,
        logger: str | None = None,
        related_request_id: types.RequestId | None = None,
    ) -> None:
        """Send a log message notification."""
        await self.send_notification(
            types.ServerNotification(
                types.LoggingMessageNotification(
                    params=types.LoggingMessageNotificationParams(
                        level=level,
                        data=data,
                        logger=logger,
                    ),
                )
            ),
            related_request_id,
        )

    async def send_resource_updated(self, uri: AnyUrl) -> None:  # pragma: no cover
        """Send a resource updated notification."""
        await self.send_notification(
            types.ServerNotification(
                types.ResourceUpdatedNotification(
                    params=types.ResourceUpdatedNotificationParams(uri=uri),
                )
            )
        )

    async def create_message(
        self,
        messages: list[types.SamplingMessage],
        *,
        max_tokens: int,
        system_prompt: str | None = None,
        include_context: types.IncludeContext | None = None,
        temperature: float | None = None,
        stop_sequences: list[str] | None = None,
        metadata: dict[str, Any] | None = None,
        model_preferences: types.ModelPreferences | None = None,
        related_request_id: types.RequestId | None = None,
    ) -> types.CreateMessageResult:
        """Send a sampling/create_message request."""
        return await self.send_request(
            request=types.ServerRequest(
                types.CreateMessageRequest(
                    params=types.CreateMessageRequestParams(
                        messages=messages,
                        systemPrompt=system_prompt,
                        includeContext=include_context,
                        temperature=temperature,
                        maxTokens=max_tokens,
                        stopSequences=stop_sequences,
                        metadata=metadata,
                        modelPreferences=model_preferences,
                    ),
                )
            ),
            result_type=types.CreateMessageResult,
            metadata=ServerMessageMetadata(
                related_request_id=related_request_id,
            ),
        )

    async def list_roots(self) -> types.ListRootsResult:
        """Send a roots/list request."""
        return await self.send_request(
            types.ServerRequest(types.ListRootsRequest()),
            types.ListRootsResult,
        )

    async def elicit(
        self,
        message: str,
        requestedSchema: types.ElicitRequestedSchema,
        related_request_id: types.RequestId | None = None,
    ) -> types.ElicitResult:
        """Send an elicitation/create request.

        Args:
            message: The message to present to the user
            requestedSchema: Schema defining the expected response structure

        Returns:
            The client's response
        """
        return await self.send_request(
            types.ServerRequest(
                types.ElicitRequest(
                    params=types.ElicitRequestParams(
                        message=message,
                        requestedSchema=requestedSchema,
                    ),
                )
            ),
            types.ElicitResult,
            metadata=ServerMessageMetadata(related_request_id=related_request_id),
        )

    async def send_ping(self) -> types.EmptyResult:  # pragma: no cover
        """Send a ping request."""
        return await self.send_request(
            types.ServerRequest(types.PingRequest()),
            types.EmptyResult,
        )

    async def send_progress_notification(
        self,
        progress_token: str | int,
        progress: float,
        total: float | None = None,
        message: str | None = None,
        related_request_id: str | None = None,
    ) -> None:
        """Send a progress notification."""
        await self.send_notification(
            types.ServerNotification(
                types.ProgressNotification(
                    params=types.ProgressNotificationParams(
                        progressToken=progress_token,
                        progress=progress,
                        total=total,
                        message=message,
                    ),
                )
            ),
            related_request_id,
        )

    async def send_resource_list_changed(self) -> None:  # pragma: no cover
        """Send a resource list changed notification."""
        await self.send_notification(types.ServerNotification(types.ResourceListChangedNotification()))

    async def send_tool_list_changed(self) -> None:  # pragma: no cover
        """Send a tool list changed notification."""
        await self.send_notification(types.ServerNotification(types.ToolListChangedNotification()))

    async def send_prompt_list_changed(self) -> None:  # pragma: no cover
        """Send a prompt list changed notification."""
        await self.send_notification(types.ServerNotification(types.PromptListChangedNotification()))

    async def get_task(self, task_id: str) -> types.GetTaskResult:
        """Get the current status of a task."""
        return await self.send_request(
            types.ServerRequest(types.GetTaskRequest(method="tasks/get", params=types.GetTaskParams(taskId=task_id))),
            types.GetTaskResult,
        )

    async def get_task_result(self, task_id: str, result_type: type[ServerResultT]) -> ServerResultT:
        """Retrieve the result of a completed task."""
        return await self.send_request(
            types.ServerRequest(
                types.GetTaskPayloadRequest(method="tasks/result", params=types.GetTaskPayloadParams(taskId=task_id))
            ),
            result_type,
        )

    async def list_tasks(self, cursor: str | None = None) -> types.ListTasksResult:
        """List tasks, optionally starting from a pagination cursor."""
        return await self.send_request(
            types.ServerRequest(
                types.ListTasksRequest(
                    method="tasks/list", params=types.PaginatedRequestParams(cursor=cursor) if cursor else None
                )
            ),
            types.ListTasksResult,
        )

    async def delete_task(self, task_id: str) -> types.EmptyResult:
        """Delete a specific task."""
        return await self.send_request(
            types.ServerRequest(
                types.DeleteTaskRequest(method="tasks/delete", params=types.DeleteTaskParams(taskId=task_id))
            ),
            types.EmptyResult,
        )

    async def _handle_incoming(self, req: ServerRequestResponder) -> None:
        await self._incoming_message_stream_writer.send(req)

    @property
    def incoming_messages(
        self,
    ) -> MemoryObjectReceiveStream[ServerRequestResponder]:
        return self._incoming_message_stream_reader<|MERGE_RESOLUTION|>--- conflicted
+++ resolved
@@ -113,7 +113,6 @@
     def client_params(self) -> types.InitializeRequestParams | None:
         return self._client_params  # pragma: no cover
 
-<<<<<<< HEAD
     def _check_tasks_capability(
         self, required: types.ClientTasksCapability, client: types.ClientTasksCapability
     ) -> bool:
@@ -160,10 +159,7 @@
 
         return True
 
-    def check_client_capability(self, capability: types.ClientCapabilities) -> bool:
-=======
     def check_client_capability(self, capability: types.ClientCapabilities) -> bool:  # pragma: no cover
->>>>>>> be730674
         """Check if the client supports a specific capability."""
         if self._client_params is None:
             return False
