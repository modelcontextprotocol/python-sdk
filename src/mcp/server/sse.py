--- conflicted
+++ resolved
@@ -52,15 +52,11 @@
 from starlette.types import Receive, Scope, Send
 
 import mcp.types as types
-<<<<<<< HEAD
 from mcp.server.transport_security import (
     TransportSecurityMiddleware,
     TransportSecuritySettings,
 )
-from mcp.shared.message import SessionMessage
-=======
 from mcp.shared.message import ServerMessageMetadata, SessionMessage
->>>>>>> 05b7156e
 
 logger = logging.getLogger(__name__)
 
