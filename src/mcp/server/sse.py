--- conflicted
+++ resolved
@@ -44,10 +44,7 @@
 from starlette.requests import Request
 from starlette.responses import Response
 from starlette.types import Receive, Scope, Send
-<<<<<<< HEAD
-=======
 from typing_extensions import deprecated
->>>>>>> 5e7a0bf8
 
 import mcp.types as types
 
@@ -136,12 +133,8 @@
             # TODO: hold on; shouldn't we be returning the EventSourceResponse?
             # I think this is why the tests hang
             # TODO: we probably shouldn't return response here, since it's a breaking
-<<<<<<< HEAD
-            #   change, this is just to test
-=======
             # change
             # this is just to test
->>>>>>> 5e7a0bf8
             yield (read_stream, write_stream, response)
 
     async def handle_post_message(
