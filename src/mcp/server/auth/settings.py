--- conflicted
+++ resolved
@@ -15,11 +15,7 @@
 class AuthSettings(BaseModel):
     issuer_url: AnyHttpUrl = Field(
         ...,
-<<<<<<< HEAD
-        description="Base URL where this server is reachable. For AS: OAuth issuer URL. For RS: Resource server URL.",
-=======
         description="OAuth authorization server URL that issues tokens for this resource server.",
->>>>>>> 17f9c00c
     )
     service_documentation_url: AnyHttpUrl | None = None
     client_registration_options: ClientRegistrationOptions | None = None
@@ -27,14 +23,8 @@
     required_scopes: list[str] | None = None
 
     # Resource Server settings (when operating as RS only)
-<<<<<<< HEAD
-    authorization_servers: list[AnyHttpUrl] | None = Field(
-        None,
-        description="Authorization servers that can issue tokens for this resource (RS mode)",
-=======
     resource_server_url: AnyHttpUrl | None = Field(
         ...,
         description="The URL of the MCP server to be used as the resource identifier "
         "and base route to look up OAuth Protected Resource Metadata.",
->>>>>>> 17f9c00c
     )