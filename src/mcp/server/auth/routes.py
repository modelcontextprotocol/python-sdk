<<<<<<< HEAD
from collections.abc import Awaitable, Callable
from typing import Any

from pydantic import AnyHttpUrl
from starlette.middleware.cors import CORSMiddleware
from starlette.requests import Request
from starlette.responses import Response
from starlette.routing import Route, request_response  # type: ignore
from starlette.types import ASGIApp

from mcp.server.auth.handlers.authorize import AuthorizationHandler
from mcp.server.auth.handlers.metadata import MetadataHandler
from mcp.server.auth.handlers.register import RegistrationHandler
from mcp.server.auth.handlers.revoke import RevocationHandler
from mcp.server.auth.handlers.token import TokenHandler
from mcp.server.auth.middleware.client_auth import ClientAuthenticator
from mcp.server.auth.provider import OAuthAuthorizationServerProvider
from mcp.server.auth.settings import ClientRegistrationOptions, RevocationOptions
from mcp.shared.auth import OAuthMetadata


def validate_issuer_url(url: AnyHttpUrl):
    """
    Validate that the issuer URL meets OAuth 2.0 requirements.

    Args:
        url: The issuer URL to validate

    Raises:
        ValueError: If the issuer URL is invalid
    """

    # RFC 8414 requires HTTPS, but we allow localhost HTTP for testing
    if (
        url.scheme != "https"
        and url.host != "localhost"
        and not url.host.startswith("127.0.0.1")
    ):
        raise ValueError("Issuer URL must be HTTPS")

    # No fragments or query parameters allowed
    if url.fragment:
        raise ValueError("Issuer URL must not have a fragment")
    if url.query:
        raise ValueError("Issuer URL must not have a query string")


AUTHORIZATION_PATH = "/authorize"
TOKEN_PATH = "/token"
REGISTRATION_PATH = "/register"
REVOCATION_PATH = "/revoke"


def cors_middleware(
    handler: Callable[[Request], Response | Awaitable[Response]],
    allow_methods: list[str],
) -> ASGIApp:
    cors_app = CORSMiddleware(
        app=request_response(handler),
        allow_origins="*",
        allow_methods=allow_methods,
        allow_headers=["mcp-protocol-version"],
    )
    return cors_app


def create_auth_routes(
    provider: OAuthAuthorizationServerProvider[Any, Any, Any],
    issuer_url: AnyHttpUrl,
    service_documentation_url: AnyHttpUrl | None = None,
    client_registration_options: ClientRegistrationOptions | None = None,
    revocation_options: RevocationOptions | None = None,
) -> list[Route]:
    validate_issuer_url(issuer_url)

    client_registration_options = (
        client_registration_options or ClientRegistrationOptions()
    )
    revocation_options = revocation_options or RevocationOptions()
    metadata = build_metadata(
        issuer_url,
        service_documentation_url,
        client_registration_options,
        revocation_options,
    )
    client_authenticator = ClientAuthenticator(provider)

    # Create routes
    # Allow CORS requests for endpoints meant to be hit by the OAuth client
    # (with the client secret). This is intended to support things like MCP Inspector,
    # where the client runs in a web browser.
    routes = [
        Route(
            "/.well-known/oauth-authorization-server",
            endpoint=cors_middleware(
                MetadataHandler(metadata).handle,
                ["GET", "OPTIONS"],
            ),
            methods=["GET", "OPTIONS"],
        ),
        Route(
            AUTHORIZATION_PATH,
            # do not allow CORS for authorization endpoint;
            # clients should just redirect to this
            endpoint=AuthorizationHandler(provider).handle,
            methods=["GET", "POST"],
        ),
        Route(
            TOKEN_PATH,
            endpoint=cors_middleware(
                TokenHandler(provider, client_authenticator).handle,
                ["POST", "OPTIONS"],
            ),
            methods=["POST", "OPTIONS"],
        ),
    ]

    if client_registration_options.enabled:
        registration_handler = RegistrationHandler(
            provider,
            options=client_registration_options,
        )
        routes.append(
            Route(
                REGISTRATION_PATH,
                endpoint=cors_middleware(
                    registration_handler.handle,
                    ["POST", "OPTIONS"],
                ),
                methods=["POST", "OPTIONS"],
            )
        )

    if revocation_options.enabled:
        revocation_handler = RevocationHandler(provider, client_authenticator)
        routes.append(
            Route(
                REVOCATION_PATH,
                endpoint=cors_middleware(
                    revocation_handler.handle,
                    ["POST", "OPTIONS"],
                ),
                methods=["POST", "OPTIONS"],
            )
        )

    return routes


def modify_url_path(url: AnyHttpUrl, path_mapper: Callable[[str], str]) -> AnyHttpUrl:
    return AnyHttpUrl.build(
        scheme=url.scheme,
        username=url.username,
        password=url.password,
        host=url.host,
        port=url.port,
        path=path_mapper(url.path or ""),
        query=url.query,
        fragment=url.fragment,
    )


def build_metadata(
    issuer_url: AnyHttpUrl,
    service_documentation_url: AnyHttpUrl | None,
    client_registration_options: ClientRegistrationOptions,
    revocation_options: RevocationOptions,
) -> OAuthMetadata:
    authorization_url = modify_url_path(
        issuer_url, lambda path: path.rstrip("/") + AUTHORIZATION_PATH.lstrip("/")
    )
    token_url = modify_url_path(
        issuer_url, lambda path: path.rstrip("/") + TOKEN_PATH.lstrip("/")
    )
    # Create metadata
    metadata = OAuthMetadata(
        issuer=issuer_url,
        authorization_endpoint=authorization_url,
        token_endpoint=token_url,
        scopes_supported=None,
        response_types_supported=["code"],
        response_modes_supported=None,
        grant_types_supported=["authorization_code", "refresh_token"],
        token_endpoint_auth_methods_supported=["client_secret_post"],
        token_endpoint_auth_signing_alg_values_supported=None,
        service_documentation=service_documentation_url,
        ui_locales_supported=None,
        op_policy_uri=None,
        op_tos_uri=None,
        introspection_endpoint=None,
        code_challenge_methods_supported=["S256"],
    )

    # Add registration endpoint if supported
    if client_registration_options.enabled:
        metadata.registration_endpoint = modify_url_path(
            issuer_url, lambda path: path.rstrip("/") + REGISTRATION_PATH.lstrip("/")
        )

    # Add revocation endpoint if supported
    if revocation_options.enabled:
        metadata.revocation_endpoint = modify_url_path(
            issuer_url, lambda path: path.rstrip("/") + REVOCATION_PATH.lstrip("/")
        )
        metadata.revocation_endpoint_auth_methods_supported = ["client_secret_post"]

    return metadata
=======
from collections.abc import Awaitable, Callable
from typing import Any

from pydantic import AnyHttpUrl
from starlette.middleware.cors import CORSMiddleware
from starlette.requests import Request
from starlette.responses import Response
from starlette.routing import Route, request_response  # type: ignore
from starlette.types import ASGIApp

from mcp.server.auth.handlers.authorize import AuthorizationHandler
from mcp.server.auth.handlers.metadata import MetadataHandler
from mcp.server.auth.handlers.register import RegistrationHandler
from mcp.server.auth.handlers.revoke import RevocationHandler
from mcp.server.auth.handlers.token import TokenHandler
from mcp.server.auth.middleware.client_auth import ClientAuthenticator
from mcp.server.auth.provider import OAuthAuthorizationServerProvider
from mcp.server.auth.settings import ClientRegistrationOptions, RevocationOptions
from mcp.shared.auth import OAuthMetadata


def validate_issuer_url(url: AnyHttpUrl):
    """
    Validate that the issuer URL meets OAuth 2.0 requirements.

    Args:
        url: The issuer URL to validate

    Raises:
        ValueError: If the issuer URL is invalid
    """

    # RFC 8414 requires HTTPS, but we allow localhost HTTP for testing
    if (
        url.scheme != "https"
        and url.host != "localhost"
        and not url.host.startswith("127.0.0.1")
    ):
        raise ValueError("Issuer URL must be HTTPS")

    # No fragments or query parameters allowed
    if url.fragment:
        raise ValueError("Issuer URL must not have a fragment")
    if url.query:
        raise ValueError("Issuer URL must not have a query string")


AUTHORIZATION_PATH = "/authorize"
TOKEN_PATH = "/token"
REGISTRATION_PATH = "/register"
REVOCATION_PATH = "/revoke"


def cors_middleware(
    handler: Callable[[Request], Response | Awaitable[Response]],
    allow_methods: list[str],
) -> ASGIApp:
    cors_app = CORSMiddleware(
        app=request_response(handler),
        allow_origins="*",
        allow_methods=allow_methods,
        allow_headers=["mcp-protocol-version"],
    )
    return cors_app


def create_auth_routes(
    provider: OAuthAuthorizationServerProvider[Any, Any, Any],
    issuer_url: AnyHttpUrl,
    service_documentation_url: AnyHttpUrl | None = None,
    client_registration_options: ClientRegistrationOptions | None = None,
    revocation_options: RevocationOptions | None = None,
) -> list[Route]:
    validate_issuer_url(issuer_url)

    client_registration_options = (
        client_registration_options or ClientRegistrationOptions()
    )
    revocation_options = revocation_options or RevocationOptions()
    metadata = build_metadata(
        issuer_url,
        service_documentation_url,
        client_registration_options,
        revocation_options,
    )
    client_authenticator = ClientAuthenticator(provider)

    # Create routes
    # Allow CORS requests for endpoints meant to be hit by the OAuth client
    # (with the client secret). This is intended to support things like MCP Inspector,
    # where the client runs in a web browser.
    routes = [
        Route(
            "/.well-known/oauth-authorization-server",
            endpoint=cors_middleware(
                MetadataHandler(metadata).handle,
                ["GET", "OPTIONS"],
            ),
            methods=["GET", "OPTIONS"],
        ),
        Route(
            AUTHORIZATION_PATH,
            # do not allow CORS for authorization endpoint;
            # clients should just redirect to this
            endpoint=AuthorizationHandler(provider).handle,
            methods=["GET", "POST"],
        ),
        Route(
            TOKEN_PATH,
            endpoint=cors_middleware(
                TokenHandler(provider, client_authenticator).handle,
                ["POST", "OPTIONS"],
            ),
            methods=["POST", "OPTIONS"],
        ),
    ]

    if client_registration_options.enabled:
        registration_handler = RegistrationHandler(
            provider,
            options=client_registration_options,
        )
        routes.append(
            Route(
                REGISTRATION_PATH,
                endpoint=cors_middleware(
                    registration_handler.handle,
                    ["POST", "OPTIONS"],
                ),
                methods=["POST", "OPTIONS"],
            )
        )

    if revocation_options.enabled:
        revocation_handler = RevocationHandler(provider, client_authenticator)
        routes.append(
            Route(
                REVOCATION_PATH,
                endpoint=cors_middleware(
                    revocation_handler.handle,
                    ["POST", "OPTIONS"],
                ),
                methods=["POST", "OPTIONS"],
            )
        )

    return routes


def modify_url_path(url: AnyHttpUrl, path_mapper: Callable[[str], str]) -> AnyHttpUrl:
    return AnyHttpUrl.build(
        scheme=url.scheme,
        username=url.username,
        password=url.password,
        host=url.host,
        port=url.port,
        path=path_mapper(url.path or ""),
        query=url.query,
        fragment=url.fragment,
    )


def build_metadata(
    issuer_url: AnyHttpUrl,
    service_documentation_url: AnyHttpUrl | None,
    client_registration_options: ClientRegistrationOptions,
    revocation_options: RevocationOptions,
) -> OAuthMetadata:
    authorization_url = modify_url_path(
        issuer_url, lambda path: path.rstrip("/") + AUTHORIZATION_PATH.lstrip("/")
    )
    token_url = modify_url_path(
        issuer_url, lambda path: path.rstrip("/") + TOKEN_PATH.lstrip("/")
    )
    # Create metadata
    metadata = OAuthMetadata(
        issuer=issuer_url,
        authorization_endpoint=authorization_url,
        token_endpoint=token_url,
        scopes_supported=client_registration_options.valid_scopes,
        response_types_supported=["code"],
        response_modes_supported=None,
        grant_types_supported=["authorization_code", "refresh_token"],
        token_endpoint_auth_methods_supported=["client_secret_post"],
        token_endpoint_auth_signing_alg_values_supported=None,
        service_documentation=service_documentation_url,
        ui_locales_supported=None,
        op_policy_uri=None,
        op_tos_uri=None,
        introspection_endpoint=None,
        code_challenge_methods_supported=["S256"],
    )

    # Add registration endpoint if supported
    if client_registration_options.enabled:
        metadata.registration_endpoint = modify_url_path(
            issuer_url, lambda path: path.rstrip("/") + REGISTRATION_PATH.lstrip("/")
        )

    # Add revocation endpoint if supported
    if revocation_options.enabled:
        metadata.revocation_endpoint = modify_url_path(
            issuer_url, lambda path: path.rstrip("/") + REVOCATION_PATH.lstrip("/")
        )
        metadata.revocation_endpoint_auth_methods_supported = ["client_secret_post"]

    return metadata
>>>>>>> 6353dd19
<|MERGE_RESOLUTION|>--- conflicted
+++ resolved
@@ -1,4 +1,3 @@
-<<<<<<< HEAD
 from collections.abc import Awaitable, Callable
 from typing import Any
 
@@ -178,214 +177,6 @@
         issuer=issuer_url,
         authorization_endpoint=authorization_url,
         token_endpoint=token_url,
-        scopes_supported=None,
-        response_types_supported=["code"],
-        response_modes_supported=None,
-        grant_types_supported=["authorization_code", "refresh_token"],
-        token_endpoint_auth_methods_supported=["client_secret_post"],
-        token_endpoint_auth_signing_alg_values_supported=None,
-        service_documentation=service_documentation_url,
-        ui_locales_supported=None,
-        op_policy_uri=None,
-        op_tos_uri=None,
-        introspection_endpoint=None,
-        code_challenge_methods_supported=["S256"],
-    )
-
-    # Add registration endpoint if supported
-    if client_registration_options.enabled:
-        metadata.registration_endpoint = modify_url_path(
-            issuer_url, lambda path: path.rstrip("/") + REGISTRATION_PATH.lstrip("/")
-        )
-
-    # Add revocation endpoint if supported
-    if revocation_options.enabled:
-        metadata.revocation_endpoint = modify_url_path(
-            issuer_url, lambda path: path.rstrip("/") + REVOCATION_PATH.lstrip("/")
-        )
-        metadata.revocation_endpoint_auth_methods_supported = ["client_secret_post"]
-
-    return metadata
-=======
-from collections.abc import Awaitable, Callable
-from typing import Any
-
-from pydantic import AnyHttpUrl
-from starlette.middleware.cors import CORSMiddleware
-from starlette.requests import Request
-from starlette.responses import Response
-from starlette.routing import Route, request_response  # type: ignore
-from starlette.types import ASGIApp
-
-from mcp.server.auth.handlers.authorize import AuthorizationHandler
-from mcp.server.auth.handlers.metadata import MetadataHandler
-from mcp.server.auth.handlers.register import RegistrationHandler
-from mcp.server.auth.handlers.revoke import RevocationHandler
-from mcp.server.auth.handlers.token import TokenHandler
-from mcp.server.auth.middleware.client_auth import ClientAuthenticator
-from mcp.server.auth.provider import OAuthAuthorizationServerProvider
-from mcp.server.auth.settings import ClientRegistrationOptions, RevocationOptions
-from mcp.shared.auth import OAuthMetadata
-
-
-def validate_issuer_url(url: AnyHttpUrl):
-    """
-    Validate that the issuer URL meets OAuth 2.0 requirements.
-
-    Args:
-        url: The issuer URL to validate
-
-    Raises:
-        ValueError: If the issuer URL is invalid
-    """
-
-    # RFC 8414 requires HTTPS, but we allow localhost HTTP for testing
-    if (
-        url.scheme != "https"
-        and url.host != "localhost"
-        and not url.host.startswith("127.0.0.1")
-    ):
-        raise ValueError("Issuer URL must be HTTPS")
-
-    # No fragments or query parameters allowed
-    if url.fragment:
-        raise ValueError("Issuer URL must not have a fragment")
-    if url.query:
-        raise ValueError("Issuer URL must not have a query string")
-
-
-AUTHORIZATION_PATH = "/authorize"
-TOKEN_PATH = "/token"
-REGISTRATION_PATH = "/register"
-REVOCATION_PATH = "/revoke"
-
-
-def cors_middleware(
-    handler: Callable[[Request], Response | Awaitable[Response]],
-    allow_methods: list[str],
-) -> ASGIApp:
-    cors_app = CORSMiddleware(
-        app=request_response(handler),
-        allow_origins="*",
-        allow_methods=allow_methods,
-        allow_headers=["mcp-protocol-version"],
-    )
-    return cors_app
-
-
-def create_auth_routes(
-    provider: OAuthAuthorizationServerProvider[Any, Any, Any],
-    issuer_url: AnyHttpUrl,
-    service_documentation_url: AnyHttpUrl | None = None,
-    client_registration_options: ClientRegistrationOptions | None = None,
-    revocation_options: RevocationOptions | None = None,
-) -> list[Route]:
-    validate_issuer_url(issuer_url)
-
-    client_registration_options = (
-        client_registration_options or ClientRegistrationOptions()
-    )
-    revocation_options = revocation_options or RevocationOptions()
-    metadata = build_metadata(
-        issuer_url,
-        service_documentation_url,
-        client_registration_options,
-        revocation_options,
-    )
-    client_authenticator = ClientAuthenticator(provider)
-
-    # Create routes
-    # Allow CORS requests for endpoints meant to be hit by the OAuth client
-    # (with the client secret). This is intended to support things like MCP Inspector,
-    # where the client runs in a web browser.
-    routes = [
-        Route(
-            "/.well-known/oauth-authorization-server",
-            endpoint=cors_middleware(
-                MetadataHandler(metadata).handle,
-                ["GET", "OPTIONS"],
-            ),
-            methods=["GET", "OPTIONS"],
-        ),
-        Route(
-            AUTHORIZATION_PATH,
-            # do not allow CORS for authorization endpoint;
-            # clients should just redirect to this
-            endpoint=AuthorizationHandler(provider).handle,
-            methods=["GET", "POST"],
-        ),
-        Route(
-            TOKEN_PATH,
-            endpoint=cors_middleware(
-                TokenHandler(provider, client_authenticator).handle,
-                ["POST", "OPTIONS"],
-            ),
-            methods=["POST", "OPTIONS"],
-        ),
-    ]
-
-    if client_registration_options.enabled:
-        registration_handler = RegistrationHandler(
-            provider,
-            options=client_registration_options,
-        )
-        routes.append(
-            Route(
-                REGISTRATION_PATH,
-                endpoint=cors_middleware(
-                    registration_handler.handle,
-                    ["POST", "OPTIONS"],
-                ),
-                methods=["POST", "OPTIONS"],
-            )
-        )
-
-    if revocation_options.enabled:
-        revocation_handler = RevocationHandler(provider, client_authenticator)
-        routes.append(
-            Route(
-                REVOCATION_PATH,
-                endpoint=cors_middleware(
-                    revocation_handler.handle,
-                    ["POST", "OPTIONS"],
-                ),
-                methods=["POST", "OPTIONS"],
-            )
-        )
-
-    return routes
-
-
-def modify_url_path(url: AnyHttpUrl, path_mapper: Callable[[str], str]) -> AnyHttpUrl:
-    return AnyHttpUrl.build(
-        scheme=url.scheme,
-        username=url.username,
-        password=url.password,
-        host=url.host,
-        port=url.port,
-        path=path_mapper(url.path or ""),
-        query=url.query,
-        fragment=url.fragment,
-    )
-
-
-def build_metadata(
-    issuer_url: AnyHttpUrl,
-    service_documentation_url: AnyHttpUrl | None,
-    client_registration_options: ClientRegistrationOptions,
-    revocation_options: RevocationOptions,
-) -> OAuthMetadata:
-    authorization_url = modify_url_path(
-        issuer_url, lambda path: path.rstrip("/") + AUTHORIZATION_PATH.lstrip("/")
-    )
-    token_url = modify_url_path(
-        issuer_url, lambda path: path.rstrip("/") + TOKEN_PATH.lstrip("/")
-    )
-    # Create metadata
-    metadata = OAuthMetadata(
-        issuer=issuer_url,
-        authorization_endpoint=authorization_url,
-        token_endpoint=token_url,
         scopes_supported=client_registration_options.valid_scopes,
         response_types_supported=["code"],
         response_modes_supported=None,
@@ -413,5 +204,4 @@
         )
         metadata.revocation_endpoint_auth_methods_supported = ["client_secret_post"]
 
-    return metadata
->>>>>>> 6353dd19
+    return metadata