--- conflicted
+++ resolved
@@ -288,9 +288,9 @@
 
         match token_request:
             case AuthorizationCodeRequest():
-<<<<<<< HEAD
+#<<<<<<< main
                 result = await self._handle_authorization_code(client_info, token_request)
-=======
+#=======
                 auth_code = await self.provider.load_authorization_code(client_info, token_request.code)
                 if auth_code is None or auth_code.client_id != token_request.client_id:
                     # if code belongs to different client, pretend it doesn't exist
@@ -323,7 +323,7 @@
                 auth_redirect_str = (
                     str(authorize_request_redirect_uri) if authorize_request_redirect_uri is not None else None
                 )
->>>>>>> be730674
+#>>>>>>> main
 
             case ClientCredentialsRequest():
                 result = await self._handle_client_credentials(client_info, token_request)
@@ -331,12 +331,12 @@
             case TokenExchangeRequest():
                 result = await self._handle_token_exchange(client_info, token_request)
 
-<<<<<<< HEAD
+#<<<<<<< main
             case RefreshTokenRequest():
                 result = await self._handle_refresh_token(client_info, token_request)
 
         return self.response(result)
-=======
+#=======
             case RefreshTokenRequest():  # pragma: no cover
                 refresh_token = await self.provider.load_refresh_token(client_info, token_request.refresh_token)
                 if refresh_token is None or refresh_token.client_id != token_request.client_id:
@@ -381,4 +381,4 @@
                     )
 
         return self.response(TokenSuccessResponse(root=tokens))
->>>>>>> be730674
+#>>>>>>> main