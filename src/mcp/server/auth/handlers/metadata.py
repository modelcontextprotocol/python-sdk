--- conflicted
+++ resolved
@@ -4,19 +4,15 @@
 Corresponds to TypeScript file: src/server/auth/handlers/metadata.ts
 """
 
-<<<<<<< HEAD
-=======
 from typing import Any, Callable, Dict
 
->>>>>>> 5e7a0bf8
 from starlette.requests import Request
 from starlette.responses import JSONResponse, Response
 
-from mcp.server.auth.handlers.types import HandlerFn
 from mcp.shared.auth import OAuthMetadata
 
 
-def create_metadata_handler(metadata: OAuthMetadata) -> HandlerFn:
+def create_metadata_handler(metadata: OAuthMetadata) -> Callable:
     """
     Create a handler for OAuth 2.0 Authorization Server Metadata.
 
