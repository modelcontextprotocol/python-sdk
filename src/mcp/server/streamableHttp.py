--- conflicted
+++ resolved
@@ -511,11 +511,7 @@
                     async for received_message in standalone_stream_reader:
                         # For the standalone stream, we handle:
                         # - JSONRPCNotification (server sends notifications to client)
-<<<<<<< HEAD
-                        # - JSONRPCRequest (server can send requests to client)
-=======
                         # - JSONRPCRequest (server sends requests to client)
->>>>>>> 9a6da2ed
                         # We should NOT receive JSONRPCResponse
 
                         # Send the message via SSE
