"""
StreamableHTTP Client Transport Module

This module implements the StreamableHTTP transport for MCP clients,
providing support for HTTP POST requests with optional SSE streaming responses
and session management.
"""

import logging
from collections.abc import AsyncGenerator, Awaitable, Callable
from contextlib import asynccontextmanager
from dataclasses import dataclass
from datetime import timedelta
from typing import Any

import anyio
import httpx
from anyio.abc import TaskGroup
from anyio.streams.memory import MemoryObjectReceiveStream, MemoryObjectSendStream
from httpx_sse import EventSource, ServerSentEvent, aconnect_sse

from mcp.shared._httpx_utils import McpHttpClientFactory, create_mcp_http_client
from mcp.shared.message import ClientMessageMetadata, SessionMessage
from mcp.types import (
    ErrorData,
    JSONRPCError,
    JSONRPCMessage,
    JSONRPCNotification,
    JSONRPCRequest,
    JSONRPCResponse,
    RequestId,
)

logger = logging.getLogger(__name__)


SessionMessageOrError = SessionMessage | Exception
StreamWriter = MemoryObjectSendStream[SessionMessageOrError]
StreamReader = MemoryObjectReceiveStream[SessionMessage]
GetSessionIdCallback = Callable[[], str | None]

MCP_SESSION_ID = "mcp-session-id"
LAST_EVENT_ID = "last-event-id"
CONTENT_TYPE = "content-type"
ACCEPT = "Accept"


JSON = "application/json"
SSE = "text/event-stream"


class StreamableHTTPError(Exception):
    """Base exception for StreamableHTTP transport errors."""

    pass


class ResumptionError(StreamableHTTPError):
    """Raised when resumption request is invalid."""

    pass


@dataclass
class RequestContext:
    """Context for a request operation."""

    client: httpx.AsyncClient
    headers: dict[str, str]
    session_id: str | None
    session_message: SessionMessage
    metadata: ClientMessageMetadata | None
    read_stream_writer: StreamWriter
    sse_read_timeout: timedelta


class StreamableHTTPTransport:
    """StreamableHTTP client transport implementation."""

    def __init__(
        self,
        url: str,
        headers: dict[str, Any] | None = None,
        timeout: timedelta = timedelta(seconds=30),
        sse_read_timeout: timedelta = timedelta(seconds=60 * 5),
        auth: httpx.Auth | None = None,
    ) -> None:
        """Initialize the StreamableHTTP transport.

        Args:
            url: The endpoint URL.
            headers: Optional headers to include in requests.
            timeout: HTTP timeout for regular operations.
            sse_read_timeout: Timeout for SSE read operations.
            auth: Optional HTTPX authentication handler.
        """
        self.url = url
        self.headers = headers or {}
        self.timeout = timeout
        self.sse_read_timeout = sse_read_timeout
        self.auth = auth
        self.session_id: str | None = None
        self.request_headers = {
            ACCEPT: f"{JSON}, {SSE}",
            CONTENT_TYPE: JSON,
            **self.headers,
        }

    def _update_headers_with_session(self, base_headers: dict[str, str]) -> dict[str, str]:
        """Update headers with session ID if available."""
        headers = base_headers.copy()
        if self.session_id:
            headers[MCP_SESSION_ID] = self.session_id
        return headers

    def _is_initialization_request(self, message: JSONRPCMessage) -> bool:
        """Check if the message is an initialization request."""
        return isinstance(message.root, JSONRPCRequest) and message.root.method == "initialize"

    def _is_initialized_notification(self, message: JSONRPCMessage) -> bool:
        """Check if the message is an initialized notification."""
        return isinstance(message.root, JSONRPCNotification) and message.root.method == "notifications/initialized"

    def _maybe_extract_session_id_from_response(
        self,
        response: httpx.Response,
    ) -> None:
        """Extract and store session ID from response headers."""
        new_session_id = response.headers.get(MCP_SESSION_ID)
        if new_session_id:
            self.session_id = new_session_id
            logger.info(f"Received session ID: {self.session_id}")

    async def _handle_sse_event(
        self,
        sse: ServerSentEvent,
        read_stream_writer: StreamWriter,
        original_request_id: RequestId | None = None,
        resumption_callback: Callable[[str], Awaitable[None]] | None = None,
    ) -> bool:
        """Handle an SSE event, returning True if the response is complete."""
        if sse.event == "message":
            try:
                message = JSONRPCMessage.model_validate_json(sse.data)
                logger.debug(f"SSE message: {message}")

                # If this is a response and we have original_request_id, replace it
                if original_request_id is not None and isinstance(message.root, JSONRPCResponse | JSONRPCError):
                    message.root.id = original_request_id

                session_message = SessionMessage(message)
                await read_stream_writer.send(session_message)

                # Call resumption token callback if we have an ID
                if sse.id and resumption_callback:
                    await resumption_callback(sse.id)

                # If this is a response or error return True indicating completion
                # Otherwise, return False to continue listening
                return isinstance(message.root, JSONRPCResponse | JSONRPCError)

            except Exception as exc:
                logger.error(f"Error parsing SSE message: {exc}")
                await read_stream_writer.send(exc)
                return False
        else:
            logger.warning(f"Unknown SSE event: {sse.event}")
            return False

    async def handle_get_stream(
        self,
        client: httpx.AsyncClient,
        read_stream_writer: StreamWriter,
    ) -> None:
        """Handle GET stream for server-initiated messages."""
        try:
            if not self.session_id:
                return

            headers = self._update_headers_with_session(self.request_headers)

            async with aconnect_sse(
                client,
                "GET",
                self.url,
                headers=headers,
<<<<<<< HEAD
                timeout=httpx.Timeout(self.timeout.seconds, read=self.sse_read_timeout.seconds),
=======
                timeout=httpx.Timeout(
                    self.timeout.total_seconds(),
                    read=self.sse_read_timeout.total_seconds(),
                ),
>>>>>>> f7265f7b
            ) as event_source:
                event_source.response.raise_for_status()
                logger.debug("GET SSE connection established")

                async for sse in event_source.aiter_sse():
                    await self._handle_sse_event(sse, read_stream_writer)

        except Exception as exc:
            logger.debug(f"GET stream error (non-fatal): {exc}")

    async def _handle_resumption_request(self, ctx: RequestContext) -> None:
        """Handle a resumption request using GET with SSE."""
        headers = self._update_headers_with_session(ctx.headers)
        if ctx.metadata and ctx.metadata.resumption_token:
            headers[LAST_EVENT_ID] = ctx.metadata.resumption_token
        else:
            raise ResumptionError("Resumption request requires a resumption token")

        # Extract original request ID to map responses
        original_request_id = None
        if isinstance(ctx.session_message.message.root, JSONRPCRequest):
            original_request_id = ctx.session_message.message.root.id

        async with aconnect_sse(
            ctx.client,
            "GET",
            self.url,
            headers=headers,
<<<<<<< HEAD
            timeout=httpx.Timeout(self.timeout.seconds, read=ctx.sse_read_timeout.seconds),
=======
            timeout=httpx.Timeout(
                self.timeout.total_seconds(), read=ctx.sse_read_timeout.total_seconds()
            ),
>>>>>>> f7265f7b
        ) as event_source:
            event_source.response.raise_for_status()
            logger.debug("Resumption GET SSE connection established")

            async for sse in event_source.aiter_sse():
                is_complete = await self._handle_sse_event(
                    sse,
                    ctx.read_stream_writer,
                    original_request_id,
                    ctx.metadata.on_resumption_token_update if ctx.metadata else None,
                )
                if is_complete:
                    break

    async def _handle_post_request(self, ctx: RequestContext) -> None:
        """Handle a POST request with response processing."""
        headers = self._update_headers_with_session(ctx.headers)
        message = ctx.session_message.message
        is_initialization = self._is_initialization_request(message)

        async with ctx.client.stream(
            "POST",
            self.url,
            json=message.model_dump(by_alias=True, mode="json", exclude_none=True),
            headers=headers,
        ) as response:
            if response.status_code == 202:
                logger.debug("Received 202 Accepted")
                return

            if response.status_code == 404:
                if isinstance(message.root, JSONRPCRequest):
                    await self._send_session_terminated_error(
                        ctx.read_stream_writer,
                        message.root.id,
                    )
                return

            response.raise_for_status()
            if is_initialization:
                self._maybe_extract_session_id_from_response(response)

            content_type = response.headers.get(CONTENT_TYPE, "").lower()

            if content_type.startswith(JSON):
                await self._handle_json_response(response, ctx.read_stream_writer)
            elif content_type.startswith(SSE):
                await self._handle_sse_response(response, ctx)
            else:
                await self._handle_unexpected_content_type(
                    content_type,
                    ctx.read_stream_writer,
                )

    async def _handle_json_response(
        self,
        response: httpx.Response,
        read_stream_writer: StreamWriter,
    ) -> None:
        """Handle JSON response from the server."""
        try:
            content = await response.aread()
            message = JSONRPCMessage.model_validate_json(content)
            session_message = SessionMessage(message)
            await read_stream_writer.send(session_message)
        except Exception as exc:
            logger.error(f"Error parsing JSON response: {exc}")
            await read_stream_writer.send(exc)

    async def _handle_sse_response(self, response: httpx.Response, ctx: RequestContext) -> None:
        """Handle SSE response from the server."""
        try:
            event_source = EventSource(response)
            async for sse in event_source.aiter_sse():
                is_complete = await self._handle_sse_event(
                    sse,
                    ctx.read_stream_writer,
                    resumption_callback=(ctx.metadata.on_resumption_token_update if ctx.metadata else None),
                )
                # If the SSE event indicates completion, like returning respose/error
                # break the loop
                if is_complete:
                    break
        except Exception as e:
            logger.exception("Error reading SSE stream:")
            await ctx.read_stream_writer.send(e)

    async def _handle_unexpected_content_type(
        self,
        content_type: str,
        read_stream_writer: StreamWriter,
    ) -> None:
        """Handle unexpected content type in response."""
        error_msg = f"Unexpected content type: {content_type}"
        logger.error(error_msg)
        await read_stream_writer.send(ValueError(error_msg))

    async def _send_session_terminated_error(
        self,
        read_stream_writer: StreamWriter,
        request_id: RequestId,
    ) -> None:
        """Send a session terminated error response."""
        jsonrpc_error = JSONRPCError(
            jsonrpc="2.0",
            id=request_id,
            error=ErrorData(code=32600, message="Session terminated"),
        )
        session_message = SessionMessage(JSONRPCMessage(jsonrpc_error))
        await read_stream_writer.send(session_message)

    async def post_writer(
        self,
        client: httpx.AsyncClient,
        write_stream_reader: StreamReader,
        read_stream_writer: StreamWriter,
        write_stream: MemoryObjectSendStream[SessionMessage],
        start_get_stream: Callable[[], None],
        tg: TaskGroup,
    ) -> None:
        """Handle writing requests to the server."""
        try:
            async with write_stream_reader:
                async for session_message in write_stream_reader:
                    message = session_message.message
                    metadata = (
                        session_message.metadata
                        if isinstance(session_message.metadata, ClientMessageMetadata)
                        else None
                    )

                    # Check if this is a resumption request
                    is_resumption = bool(metadata and metadata.resumption_token)

                    logger.debug(f"Sending client message: {message}")

                    # Handle initialized notification
                    if self._is_initialized_notification(message):
                        start_get_stream()

                    ctx = RequestContext(
                        client=client,
                        headers=self.request_headers,
                        session_id=self.session_id,
                        session_message=session_message,
                        metadata=metadata,
                        read_stream_writer=read_stream_writer,
                        sse_read_timeout=self.sse_read_timeout,
                    )

                    async def handle_request_async():
                        if is_resumption:
                            await self._handle_resumption_request(ctx)
                        else:
                            await self._handle_post_request(ctx)

                    # If this is a request, start a new task to handle it
                    if isinstance(message.root, JSONRPCRequest):
                        tg.start_soon(handle_request_async)
                    else:
                        await handle_request_async()

        except Exception as exc:
            logger.error(f"Error in post_writer: {exc}")
        finally:
            await read_stream_writer.aclose()
            await write_stream.aclose()

    async def terminate_session(self, client: httpx.AsyncClient) -> None:
        """Terminate the session by sending a DELETE request."""
        if not self.session_id:
            return

        try:
            headers = self._update_headers_with_session(self.request_headers)
            response = await client.delete(self.url, headers=headers)

            if response.status_code == 405:
                logger.debug("Server does not allow session termination")
            elif response.status_code not in (200, 204):
                logger.warning(f"Session termination failed: {response.status_code}")
        except Exception as exc:
            logger.warning(f"Session termination failed: {exc}")

    def get_session_id(self) -> str | None:
        """Get the current session ID."""
        return self.session_id


@asynccontextmanager
async def streamablehttp_client(
    url: str,
    headers: dict[str, Any] | None = None,
    timeout: timedelta = timedelta(seconds=30),
    sse_read_timeout: timedelta = timedelta(seconds=60 * 5),
    terminate_on_close: bool = True,
    httpx_client_factory: McpHttpClientFactory = create_mcp_http_client,
    auth: httpx.Auth | None = None,
) -> AsyncGenerator[
    tuple[
        MemoryObjectReceiveStream[SessionMessage | Exception],
        MemoryObjectSendStream[SessionMessage],
        GetSessionIdCallback,
    ],
    None,
]:
    """
    Client transport for StreamableHTTP.

    `sse_read_timeout` determines how long (in seconds) the client will wait for a new
    event before disconnecting. All other HTTP operations are controlled by `timeout`.

    Yields:
        Tuple containing:
            - read_stream: Stream for reading messages from the server
            - write_stream: Stream for sending messages to the server
            - get_session_id_callback: Function to retrieve the current session ID
    """
    transport = StreamableHTTPTransport(url, headers, timeout, sse_read_timeout, auth)

    read_stream_writer, read_stream = anyio.create_memory_object_stream[SessionMessage | Exception](0)
    write_stream, write_stream_reader = anyio.create_memory_object_stream[SessionMessage](0)

    async with anyio.create_task_group() as tg:
        try:
            logger.debug(f"Connecting to StreamableHTTP endpoint: {url}")

            async with httpx_client_factory(
                headers=transport.request_headers,
<<<<<<< HEAD
                timeout=httpx.Timeout(transport.timeout.seconds, read=transport.sse_read_timeout.seconds),
=======
                timeout=httpx.Timeout(
                    transport.timeout.total_seconds(),
                    read=transport.sse_read_timeout.total_seconds(),
                ),
>>>>>>> f7265f7b
                auth=transport.auth,
            ) as client:
                # Define callbacks that need access to tg
                def start_get_stream() -> None:
                    tg.start_soon(transport.handle_get_stream, client, read_stream_writer)

                tg.start_soon(
                    transport.post_writer,
                    client,
                    write_stream_reader,
                    read_stream_writer,
                    write_stream,
                    start_get_stream,
                    tg,
                )

                try:
                    yield (
                        read_stream,
                        write_stream,
                        transport.get_session_id,
                    )
                finally:
                    if transport.session_id and terminate_on_close:
                        await transport.terminate_session(client)
                    tg.cancel_scope.cancel()
        finally:
            await read_stream_writer.aclose()
            await write_stream.aclose()<|MERGE_RESOLUTION|>--- conflicted
+++ resolved
@@ -184,14 +184,10 @@
                 "GET",
                 self.url,
                 headers=headers,
-<<<<<<< HEAD
-                timeout=httpx.Timeout(self.timeout.seconds, read=self.sse_read_timeout.seconds),
-=======
                 timeout=httpx.Timeout(
                     self.timeout.total_seconds(),
                     read=self.sse_read_timeout.total_seconds(),
                 ),
->>>>>>> f7265f7b
             ) as event_source:
                 event_source.response.raise_for_status()
                 logger.debug("GET SSE connection established")
@@ -220,13 +216,10 @@
             "GET",
             self.url,
             headers=headers,
-<<<<<<< HEAD
-            timeout=httpx.Timeout(self.timeout.seconds, read=ctx.sse_read_timeout.seconds),
-=======
             timeout=httpx.Timeout(
-                self.timeout.total_seconds(), read=ctx.sse_read_timeout.total_seconds()
+                self.timeout.total_seconds(),
+                read=ctx.sse_read_timeout.total_seconds(),
             ),
->>>>>>> f7265f7b
         ) as event_source:
             event_source.response.raise_for_status()
             logger.debug("Resumption GET SSE connection established")
@@ -456,14 +449,10 @@
 
             async with httpx_client_factory(
                 headers=transport.request_headers,
-<<<<<<< HEAD
-                timeout=httpx.Timeout(transport.timeout.seconds, read=transport.sse_read_timeout.seconds),
-=======
                 timeout=httpx.Timeout(
                     transport.timeout.total_seconds(),
                     read=transport.sse_read_timeout.total_seconds(),
                 ),
->>>>>>> f7265f7b
                 auth=transport.auth,
             ) as client:
                 # Define callbacks that need access to tg
