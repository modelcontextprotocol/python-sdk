--- conflicted
+++ resolved
@@ -321,7 +321,6 @@
         """Handle SSE response from the server."""
         try:
             event_source = EventSource(response)
-<<<<<<< HEAD
             sse_iter = cast(AsyncGenerator[ServerSentEvent], event_source.aiter_sse())
             async with aclosing(sse_iter) as items:
                 async for sse in items:
@@ -329,24 +328,12 @@
                         sse,
                         ctx.read_stream_writer,
                         resumption_callback=(ctx.metadata.on_resumption_token_update if ctx.metadata else None),
+                        is_initialization=is_initialization,
                     )
                     # If the SSE event indicates completion, like returning respose/error
                     # break the loop
                     if is_complete:
                         break
-=======
-            async for sse in event_source.aiter_sse():
-                is_complete = await self._handle_sse_event(
-                    sse,
-                    ctx.read_stream_writer,
-                    resumption_callback=(ctx.metadata.on_resumption_token_update if ctx.metadata else None),
-                    is_initialization=is_initialization,
-                )
-                # If the SSE event indicates completion, like returning respose/error
-                # break the loop
-                if is_complete:
-                    break
->>>>>>> 1bb16fa9
         except Exception as e:
             logger.exception("Error reading SSE stream:")
             await ctx.read_stream_writer.send(e)
