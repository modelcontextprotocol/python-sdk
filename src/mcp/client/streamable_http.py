--- conflicted
+++ resolved
@@ -430,11 +430,8 @@
     timeout: timedelta = timedelta(seconds=30),
     sse_read_timeout: timedelta = timedelta(seconds=60 * 5),
     terminate_on_close: bool = True,
-<<<<<<< HEAD
     httpx_client_factory: McpHttpClientFactory = create_mcp_http_client,
-=======
     auth: httpx.Auth | None = None,
->>>>>>> 2ca2de76
 ) -> AsyncGenerator[
     tuple[
         MemoryObjectReceiveStream[SessionMessage | Exception],
