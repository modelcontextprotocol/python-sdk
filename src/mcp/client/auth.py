--- conflicted
+++ resolved
@@ -550,8 +550,8 @@
         if self.context.current_tokens and self.context.current_tokens.access_token:
             request.headers["Authorization"] = f"Bearer {self.context.current_tokens.access_token}"
 
-<<<<<<< HEAD
-=======
+#<<<<<<< main
+#=======
     def _create_oauth_metadata_request(self, url: str) -> httpx.Request:
         return httpx.Request("GET", url, headers={MCP_PROTOCOL_VERSION: LATEST_PROTOCOL_VERSION})
 
@@ -560,7 +560,7 @@
         metadata = OAuthMetadata.model_validate_json(content)
         self.context.oauth_metadata = metadata
 
->>>>>>> 7a933fe5
+#>>>>>>> main
     async def async_auth_flow(self, request: httpx.Request) -> AsyncGenerator[httpx.Request, httpx.Response]:
         """HTTPX auth flow integration."""
         async with self.context.lock:
@@ -593,16 +593,16 @@
                     discovery_response = yield discovery_request
                     await self._handle_protected_resource_response(discovery_response)
 
-<<<<<<< HEAD
+#<<<<<<< main
                     # Step 2: Discover OAuth metadata (with fallback for legacy servers)
                     discovery_urls = self._get_discovery_urls(self.context.auth_server_url or self.context.server_url)
-=======
+#=======
                     # Step 2: Apply scope selection strategy
                     self._select_scopes(response)
 
                     # Step 3: Discover OAuth metadata (with fallback for legacy servers)
                     discovery_urls = self._get_discovery_urls()
->>>>>>> 7a933fe5
+#>>>>>>> main
                     for url in discovery_urls:
                         oauth_metadata_request = self._create_oauth_metadata_request(url)
                         oauth_metadata_response = yield oauth_metadata_request
@@ -617,13 +617,13 @@
                         elif oauth_metadata_response.status_code < 400 or oauth_metadata_response.status_code >= 500:
                             break  # Non-4XX error, stop trying
 
-<<<<<<< HEAD
+#<<<<<<< main
                     # Step 3: Register client if needed
                     registration_request = self._create_registration_request(self._metadata)
-=======
+#=======
                     # Step 4: Register client if needed
                     registration_request = await self._register_client()
->>>>>>> 7a933fe5
+#>>>>>>> main
                     if registration_request:
                         registration_response = yield registration_request
                         await self._handle_registration_response(registration_response)
@@ -643,7 +643,7 @@
                 # Retry with new tokens
                 self._add_auth_header(request)
                 yield request
-<<<<<<< HEAD
+#<<<<<<< main
 
 
 class ClientCredentialsProvider(BaseOAuthProvider):
@@ -919,7 +919,7 @@
         response = yield request
         if response.status_code == 401:
             self._current_tokens = None
-=======
+#=======
             elif response.status_code == 403:
                 # Step 1: Extract error field from WWW-Authenticate header
                 error = self._extract_field_from_www_auth(response, "error")
@@ -944,4 +944,4 @@
                     # Retry with new tokens
                     self._add_auth_header(request)
                     yield request
->>>>>>> 7a933fe5
+#>>>>>>> main