"""
OAuth2 Authentication implementation for HTTPX.

Implements authorization code flow with PKCE and automatic token refresh.
"""

import base64
import hashlib
import logging
import re
import secrets
import string
import time
from collections.abc import AsyncGenerator, Awaitable, Callable
from dataclasses import dataclass, field
from typing import Protocol
from urllib.parse import urlencode, urljoin, urlparse

import anyio
import httpx
from pydantic import BaseModel, Field, ValidationError

from mcp.client.streamable_http import MCP_PROTOCOL_VERSION
from mcp.shared.auth import (
    OAuthClientInformationFull,
    OAuthClientMetadata,
    OAuthMetadata,
    OAuthToken,
    ProtectedResourceMetadata,
)
from mcp.shared.auth_utils import check_resource_allowed, resource_url_from_server_url
from mcp.types import LATEST_PROTOCOL_VERSION

logger = logging.getLogger(__name__)


class OAuthFlowError(Exception):
    """Base exception for OAuth flow errors."""


class OAuthTokenError(OAuthFlowError):
    """Raised when token operations fail."""


class OAuthRegistrationError(OAuthFlowError):
    """Raised when client registration fails."""


class PKCEParameters(BaseModel):
    """PKCE (Proof Key for Code Exchange) parameters."""

    code_verifier: str = Field(..., min_length=43, max_length=128)
    code_challenge: str = Field(..., min_length=43, max_length=128)

    @classmethod
    def generate(cls) -> "PKCEParameters":
        """Generate new PKCE parameters."""
        code_verifier = "".join(secrets.choice(string.ascii_letters + string.digits + "-._~") for _ in range(128))
        digest = hashlib.sha256(code_verifier.encode()).digest()
        code_challenge = base64.urlsafe_b64encode(digest).decode().rstrip("=")
        return cls(code_verifier=code_verifier, code_challenge=code_challenge)


class TokenStorage(Protocol):
    """Protocol for token storage implementations."""

    async def get_tokens(self) -> OAuthToken | None:
        """Get stored tokens."""
        ...

    async def set_tokens(self, tokens: OAuthToken) -> None:
        """Store tokens."""
        ...

    async def get_client_info(self) -> OAuthClientInformationFull | None:
        """Get stored client information."""
        ...

    async def set_client_info(self, client_info: OAuthClientInformationFull) -> None:
        """Store client information."""
        ...


@dataclass
class OAuthContext:
    """OAuth flow context."""

    server_url: str
    client_metadata: OAuthClientMetadata
    storage: TokenStorage
    redirect_handler: Callable[[str], Awaitable[None]]
    callback_handler: Callable[[], Awaitable[tuple[str, str | None]]]
    timeout: float = 300.0

    # Discovered metadata
    protected_resource_metadata: ProtectedResourceMetadata | None = None
    oauth_metadata: OAuthMetadata | None = None
    auth_server_url: str | None = None
    protocol_version: str | None = None

    # Client registration
    client_info: OAuthClientInformationFull | None = None

    # Token management
    current_tokens: OAuthToken | None = None
    token_expiry_time: float | None = None

    # State
    lock: anyio.Lock = field(default_factory=anyio.Lock)

    # Discovery state for fallback support
    discovery_base_url: str | None = None
    discovery_pathname: str | None = None

    def get_authorization_base_url(self, server_url: str) -> str:
        """Extract base URL by removing path component."""
        parsed = urlparse(server_url)
        return f"{parsed.scheme}://{parsed.netloc}"

    def update_token_expiry(self, token: OAuthToken) -> None:
        """Update token expiry time."""
        if token.expires_in:
            self.token_expiry_time = time.time() + token.expires_in
        else:
            self.token_expiry_time = None

    def is_token_valid(self) -> bool:
        """Check if the current token is valid."""
        return bool(
            self.current_tokens
            and self.current_tokens.access_token
            and (not self.token_expiry_time or time.time() <= self.token_expiry_time)
        )

    def can_refresh_token(self) -> bool:
        """Check if the token can be refreshed."""
        return bool(self.current_tokens and self.current_tokens.refresh_token and self.client_info)

    def clear_tokens(self) -> None:
        """Clear current tokens."""
        self.current_tokens = None
        self.token_expiry_time = None

    def get_resource_url(self) -> str:
        """Get resource URL for RFC 8707.

        Uses PRM resource if it's a valid parent, otherwise uses canonical server URL.
        """
        resource = resource_url_from_server_url(self.server_url)

        # If PRM provides a resource that's a valid parent, use it
        if self.protected_resource_metadata and self.protected_resource_metadata.resource:
            prm_resource = str(self.protected_resource_metadata.resource)
            if check_resource_allowed(requested_resource=resource, configured_resource=prm_resource):
                resource = prm_resource

        return resource

    def should_include_resource_param(self, protocol_version: str | None = None) -> bool:
        """Determine if the resource parameter should be included in OAuth requests.

        Returns True if:
        - Protected resource metadata is available, OR
        - MCP-Protocol-Version header is 2025-06-18 or later
        """
        # If we have protected resource metadata, include the resource param
        if self.protected_resource_metadata is not None:
            return True

        # If no protocol version provided, don't include resource param
        if not protocol_version:
            return False

        # Check if protocol version is 2025-06-18 or later
        # Version format is YYYY-MM-DD, so string comparison works
        return protocol_version >= "2025-06-18"


class OAuthClientProvider(httpx.Auth):
    """
    OAuth2 authentication for httpx.
    Handles OAuth flow with automatic client registration and token storage.
    """

    requires_response_body = True

    def __init__(
        self,
        server_url: str,
        client_metadata: OAuthClientMetadata,
        storage: TokenStorage,
        redirect_handler: Callable[[str], Awaitable[None]],
        callback_handler: Callable[[], Awaitable[tuple[str, str | None]]],
        timeout: float = 300.0,
    ):
        """Initialize OAuth2 authentication."""
        self.context = OAuthContext(
            server_url=server_url,
            client_metadata=client_metadata,
            storage=storage,
            redirect_handler=redirect_handler,
            callback_handler=callback_handler,
            timeout=timeout,
        )
        self._initialized = False

    def _extract_resource_metadata_from_www_auth(self, init_response: httpx.Response) -> str | None:
        """
        Extract protected resource metadata URL from WWW-Authenticate header as per RFC9728.

        Returns:
            Resource metadata URL if found in WWW-Authenticate header, None otherwise
        """
        if not init_response or init_response.status_code != 401:
            return None

        www_auth_header = init_response.headers.get("WWW-Authenticate")
        if not www_auth_header:
            return None

        # Pattern matches: resource_metadata="url" or resource_metadata=url (unquoted)
        pattern = r'resource_metadata=(?:"([^"]+)"|([^\s,]+))'
        match = re.search(pattern, www_auth_header)

        if match:
            # Return quoted value if present, otherwise unquoted value
            return match.group(1) or match.group(2)

        return None

    async def _discover_protected_resource(self, init_response: httpx.Response) -> httpx.Request:
        # RFC9728: Try to extract resource_metadata URL from WWW-Authenticate header of the initial response
        url = self._extract_resource_metadata_from_www_auth(init_response)

        if not url:
            # Fallback to well-known discovery
            auth_base_url = self.context.get_authorization_base_url(self.context.server_url)
            url = urljoin(auth_base_url, "/.well-known/oauth-protected-resource")

        return httpx.Request("GET", url, headers={MCP_PROTOCOL_VERSION: LATEST_PROTOCOL_VERSION})

    async def _handle_protected_resource_response(self, response: httpx.Response) -> None:
        """Handle discovery response."""
        if response.status_code == 200:
            try:
                content = await response.aread()
                metadata = ProtectedResourceMetadata.model_validate_json(content)
                self.context.protected_resource_metadata = metadata
                if metadata.authorization_servers:
                    self.context.auth_server_url = str(metadata.authorization_servers[0])
            except ValidationError:
                pass

    def _build_well_known_path(self, pathname: str) -> str:
        """Construct well-known path for OAuth metadata discovery."""
        well_known_path = f"/.well-known/oauth-authorization-server{pathname}"
        if pathname.endswith("/"):
            # Strip trailing slash from pathname to avoid double slashes
            well_known_path = well_known_path[:-1]
        return well_known_path

    def _should_attempt_fallback(self, response_status: int, pathname: str) -> bool:
        """Determine if fallback to root discovery should be attempted."""
        return response_status == 404 and pathname != "/"

    async def _try_metadata_discovery(self, url: str) -> httpx.Request:
        """Build metadata discovery request for a specific URL."""
        return httpx.Request("GET", url, headers={MCP_PROTOCOL_VERSION: LATEST_PROTOCOL_VERSION})

    async def _discover_oauth_metadata(self) -> httpx.Request:
        """Build OAuth metadata discovery request with fallback support."""
        if self.context.auth_server_url:
            auth_server_url = self.context.auth_server_url
        else:
            auth_server_url = self.context.server_url

        # Per RFC 8414, try path-aware discovery first
        parsed = urlparse(auth_server_url)
        well_known_path = self._build_well_known_path(parsed.path)
        base_url = f"{parsed.scheme}://{parsed.netloc}"
        url = urljoin(base_url, well_known_path)

        # Store fallback info for use in response handler
        self.context.discovery_base_url = base_url
        self.context.discovery_pathname = parsed.path

        return await self._try_metadata_discovery(url)

    async def _discover_oauth_metadata_fallback(self) -> httpx.Request:
        """Build fallback OAuth metadata discovery request for legacy servers."""
        base_url = getattr(self.context, "discovery_base_url", "")
        if not base_url:
            raise OAuthFlowError("No base URL available for fallback discovery")

        # Fallback to root discovery for legacy servers
        url = urljoin(base_url, "/.well-known/oauth-authorization-server")
        return await self._try_metadata_discovery(url)

    async def _handle_oauth_metadata_response(self, response: httpx.Response, is_fallback: bool = False) -> bool:
        """Handle OAuth metadata response. Returns True if handled successfully."""
        if response.status_code == 200:
            try:
                content = await response.aread()
                metadata = OAuthMetadata.model_validate_json(content)
                self.context.oauth_metadata = metadata
                # Apply default scope if none specified
                if self.context.client_metadata.scope is None and metadata.scopes_supported is not None:
                    self.context.client_metadata.scope = " ".join(metadata.scopes_supported)
                return True
            except ValidationError:
                pass

        # Check if we should attempt fallback (404 on path-aware discovery)
        if not is_fallback and self._should_attempt_fallback(
            response.status_code, getattr(self.context, "discovery_pathname", "/")
        ):
            return False  # Signal that fallback should be attempted

        return True  # Signal no fallback needed (either success or non-404 error)

    async def _register_client(self) -> httpx.Request | None:
        """Build registration request or skip if already registered."""
        if self.context.client_info:
            return None

        if self.context.oauth_metadata and self.context.oauth_metadata.registration_endpoint:
            registration_url = str(self.context.oauth_metadata.registration_endpoint)
        else:
            auth_base_url = self.context.get_authorization_base_url(self.context.server_url)
            registration_url = urljoin(auth_base_url, "/register")

        registration_data = self.context.client_metadata.model_dump(by_alias=True, mode="json", exclude_none=True)

        return httpx.Request(
            "POST", registration_url, json=registration_data, headers={"Content-Type": "application/json"}
        )

    async def _handle_registration_response(self, response: httpx.Response) -> None:
        """Handle registration response."""
        if response.status_code not in (200, 201):
            await response.aread()
            raise OAuthRegistrationError(f"Registration failed: {response.status_code} {response.text}")

        try:
            content = await response.aread()
            client_info = OAuthClientInformationFull.model_validate_json(content)
            self.context.client_info = client_info
            await self.context.storage.set_client_info(client_info)
        except ValidationError as e:
            raise OAuthRegistrationError(f"Invalid registration response: {e}")

    async def _perform_authorization(self) -> tuple[str, str]:
        """Perform the authorization redirect and get auth code."""
        if self.context.oauth_metadata and self.context.oauth_metadata.authorization_endpoint:
            auth_endpoint = str(self.context.oauth_metadata.authorization_endpoint)
        else:
            auth_base_url = self.context.get_authorization_base_url(self.context.server_url)
            auth_endpoint = urljoin(auth_base_url, "/authorize")

        if not self.context.client_info:
            raise OAuthFlowError("No client info available for authorization")

        # Generate PKCE parameters
        pkce_params = PKCEParameters.generate()
        state = secrets.token_urlsafe(32)

        auth_params = {
            "response_type": "code",
            "client_id": self.context.client_info.client_id,
            "redirect_uri": str(self.context.client_metadata.redirect_uris[0]),
            "state": state,
            "code_challenge": pkce_params.code_challenge,
            "code_challenge_method": "S256",
        }

        # Only include resource param if conditions are met
        if self.context.should_include_resource_param(self.context.protocol_version):
            auth_params["resource"] = self.context.get_resource_url()  # RFC 8707

        if self.context.client_metadata.scope:
            auth_params["scope"] = self.context.client_metadata.scope

        authorization_url = f"{auth_endpoint}?{urlencode(auth_params)}"
        await self.context.redirect_handler(authorization_url)

        # Wait for callback
        auth_code, returned_state = await self.context.callback_handler()

        if returned_state is None or not secrets.compare_digest(returned_state, state):
            raise OAuthFlowError(f"State parameter mismatch: {returned_state} != {state}")

        if not auth_code:
            raise OAuthFlowError("No authorization code received")

        # Return auth code and code verifier for token exchange
        return auth_code, pkce_params.code_verifier

    async def _exchange_token(self, auth_code: str, code_verifier: str) -> httpx.Request:
        """Build token exchange request."""
        if not self.context.client_info:
            raise OAuthFlowError("Missing client info")

        if self.context.oauth_metadata and self.context.oauth_metadata.token_endpoint:
            token_url = str(self.context.oauth_metadata.token_endpoint)
        else:
            auth_base_url = self.context.get_authorization_base_url(self.context.server_url)
            token_url = urljoin(auth_base_url, "/token")

        token_data = {
            "grant_type": "authorization_code",
            "code": auth_code,
            "redirect_uri": str(self.context.client_metadata.redirect_uris[0]),
            "client_id": self.context.client_info.client_id,
            "code_verifier": code_verifier,
        }

        # Only include resource param if conditions are met
        if self.context.should_include_resource_param(self.context.protocol_version):
            token_data["resource"] = self.context.get_resource_url()  # RFC 8707

        if self.context.client_info.client_secret:
            token_data["client_secret"] = self.context.client_info.client_secret

        return httpx.Request(
            "POST", token_url, data=token_data, headers={"Content-Type": "application/x-www-form-urlencoded"}
        )

    async def _handle_token_response(self, response: httpx.Response) -> None:
        """Handle token exchange response."""
        if response.status_code != 200:
            raise OAuthTokenError(f"Token exchange failed: {response.status_code}")

        try:
            content = await response.aread()
            token_response = OAuthToken.model_validate_json(content)

            # Validate scopes
            if token_response.scope and self.context.client_metadata.scope:
                requested_scopes = set(self.context.client_metadata.scope.split())
                returned_scopes = set(token_response.scope.split())
                unauthorized_scopes = returned_scopes - requested_scopes
                if unauthorized_scopes:
                    raise OAuthTokenError(f"Server granted unauthorized scopes: {unauthorized_scopes}")

            self.context.current_tokens = token_response
            self.context.update_token_expiry(token_response)
            await self.context.storage.set_tokens(token_response)
        except ValidationError as e:
            raise OAuthTokenError(f"Invalid token response: {e}")

    async def _refresh_token(self) -> httpx.Request:
        """Build token refresh request."""
        if not self.context.current_tokens or not self.context.current_tokens.refresh_token:
            raise OAuthTokenError("No refresh token available")

        if not self.context.client_info:
            raise OAuthTokenError("No client info available")

        if self.context.oauth_metadata and self.context.oauth_metadata.token_endpoint:
            token_url = str(self.context.oauth_metadata.token_endpoint)
        else:
            auth_base_url = self.context.get_authorization_base_url(self.context.server_url)
            token_url = urljoin(auth_base_url, "/token")

        refresh_data = {
            "grant_type": "refresh_token",
            "refresh_token": self.context.current_tokens.refresh_token,
            "client_id": self.context.client_info.client_id,
        }

        # Only include resource param if conditions are met
        if self.context.should_include_resource_param(self.context.protocol_version):
            refresh_data["resource"] = self.context.get_resource_url()  # RFC 8707

        if self.context.client_info.client_secret:
            refresh_data["client_secret"] = self.context.client_info.client_secret

        return httpx.Request(
            "POST", token_url, data=refresh_data, headers={"Content-Type": "application/x-www-form-urlencoded"}
        )

    async def _handle_refresh_response(self, response: httpx.Response) -> bool:
        """Handle token refresh response. Returns True if successful."""
        if response.status_code != 200:
            logger.warning(f"Token refresh failed: {response.status_code}")
            self.context.clear_tokens()
            return False

        try:
            content = await response.aread()
            token_response = OAuthToken.model_validate_json(content)

            self.context.current_tokens = token_response
            self.context.update_token_expiry(token_response)
            await self.context.storage.set_tokens(token_response)

            return True
        except ValidationError:
            logger.exception("Invalid refresh response")
            self.context.clear_tokens()
            return False

    async def _initialize(self) -> None:
        """Load stored tokens and client info."""
        self.context.current_tokens = await self.context.storage.get_tokens()
        self.context.client_info = await self.context.storage.get_client_info()
        self._initialized = True

    def _add_auth_header(self, request: httpx.Request) -> None:
        """Add authorization header to request if we have valid tokens."""
        if self.context.current_tokens and self.context.current_tokens.access_token:
            request.headers["Authorization"] = f"Bearer {self.context.current_tokens.access_token}"

    async def async_auth_flow(self, request: httpx.Request) -> AsyncGenerator[httpx.Request, httpx.Response]:
        """HTTPX auth flow integration."""
        async with self.context.lock:
            if not self._initialized:
                await self._initialize()

            # Capture protocol version from request headers
            self.context.protocol_version = request.headers.get(MCP_PROTOCOL_VERSION)

            if not self.context.is_token_valid() and self.context.can_refresh_token():
                # Try to refresh token
                refresh_request = await self._refresh_token()
                refresh_response = yield refresh_request

                if not await self._handle_refresh_response(refresh_response):
                    # Refresh failed, need full re-authentication
                    self._initialized = False

            if self.context.is_token_valid():
                self._add_auth_header(request)

            response = yield request

            if response.status_code == 401:
                # Perform full OAuth flow
                try:
                    # OAuth flow must be inline due to generator constraints
                    # Step 1: Discover protected resource metadata (RFC9728 with WWW-Authenticate support)
                    discovery_request = await self._discover_protected_resource(response)
                    discovery_response = yield discovery_request
                    await self._handle_protected_resource_response(discovery_response)

                    # Step 2: Discover OAuth metadata (with fallback for legacy servers)
                    oauth_request = await self._discover_oauth_metadata()
                    oauth_response = yield oauth_request
                    handled = await self._handle_oauth_metadata_response(oauth_response, is_fallback=False)

                    # If path-aware discovery failed with 404, try fallback to root
                    if not handled:
                        fallback_request = await self._discover_oauth_metadata_fallback()
                        fallback_response = yield fallback_request
                        await self._handle_oauth_metadata_response(fallback_response, is_fallback=True)

                    # Step 3: Register client if needed
                    registration_request = await self._register_client()
                    if registration_request:
                        registration_response = yield registration_request
                        await self._handle_registration_response(registration_response)

                    # Step 4: Perform authorization
                    auth_code, code_verifier = await self._perform_authorization()

                    # Step 5: Exchange authorization code for tokens
                    token_request = await self._exchange_token(auth_code, code_verifier)
                    token_response = yield token_request
                    await self._handle_token_response(token_response)
                except Exception:
                    logger.exception("OAuth flow error")
                    raise

<<<<<<< HEAD
                    # Retry with new tokens
                    self._add_auth_header(request)
                    yield request


class ClientCredentialsProvider(httpx.Auth):
    """HTTPX auth using the OAuth2 client credentials grant."""

    def __init__(
        self,
        server_url: str,
        client_metadata: OAuthClientMetadata,
        storage: TokenStorage,
        resource: str | None = None,
        timeout: float = 300.0,
    ):
        self.server_url = server_url
        self.client_metadata = client_metadata
        self.storage = storage
        self.timeout = timeout
        self.resource = resource or resource_url_from_server_url(server_url)

        self._current_tokens: OAuthToken | None = None
        self._metadata: OAuthMetadata | None = None
        self._client_info: OAuthClientInformationFull | None = None
        self._token_expiry_time: float | None = None

        self._token_lock = anyio.Lock()

    def _get_authorization_base_url(self, server_url: str) -> str:
        """Return base authorization server URL without path."""
        parsed = urlparse(server_url)
        return f"{parsed.scheme}://{parsed.netloc}"

    async def _discover_oauth_metadata(self, server_url: str) -> OAuthMetadata | None:
        """Discover OAuth server metadata for client credentials."""
        auth_base_url = self._get_authorization_base_url(server_url)
        url = urljoin(auth_base_url, "/.well-known/oauth-authorization-server")
        headers = {"MCP-Protocol-Version": LATEST_PROTOCOL_VERSION}

        async with httpx.AsyncClient() as client:
            try:
                response = await client.get(url, headers=headers)
                if response.status_code == 404:
                    return None
                response.raise_for_status()
                return OAuthMetadata.model_validate(response.json())
            except Exception:
                try:
                    response = await client.get(url)
                    if response.status_code == 404:
                        return None
                    response.raise_for_status()
                    return OAuthMetadata.model_validate(response.json())
                except Exception:
                    logger.exception("Failed to discover OAuth metadata")
                    return None

    async def _register_oauth_client(
        self,
        server_url: str,
        client_metadata: OAuthClientMetadata,
        metadata: OAuthMetadata | None = None,
    ) -> OAuthClientInformationFull:
        if not metadata:
            metadata = await self._discover_oauth_metadata(server_url)

        if metadata and metadata.registration_endpoint:
            registration_url = str(metadata.registration_endpoint)
        else:
            auth_base_url = self._get_authorization_base_url(server_url)
            registration_url = urljoin(auth_base_url, "/register")

        if client_metadata.scope is None and metadata and metadata.scopes_supported is not None:
            client_metadata.scope = " ".join(metadata.scopes_supported)

        registration_data = client_metadata.model_dump(by_alias=True, mode="json", exclude_none=True)

        async with httpx.AsyncClient() as client:
            response = await client.post(
                registration_url,
                json=registration_data,
                headers={"Content-Type": "application/json"},
            )

            if response.status_code not in (200, 201):
                raise httpx.HTTPStatusError(
                    f"Registration failed: {response.status_code}",
                    request=response.request,
                    response=response,
                )

            return OAuthClientInformationFull.model_validate(response.json())

    def _has_valid_token(self) -> bool:
        if not self._current_tokens or not self._current_tokens.access_token:
            return False

        if self._token_expiry_time and time.time() > self._token_expiry_time:
            return False
        return True

    async def _validate_token_scopes(self, token_response: OAuthToken) -> None:
        if not token_response.scope:
            return

        requested_scopes: set[str] = set()
        if self.client_metadata.scope:
            requested_scopes = set(self.client_metadata.scope.split())
            returned_scopes = set(token_response.scope.split())
            unauthorized_scopes = returned_scopes - requested_scopes
            if unauthorized_scopes:
                raise Exception(f"Server granted unauthorized scopes: {unauthorized_scopes}.")
        else:
            granted = set(token_response.scope.split())
            logger.debug(
                "No explicit scopes requested, accepting server-granted scopes: %s",
                granted,
            )

    async def initialize(self) -> None:
        self._current_tokens = await self.storage.get_tokens()
        self._client_info = await self.storage.get_client_info()

    async def _get_or_register_client(self) -> OAuthClientInformationFull:
        if not self._client_info:
            self._client_info = await self._register_oauth_client(self.server_url, self.client_metadata, self._metadata)
            await self.storage.set_client_info(self._client_info)
        return self._client_info

    async def _request_token(self) -> None:
        if not self._metadata:
            self._metadata = await self._discover_oauth_metadata(self.server_url)

        client_info = await self._get_or_register_client()

        if self._metadata and self._metadata.token_endpoint:
            token_url = str(self._metadata.token_endpoint)
        else:
            auth_base_url = self._get_authorization_base_url(self.server_url)
            token_url = urljoin(auth_base_url, "/token")

        token_data = {
            "grant_type": "client_credentials",
            "client_id": client_info.client_id,
            "resource": self.resource,
        }

        if client_info.client_secret:
            token_data["client_secret"] = client_info.client_secret

        if self.client_metadata.scope:
            token_data["scope"] = self.client_metadata.scope

        async with httpx.AsyncClient() as client:
            response = await client.post(
                token_url,
                data=token_data,
                headers={"Content-Type": "application/x-www-form-urlencoded"},
                timeout=30.0,
            )

        if response.status_code != 200:
            raise Exception(f"Token request failed: {response.status_code} {response.text}")

        token_response = OAuthToken.model_validate(response.json())
        await self._validate_token_scopes(token_response)

        if token_response.expires_in:
            self._token_expiry_time = time.time() + token_response.expires_in
        else:
            self._token_expiry_time = None

        await self.storage.set_tokens(token_response)
        self._current_tokens = token_response

    async def ensure_token(self) -> None:
        async with self._token_lock:
            if self._has_valid_token():
                return
            await self._request_token()

    async def async_auth_flow(self, request: httpx.Request) -> AsyncGenerator[httpx.Request, httpx.Response]:
        if not self._has_valid_token():
            await self.initialize()
            await self.ensure_token()

        if self._current_tokens and self._current_tokens.access_token:
            request.headers["Authorization"] = f"Bearer {self._current_tokens.access_token}"

        response = yield request

        if response.status_code == 401:
            self._current_tokens = None


class TokenExchangeProvider(ClientCredentialsProvider):
    """OAuth2 token exchange based on RFC 8693."""

    def __init__(
        self,
        server_url: str,
        client_metadata: OAuthClientMetadata,
        storage: TokenStorage,
        subject_token_supplier: Callable[[], Awaitable[str]],
        subject_token_type: str = "access_token",
        actor_token_supplier: Callable[[], Awaitable[str]] | None = None,
        actor_token_type: str | None = None,
        audience: str | None = None,
        resource: str | None = None,
        timeout: float = 300.0,
    ):
        """Create a new token exchange provider.

        Parameters are forwarded to ClientCredentialsProvider for
        client authentication. The resource parameter binds issued tokens to
        the target resource, as defined by RFC 8707.
        """

        super().__init__(server_url, client_metadata, storage, resource, timeout)
        self.subject_token_supplier = subject_token_supplier
        self.subject_token_type = subject_token_type
        self.actor_token_supplier = actor_token_supplier
        self.actor_token_type = actor_token_type
        self.audience = audience

    async def _request_token(self) -> None:
        if not self._metadata:
            self._metadata = await self._discover_oauth_metadata(self.server_url)

        client_info = await self._get_or_register_client()

        if self._metadata and self._metadata.token_endpoint:
            token_url = str(self._metadata.token_endpoint)
        else:
            auth_base_url = self._get_authorization_base_url(self.server_url)
            token_url = urljoin(auth_base_url, "/token")

        subject_token = await self.subject_token_supplier()
        actor_token = await self.actor_token_supplier() if self.actor_token_supplier else None

        token_data = {
            "grant_type": "token_exchange",
            "client_id": client_info.client_id,
            "subject_token": subject_token,
            "subject_token_type": self.subject_token_type,
        }

        if client_info.client_secret:
            token_data["client_secret"] = client_info.client_secret

        if actor_token:
            token_data["actor_token"] = actor_token
        if self.actor_token_type:
            token_data["actor_token_type"] = self.actor_token_type
        if self.audience:
            token_data["audience"] = self.audience
        if self.resource:
            token_data["resource"] = self.resource
        if self.client_metadata.scope:
            token_data["scope"] = self.client_metadata.scope

        async with httpx.AsyncClient() as client:
            response = await client.post(
                token_url,
                data=token_data,
                headers={"Content-Type": "application/x-www-form-urlencoded"},
                timeout=30.0,
            )

        if response.status_code != 200:
            raise Exception(f"Token request failed: {response.status_code} {response.text}")

        token_response = OAuthToken.model_validate(response.json())
        await self._validate_token_scopes(token_response)

        if token_response.expires_in:
            self._token_expiry_time = time.time() + token_response.expires_in
        else:
            self._token_expiry_time = None

        await self.storage.set_tokens(token_response)
        self._current_tokens = token_response
=======
                # Retry with new tokens
                self._add_auth_header(request)
                yield request
>>>>>>> 0b4ce00b
<|MERGE_RESOLUTION|>--- conflicted
+++ resolved
@@ -571,7 +571,6 @@
                     logger.exception("OAuth flow error")
                     raise
 
-<<<<<<< HEAD
                     # Retry with new tokens
                     self._add_auth_header(request)
                     yield request
@@ -854,9 +853,4 @@
             self._token_expiry_time = None
 
         await self.storage.set_tokens(token_response)
-        self._current_tokens = token_response
-=======
-                # Retry with new tokens
-                self._add_auth_header(request)
-                yield request
->>>>>>> 0b4ce00b
+        self._current_tokens = token_response