--- conflicted
+++ resolved
@@ -7,12 +7,7 @@
 
 import anyio.lowlevel
 from anyio.streams.memory import MemoryObjectReceiveStream, MemoryObjectSendStream
-<<<<<<< HEAD
-from jsonschema import SchemaError, ValidationError, validate
 from pydantic import AnyUrl, BaseModel, TypeAdapter
-=======
-from pydantic import AnyUrl, TypeAdapter
->>>>>>> 9c8f763a
 from typing_extensions import deprecated
 
 import mcp.types as types
