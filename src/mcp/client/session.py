--- conflicted
+++ resolved
@@ -263,12 +263,9 @@
         self,
         name: str,
         arguments: dict[str, Any] | None = None,
-<<<<<<< HEAD
+        read_timeout_seconds: timedelta | None = None,
         on_resumption_token_update: ResumptionTokenUpdateCallback | None = None,
         resumption_token: ResumptionToken | None = None,
-=======
-        read_timeout_seconds: timedelta | None = None,
->>>>>>> 83503a06
     ) -> types.CallToolResult:
         """Send a tools/call request."""
         metadata = None
@@ -286,11 +283,8 @@
                 )
             ),
             types.CallToolResult,
-<<<<<<< HEAD
+            request_read_timeout_seconds=read_timeout_seconds,
             metadata=metadata,
-=======
-            request_read_timeout_seconds=read_timeout_seconds,
->>>>>>> 83503a06
         )
 
     async def list_prompts(self) -> types.ListPromptsResult:
