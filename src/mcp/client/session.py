from datetime import timedelta
from typing import Any, Protocol

import anyio.lowlevel
from anyio.streams.memory import MemoryObjectReceiveStream, MemoryObjectSendStream
from pydantic import AnyUrl, TypeAdapter

import mcp.types as types
from mcp.shared.context import RequestContext
from mcp.shared.session import BaseSession, RequestResponder
from mcp.shared.version import SUPPORTED_PROTOCOL_VERSIONS

DEFAULT_CLIENT_INFO = types.Implementation(name="mcp", version="0.1.0")


class SamplingFnT(Protocol):
    async def __call__(
        self,
        context: RequestContext["ClientSession", Any],
        params: types.CreateMessageRequestParams,
    ) -> types.CreateMessageResult | types.ErrorData: ...


class ListRootsFnT(Protocol):
    async def __call__(
        self, context: RequestContext["ClientSession", Any]
    ) -> types.ListRootsResult | types.ErrorData: ...


class LoggingFnT(Protocol):
    async def __call__(
        self,
        params: types.LoggingMessageNotificationParams,
    ) -> None: ...


class MessageHandlerFnT(Protocol):
    async def __call__(
        self,
        message: RequestResponder[types.ServerRequest, types.ClientResult]
        | types.ServerNotification
        | Exception,
    ) -> None: ...


async def _default_message_handler(
    message: RequestResponder[types.ServerRequest, types.ClientResult]
    | types.ServerNotification
    | Exception,
) -> None:
    await anyio.lowlevel.checkpoint()


async def _default_sampling_callback(
    context: RequestContext["ClientSession", Any],
    params: types.CreateMessageRequestParams,
) -> types.CreateMessageResult | types.ErrorData:
    return types.ErrorData(
        code=types.INVALID_REQUEST,
        message="Sampling not supported",
    )


async def _default_list_roots_callback(
    context: RequestContext["ClientSession", Any],
) -> types.ListRootsResult | types.ErrorData:
    return types.ErrorData(
        code=types.INVALID_REQUEST,
        message="List roots not supported",
    )


async def _default_logging_callback(
    params: types.LoggingMessageNotificationParams,
) -> None:
    pass


ClientResponse: TypeAdapter[types.ClientResult | types.ErrorData] = TypeAdapter(
    types.ClientResult | types.ErrorData
)


class ClientSession(
    BaseSession[
        types.ClientRequest,
        types.ClientNotification,
        types.ClientResult,
        types.ServerRequest,
        types.ServerNotification,
    ]
):
    def __init__(
        self,
        read_stream: MemoryObjectReceiveStream[types.JSONRPCMessage | Exception],
        write_stream: MemoryObjectSendStream[types.JSONRPCMessage],
        read_timeout_seconds: timedelta | None = None,
        sampling_callback: SamplingFnT | None = None,
        list_roots_callback: ListRootsFnT | None = None,
        logging_callback: LoggingFnT | None = None,
        message_handler: MessageHandlerFnT | None = None,
<<<<<<< HEAD
        supported_protocol_versions: tuple[str | int, ...] | None = None,
=======
        client_info: types.Implementation | None = None,
>>>>>>> b4c7db6a
    ) -> None:
        super().__init__(
            read_stream,
            write_stream,
            types.ServerRequest,
            types.ServerNotification,
            read_timeout_seconds=read_timeout_seconds,
        )
        self._client_info = client_info or DEFAULT_CLIENT_INFO
        self._sampling_callback = sampling_callback or _default_sampling_callback
        self._list_roots_callback = list_roots_callback or _default_list_roots_callback
        self._logging_callback = logging_callback or _default_logging_callback
        self._message_handler = message_handler or _default_message_handler
        self._supported_protocol_versions = (
            supported_protocol_versions or SUPPORTED_PROTOCOL_VERSIONS
        )

    async def initialize(self) -> types.InitializeResult:
        sampling = types.SamplingCapability()
        roots = types.RootsCapability(
            # TODO: Should this be based on whether we
            # _will_ send notifications, or only whether
            # they're supported?
            listChanged=True,
        )

        result = await self.send_request(
            types.ClientRequest(
                types.InitializeRequest(
                    method="initialize",
                    params=types.InitializeRequestParams(
                        protocolVersion=types.LATEST_PROTOCOL_VERSION,
                        capabilities=types.ClientCapabilities(
                            sampling=sampling,
                            experimental=None,
                            roots=roots,
                        ),
                        clientInfo=self._client_info,
                    ),
                )
            ),
            types.InitializeResult,
        )

        if result.protocolVersion not in self._supported_protocol_versions:
            raise RuntimeError(
                "Unsupported protocol version from the server: "
                f"{result.protocolVersion}"
            )

        await self.send_notification(
            types.ClientNotification(
                types.InitializedNotification(method="notifications/initialized")
            )
        )

        return result

    async def send_ping(self) -> types.EmptyResult:
        """Send a ping request."""
        return await self.send_request(
            types.ClientRequest(
                types.PingRequest(
                    method="ping",
                )
            ),
            types.EmptyResult,
        )

    async def send_progress_notification(
        self, progress_token: str | int, progress: float, total: float | None = None
    ) -> None:
        """Send a progress notification."""
        await self.send_notification(
            types.ClientNotification(
                types.ProgressNotification(
                    method="notifications/progress",
                    params=types.ProgressNotificationParams(
                        progressToken=progress_token,
                        progress=progress,
                        total=total,
                    ),
                ),
            )
        )

    async def set_logging_level(self, level: types.LoggingLevel) -> types.EmptyResult:
        """Send a logging/setLevel request."""
        return await self.send_request(
            types.ClientRequest(
                types.SetLevelRequest(
                    method="logging/setLevel",
                    params=types.SetLevelRequestParams(level=level),
                )
            ),
            types.EmptyResult,
        )

    async def list_resources(self) -> types.ListResourcesResult:
        """Send a resources/list request."""
        return await self.send_request(
            types.ClientRequest(
                types.ListResourcesRequest(
                    method="resources/list",
                )
            ),
            types.ListResourcesResult,
        )

    async def list_resource_templates(self) -> types.ListResourceTemplatesResult:
        """Send a resources/templates/list request."""
        return await self.send_request(
            types.ClientRequest(
                types.ListResourceTemplatesRequest(
                    method="resources/templates/list",
                )
            ),
            types.ListResourceTemplatesResult,
        )

    async def read_resource(self, uri: AnyUrl) -> types.ReadResourceResult:
        """Send a resources/read request."""
        return await self.send_request(
            types.ClientRequest(
                types.ReadResourceRequest(
                    method="resources/read",
                    params=types.ReadResourceRequestParams(uri=uri),
                )
            ),
            types.ReadResourceResult,
        )

    async def subscribe_resource(self, uri: AnyUrl) -> types.EmptyResult:
        """Send a resources/subscribe request."""
        return await self.send_request(
            types.ClientRequest(
                types.SubscribeRequest(
                    method="resources/subscribe",
                    params=types.SubscribeRequestParams(uri=uri),
                )
            ),
            types.EmptyResult,
        )

    async def unsubscribe_resource(self, uri: AnyUrl) -> types.EmptyResult:
        """Send a resources/unsubscribe request."""
        return await self.send_request(
            types.ClientRequest(
                types.UnsubscribeRequest(
                    method="resources/unsubscribe",
                    params=types.UnsubscribeRequestParams(uri=uri),
                )
            ),
            types.EmptyResult,
        )

    async def call_tool(
        self, name: str, arguments: dict[str, Any] | None = None
    ) -> types.CallToolResult:
        """Send a tools/call request."""
        return await self.send_request(
            types.ClientRequest(
                types.CallToolRequest(
                    method="tools/call",
                    params=types.CallToolRequestParams(name=name, arguments=arguments),
                )
            ),
            types.CallToolResult,
        )

    async def list_prompts(self) -> types.ListPromptsResult:
        """Send a prompts/list request."""
        return await self.send_request(
            types.ClientRequest(
                types.ListPromptsRequest(
                    method="prompts/list",
                )
            ),
            types.ListPromptsResult,
        )

    async def get_prompt(
        self, name: str, arguments: dict[str, str] | None = None
    ) -> types.GetPromptResult:
        """Send a prompts/get request."""
        return await self.send_request(
            types.ClientRequest(
                types.GetPromptRequest(
                    method="prompts/get",
                    params=types.GetPromptRequestParams(name=name, arguments=arguments),
                )
            ),
            types.GetPromptResult,
        )

    async def complete(
        self,
        ref: types.ResourceReference | types.PromptReference,
        argument: dict[str, str],
    ) -> types.CompleteResult:
        """Send a completion/complete request."""
        return await self.send_request(
            types.ClientRequest(
                types.CompleteRequest(
                    method="completion/complete",
                    params=types.CompleteRequestParams(
                        ref=ref,
                        argument=types.CompletionArgument(**argument),
                    ),
                )
            ),
            types.CompleteResult,
        )

    async def list_tools(self) -> types.ListToolsResult:
        """Send a tools/list request."""
        return await self.send_request(
            types.ClientRequest(
                types.ListToolsRequest(
                    method="tools/list",
                )
            ),
            types.ListToolsResult,
        )

    async def send_roots_list_changed(self) -> None:
        """Send a roots/list_changed notification."""
        await self.send_notification(
            types.ClientNotification(
                types.RootsListChangedNotification(
                    method="notifications/roots/list_changed",
                )
            )
        )

    async def _received_request(
        self, responder: RequestResponder[types.ServerRequest, types.ClientResult]
    ) -> None:
        ctx = RequestContext[ClientSession, Any](
            request_id=responder.request_id,
            meta=responder.request_meta,
            session=self,
            lifespan_context=None,
        )

        match responder.request.root:
            case types.CreateMessageRequest(params=params):
                with responder:
                    response = await self._sampling_callback(ctx, params)
                    client_response = ClientResponse.validate_python(response)
                    await responder.respond(client_response)

            case types.ListRootsRequest():
                with responder:
                    response = await self._list_roots_callback(ctx)
                    client_response = ClientResponse.validate_python(response)
                    await responder.respond(client_response)

            case types.PingRequest():
                with responder:
                    return await responder.respond(
                        types.ClientResult(root=types.EmptyResult())
                    )

    async def _handle_incoming(
        self,
        req: RequestResponder[types.ServerRequest, types.ClientResult]
        | types.ServerNotification
        | Exception,
    ) -> None:
        """Handle incoming messages by forwarding to the message handler."""
        await self._message_handler(req)

    async def _received_notification(
        self, notification: types.ServerNotification
    ) -> None:
        """Handle notifications from the server."""
        # Process specific notification types
        match notification.root:
            case types.LoggingMessageNotification(params=params):
                await self._logging_callback(params)
            case _:
                pass<|MERGE_RESOLUTION|>--- conflicted
+++ resolved
@@ -99,11 +99,8 @@
         list_roots_callback: ListRootsFnT | None = None,
         logging_callback: LoggingFnT | None = None,
         message_handler: MessageHandlerFnT | None = None,
-<<<<<<< HEAD
+        client_info: types.Implementation | None = None,
         supported_protocol_versions: tuple[str | int, ...] | None = None,
-=======
-        client_info: types.Implementation | None = None,
->>>>>>> b4c7db6a
     ) -> None:
         super().__init__(
             read_stream,
