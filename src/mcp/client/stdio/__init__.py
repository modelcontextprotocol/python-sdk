import os
import sys
from contextlib import asynccontextmanager
from pathlib import Path
from typing import Literal, TextIO

import anyio
import anyio.lowlevel
from anyio.abc import Process
from anyio.streams.memory import MemoryObjectReceiveStream, MemoryObjectSendStream
from anyio.streams.text import TextReceiveStream
from pydantic import BaseModel, Field

import mcp.types as types
from mcp.shared.message import SessionMessage

from .win32 import (
    create_windows_process,
    get_windows_executable_command,
    terminate_windows_process,
)

# Environment variables to inherit by default
DEFAULT_INHERITED_ENV_VARS = (
    [
        "APPDATA",
        "HOMEDRIVE",
        "HOMEPATH",
        "LOCALAPPDATA",
        "PATH",
        "PROCESSOR_ARCHITECTURE",
        "SYSTEMDRIVE",
        "SYSTEMROOT",
        "TEMP",
        "USERNAME",
        "USERPROFILE",
    ]
    if sys.platform == "win32"
    else ["HOME", "LOGNAME", "PATH", "SHELL", "TERM", "USER"]
)


class ProcessTerminatedEarlyError(Exception):
    """Raised when a process terminates unexpectedly."""


def get_default_environment() -> dict[str, str]:
    """
    Returns a default environment object including only environment variables deemed
    safe to inherit.
    """
    env: dict[str, str] = {}

    for key in DEFAULT_INHERITED_ENV_VARS:
        value = os.environ.get(key)
        if value is None:
            continue

        if value.startswith("()"):
            # Skip functions, which are a security risk
            continue

        env[key] = value

    return env


class StdioServerParameters(BaseModel):
    command: str
    """The executable to run to start the server."""

    args: list[str] = Field(default_factory=list)
    """Command line arguments to pass to the executable."""

    env: dict[str, str] | None = None
    """
    The environment to use when spawning the process.

    If not specified, the result of get_default_environment() will be used.
    """

    cwd: str | Path | None = None
    """The working directory to use when spawning the process."""

    encoding: str = "utf-8"
    """
    The text encoding used when sending/receiving messages to the server

    defaults to utf-8
    """

    encoding_error_handler: Literal["strict", "ignore", "replace"] = "strict"
    """
    The text encoding error handler.

    See https://docs.python.org/3/library/codecs.html#codec-base-classes for
    explanations of possible values
    """


@asynccontextmanager
async def stdio_client(server: StdioServerParameters, errlog: TextIO = sys.stderr):
    """
    Client transport for stdio: this will connect to a server by spawning a
    process and communicating with it over stdin/stdout.
    """
    read_stream: MemoryObjectReceiveStream[SessionMessage | Exception]
    read_stream_writer: MemoryObjectSendStream[SessionMessage | Exception]

    write_stream: MemoryObjectSendStream[SessionMessage]
    write_stream_reader: MemoryObjectReceiveStream[SessionMessage]

    read_stream_writer, read_stream = anyio.create_memory_object_stream(0)
    write_stream, write_stream_reader = anyio.create_memory_object_stream(0)

    command = _get_executable_command(server.command)

    # Open process with stderr piped for capture
    process: Process = await _create_platform_compatible_process(
        command=command,
        args=server.args,
        env=(
            {**get_default_environment(), **server.env}
            if server.env is not None
            else get_default_environment()
        ),
        errlog=errlog,
        cwd=server.cwd,
    )

    async def stdout_reader(done_event: anyio.Event):
        assert process.stdout, "Opened process is missing stdout"

        try:
            async with read_stream_writer:
                buffer = ""
                async for chunk in TextReceiveStream(
                    process.stdout,
                    encoding=server.encoding,
                    errors=server.encoding_error_handler,
                ):
                    lines = (buffer + chunk).split("\n")
                    buffer = lines.pop()

                    for line in lines:
                        try:
                            message = types.JSONRPCMessage.model_validate_json(line)
                        except Exception as exc:
                            await read_stream_writer.send(exc)
                            continue

                        session_message = SessionMessage(message)
                        await read_stream_writer.send(session_message)
        except anyio.ClosedResourceError:
            await anyio.lowlevel.checkpoint()
        done_event.set()

    async def stdin_writer():
        assert process.stdin, "Opened process is missing stdin"

        try:
            async with write_stream_reader:
                async for session_message in write_stream_reader:
                    json = session_message.message.model_dump_json(
                        by_alias=True, exclude_none=True
                    )
                    await process.stdin.send(
                        (json + "\n").encode(
                            encoding=server.encoding,
                            errors=server.encoding_error_handler,
                        )
                    )
        except anyio.ClosedResourceError:
            await anyio.lowlevel.checkpoint()

    process_error: str | None = None

    async with (
        anyio.create_task_group() as tg,
        process,
    ):
        stdout_done_event = anyio.Event()
        tg.start_soon(stdout_reader, stdout_done_event)
        tg.start_soon(stdin_writer)
        try:
            yield read_stream, write_stream
            if stdout_done_event.is_set():
                # The stdout reader exited before the calling code stopped listening
                #  (e.g. because of process error)
                # Give the process a chance to exit if it was the reason for crashing
                #  so we can get exit code
                with anyio.move_on_after(0.1) as scope:
                    await process.wait()
                    process_error = f"Process exited with code {process.returncode}."
                if scope.cancelled_caught:
                    process_error = (
                        "Stdout reader exited (process did not exit immediately)."
                    )
        finally:
            await read_stream.aclose()
            await write_stream.aclose()
            await read_stream_writer.aclose()
            await write_stream_reader.aclose()
            # Clean up process to prevent any dangling orphaned processes
<<<<<<< HEAD
            if process.returncode is None:
                if sys.platform == "win32":
                    await terminate_windows_process(process)
                else:
                    process.terminate()

    if process_error:
        # Raise outside the task group so that the error is not wrapped in an
        #  ExceptionGroup
        raise ProcessTerminatedEarlyError(process_error)
=======
            if sys.platform == "win32":
                await terminate_windows_process(process)
            else:
                process.terminate()
            await read_stream.aclose()
            await write_stream.aclose()
>>>>>>> 70014a2b


def _get_executable_command(command: str) -> str:
    """
    Get the correct executable command normalized for the current platform.

    Args:
        command: Base command (e.g., 'uvx', 'npx')

    Returns:
        str: Platform-appropriate command
    """
    if sys.platform == "win32":
        return get_windows_executable_command(command)
    else:
        return command


async def _create_platform_compatible_process(
    command: str,
    args: list[str],
    env: dict[str, str] | None = None,
    errlog: TextIO = sys.stderr,
    cwd: Path | str | None = None,
):
    """
    Creates a subprocess in a platform-compatible way.
    Returns a process handle.
    """
    if sys.platform == "win32":
        process = await create_windows_process(command, args, env, errlog, cwd)
    else:
        process = await anyio.open_process(
            [command, *args], env=env, stderr=errlog, cwd=cwd
        )

    return process<|MERGE_RESOLUTION|>--- conflicted
+++ resolved
@@ -6,7 +6,6 @@
 
 import anyio
 import anyio.lowlevel
-from anyio.abc import Process
 from anyio.streams.memory import MemoryObjectReceiveStream, MemoryObjectSendStream
 from anyio.streams.text import TextReceiveStream
 from pydantic import BaseModel, Field
@@ -40,10 +39,6 @@
 )
 
 
-class ProcessTerminatedEarlyError(Exception):
-    """Raised when a process terminates unexpectedly."""
-
-
 def get_default_environment() -> dict[str, str]:
     """
     Returns a default environment object including only environment variables deemed
@@ -116,7 +111,7 @@
     command = _get_executable_command(server.command)
 
     # Open process with stderr piped for capture
-    process: Process = await _create_platform_compatible_process(
+    process = await _create_platform_compatible_process(
         command=command,
         args=server.args,
         env=(
@@ -128,7 +123,7 @@
         cwd=server.cwd,
     )
 
-    async def stdout_reader(done_event: anyio.Event):
+    async def stdout_reader():
         assert process.stdout, "Opened process is missing stdout"
 
         try:
@@ -153,7 +148,6 @@
                         await read_stream_writer.send(session_message)
         except anyio.ClosedResourceError:
             await anyio.lowlevel.checkpoint()
-        done_event.set()
 
     async def stdin_writer():
         assert process.stdin, "Opened process is missing stdin"
@@ -173,54 +167,22 @@
         except anyio.ClosedResourceError:
             await anyio.lowlevel.checkpoint()
 
-    process_error: str | None = None
-
     async with (
         anyio.create_task_group() as tg,
         process,
     ):
-        stdout_done_event = anyio.Event()
-        tg.start_soon(stdout_reader, stdout_done_event)
+        tg.start_soon(stdout_reader)
         tg.start_soon(stdin_writer)
         try:
             yield read_stream, write_stream
-            if stdout_done_event.is_set():
-                # The stdout reader exited before the calling code stopped listening
-                #  (e.g. because of process error)
-                # Give the process a chance to exit if it was the reason for crashing
-                #  so we can get exit code
-                with anyio.move_on_after(0.1) as scope:
-                    await process.wait()
-                    process_error = f"Process exited with code {process.returncode}."
-                if scope.cancelled_caught:
-                    process_error = (
-                        "Stdout reader exited (process did not exit immediately)."
-                    )
         finally:
-            await read_stream.aclose()
-            await write_stream.aclose()
-            await read_stream_writer.aclose()
-            await write_stream_reader.aclose()
             # Clean up process to prevent any dangling orphaned processes
-<<<<<<< HEAD
-            if process.returncode is None:
-                if sys.platform == "win32":
-                    await terminate_windows_process(process)
-                else:
-                    process.terminate()
-
-    if process_error:
-        # Raise outside the task group so that the error is not wrapped in an
-        #  ExceptionGroup
-        raise ProcessTerminatedEarlyError(process_error)
-=======
             if sys.platform == "win32":
                 await terminate_windows_process(process)
             else:
                 process.terminate()
             await read_stream.aclose()
             await write_stream.aclose()
->>>>>>> 70014a2b
 
 
 def _get_executable_command(command: str) -> str:
