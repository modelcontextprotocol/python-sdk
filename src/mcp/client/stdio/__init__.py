<<<<<<< HEAD
import os
import sys
from contextlib import asynccontextmanager
from pathlib import Path
from typing import Literal, TextIO

import anyio
import anyio.lowlevel
from anyio.streams.memory import MemoryObjectReceiveStream, MemoryObjectSendStream
from anyio.streams.text import TextReceiveStream
from pydantic import BaseModel, Field

import mcp.types as types
from mcp.shared.message import SessionMessage

from .win32 import (
    create_windows_process,
    get_windows_executable_command,
    terminate_windows_process,
)

# Environment variables to inherit by default
DEFAULT_INHERITED_ENV_VARS = (
    [
        "APPDATA",
        "HOMEDRIVE",
        "HOMEPATH",
        "LOCALAPPDATA",
        "PATH",
        "PROCESSOR_ARCHITECTURE",
        "SYSTEMDRIVE",
        "SYSTEMROOT",
        "TEMP",
        "USERNAME",
        "USERPROFILE",
    ]
    if sys.platform == "win32"
    else ["HOME", "LOGNAME", "PATH", "SHELL", "TERM", "USER"]
)


def get_default_environment() -> dict[str, str]:
    """
    Returns a default environment object including only environment variables deemed
    safe to inherit.
    """
    env: dict[str, str] = {}

    for key in DEFAULT_INHERITED_ENV_VARS:
        value = os.environ.get(key)
        if value is None:
            continue

        if value.startswith("()"):
            # Skip functions, which are a security risk
            continue

        env[key] = value

    return env


class StdioServerParameters(BaseModel):
    command: str
    """The executable to run to start the server."""

    args: list[str] = Field(default_factory=list)
    """Command line arguments to pass to the executable."""

    env: dict[str, str] | None = None
    """
    The environment to use when spawning the process.

    If not specified, the result of get_default_environment() will be used.
    """

    cwd: str | Path | None = None
    """The working directory to use when spawning the process."""

    encoding: str = "utf-8"
    """
    The text encoding used when sending/receiving messages to the server

    defaults to utf-8
    """

    encoding_error_handler: Literal["strict", "ignore", "replace"] = "strict"
    """
    The text encoding error handler.

    See https://docs.python.org/3/library/codecs.html#codec-base-classes for
    explanations of possible values
    """


@asynccontextmanager
async def stdio_client(server: StdioServerParameters, errlog: TextIO = sys.stderr):
    """
    Client transport for stdio: this will connect to a server by spawning a
    process and communicating with it over stdin/stdout.
    """
    read_stream: MemoryObjectReceiveStream[SessionMessage | Exception]
    read_stream_writer: MemoryObjectSendStream[SessionMessage | Exception]

    write_stream: MemoryObjectSendStream[SessionMessage]
    write_stream_reader: MemoryObjectReceiveStream[SessionMessage]

    read_stream_writer, read_stream = anyio.create_memory_object_stream(0)
    write_stream, write_stream_reader = anyio.create_memory_object_stream(0)

    command = _get_executable_command(server.command)

    # Open process with stderr piped for capture
    process = await _create_platform_compatible_process(
        command=command,
        args=server.args,
        env=(
            {**get_default_environment(), **server.env}
            if server.env is not None
            else get_default_environment()
        ),
        errlog=errlog,
        cwd=server.cwd,
    )

    async def stdout_reader():
        assert process.stdout, "Opened process is missing stdout"

        try:
            async with read_stream_writer:
                buffer = ""
                async for chunk in TextReceiveStream(
                    process.stdout,
                    encoding=server.encoding,
                    errors=server.encoding_error_handler,
                ):
                    lines = (buffer + chunk).split("\n")
                    buffer = lines.pop()

                    for line in lines:
                        try:
                            message = types.JSONRPCMessage.model_validate_json(line)
                        except Exception as exc:
                            await read_stream_writer.send(exc)
                            continue

                        session_message = SessionMessage(message)
                        await read_stream_writer.send(session_message)
        except anyio.ClosedResourceError:
            await anyio.lowlevel.checkpoint()

    async def stdin_writer():
        assert process.stdin, "Opened process is missing stdin"

        try:
            async with write_stream_reader:
                async for session_message in write_stream_reader:
                    json = session_message.message.model_dump_json(
                        by_alias=True, exclude_none=True
                    )
                    await process.stdin.send(
                        (json + "\n").encode(
                            encoding=server.encoding,
                            errors=server.encoding_error_handler,
                        )
                    )
        except anyio.ClosedResourceError:
            await anyio.lowlevel.checkpoint()

    async with (
        anyio.create_task_group() as tg,
        process,
    ):
        tg.start_soon(stdout_reader)
        tg.start_soon(stdin_writer)
        try:
            yield read_stream, write_stream
        finally:
            # Clean up process to prevent any dangling orphaned processes
            if sys.platform == "win32":
                await terminate_windows_process(process)
            else:
                process.terminate()


def _get_executable_command(command: str) -> str:
    """
    Get the correct executable command normalized for the current platform.

    Args:
        command: Base command (e.g., 'uvx', 'npx')

    Returns:
        str: Platform-appropriate command
    """
    if sys.platform == "win32":
        return get_windows_executable_command(command)
    else:
        return command


async def _create_platform_compatible_process(
    command: str,
    args: list[str],
    env: dict[str, str] | None = None,
    errlog: TextIO = sys.stderr,
    cwd: Path | str | None = None,
):
    """
    Creates a subprocess in a platform-compatible way.
    Returns a process handle.
    """
    if sys.platform == "win32":
        process = await create_windows_process(command, args, env, errlog, cwd)
    else:
        process = await anyio.open_process(
            [command, *args], env=env, stderr=errlog, cwd=cwd
        )

    return process
=======
import os
import sys
from contextlib import asynccontextmanager
from pathlib import Path
from typing import Literal, TextIO

import anyio
import anyio.lowlevel
from anyio.streams.memory import MemoryObjectReceiveStream, MemoryObjectSendStream
from anyio.streams.text import TextReceiveStream
from pydantic import BaseModel, Field

import mcp.types as types
from mcp.shared.message import SessionMessage

from .win32 import (
    create_windows_process,
    get_windows_executable_command,
    terminate_windows_process,
)

# Environment variables to inherit by default
DEFAULT_INHERITED_ENV_VARS = (
    [
        "APPDATA",
        "HOMEDRIVE",
        "HOMEPATH",
        "LOCALAPPDATA",
        "PATH",
        "PROCESSOR_ARCHITECTURE",
        "SYSTEMDRIVE",
        "SYSTEMROOT",
        "TEMP",
        "USERNAME",
        "USERPROFILE",
    ]
    if sys.platform == "win32"
    else ["HOME", "LOGNAME", "PATH", "SHELL", "TERM", "USER"]
)


def get_default_environment() -> dict[str, str]:
    """
    Returns a default environment object including only environment variables deemed
    safe to inherit.
    """
    env: dict[str, str] = {}

    for key in DEFAULT_INHERITED_ENV_VARS:
        value = os.environ.get(key)
        if value is None:
            continue

        if value.startswith("()"):
            # Skip functions, which are a security risk
            continue

        env[key] = value

    return env


class StdioServerParameters(BaseModel):
    command: str
    """The executable to run to start the server."""

    args: list[str] = Field(default_factory=list)
    """Command line arguments to pass to the executable."""

    env: dict[str, str] | None = None
    """
    The environment to use when spawning the process.

    If not specified, the result of get_default_environment() will be used.
    """

    cwd: str | Path | None = None
    """The working directory to use when spawning the process."""

    encoding: str = "utf-8"
    """
    The text encoding used when sending/receiving messages to the server

    defaults to utf-8
    """

    encoding_error_handler: Literal["strict", "ignore", "replace"] = "strict"
    """
    The text encoding error handler.

    See https://docs.python.org/3/library/codecs.html#codec-base-classes for
    explanations of possible values
    """


@asynccontextmanager
async def stdio_client(server: StdioServerParameters, errlog: TextIO = sys.stderr):
    """
    Client transport for stdio: this will connect to a server by spawning a
    process and communicating with it over stdin/stdout.
    """
    read_stream: MemoryObjectReceiveStream[SessionMessage | Exception]
    read_stream_writer: MemoryObjectSendStream[SessionMessage | Exception]

    write_stream: MemoryObjectSendStream[SessionMessage]
    write_stream_reader: MemoryObjectReceiveStream[SessionMessage]

    read_stream_writer, read_stream = anyio.create_memory_object_stream(0)
    write_stream, write_stream_reader = anyio.create_memory_object_stream(0)

    command = _get_executable_command(server.command)

    # Open process with stderr piped for capture
    process = await _create_platform_compatible_process(
        command=command,
        args=server.args,
        env=(
            {**get_default_environment(), **server.env}
            if server.env is not None
            else get_default_environment()
        ),
        errlog=errlog,
        cwd=server.cwd,
    )

    async def stdout_reader():
        assert process.stdout, "Opened process is missing stdout"

        try:
            async with read_stream_writer:
                buffer = ""
                async for chunk in TextReceiveStream(
                    process.stdout,
                    encoding=server.encoding,
                    errors=server.encoding_error_handler,
                ):
                    lines = (buffer + chunk).split("\n")
                    buffer = lines.pop()

                    for line in lines:
                        try:
                            message = types.JSONRPCMessage.model_validate_json(line)
                        except Exception as exc:
                            await read_stream_writer.send(exc)
                            continue

                        session_message = SessionMessage(message)
                        await read_stream_writer.send(session_message)
        except anyio.ClosedResourceError:
            await anyio.lowlevel.checkpoint()

    async def stdin_writer():
        assert process.stdin, "Opened process is missing stdin"

        try:
            async with write_stream_reader:
                async for session_message in write_stream_reader:
                    json = session_message.message.model_dump_json(
                        by_alias=True, exclude_none=True
                    )
                    await process.stdin.send(
                        (json + "\n").encode(
                            encoding=server.encoding,
                            errors=server.encoding_error_handler,
                        )
                    )
        except anyio.ClosedResourceError:
            await anyio.lowlevel.checkpoint()

    async with (
        anyio.create_task_group() as tg,
        process,
    ):
        tg.start_soon(stdout_reader)
        tg.start_soon(stdin_writer)
        try:
            yield read_stream, write_stream
        finally:
            # Clean up process to prevent any dangling orphaned processes
            if sys.platform == "win32":
                await terminate_windows_process(process)
            else:
                process.terminate()
            await read_stream.aclose()
            await write_stream.aclose()


def _get_executable_command(command: str) -> str:
    """
    Get the correct executable command normalized for the current platform.

    Args:
        command: Base command (e.g., 'uvx', 'npx')

    Returns:
        str: Platform-appropriate command
    """
    if sys.platform == "win32":
        return get_windows_executable_command(command)
    else:
        return command


async def _create_platform_compatible_process(
    command: str,
    args: list[str],
    env: dict[str, str] | None = None,
    errlog: TextIO = sys.stderr,
    cwd: Path | str | None = None,
):
    """
    Creates a subprocess in a platform-compatible way.
    Returns a process handle.
    """
    if sys.platform == "win32":
        process = await create_windows_process(command, args, env, errlog, cwd)
    else:
        process = await anyio.open_process(
            [command, *args], env=env, stderr=errlog, cwd=cwd
        )

    return process
>>>>>>> 6353dd19
<|MERGE_RESOLUTION|>--- conflicted
+++ resolved
@@ -1,4 +1,3 @@
-<<<<<<< HEAD
 import os
 import sys
 from contextlib import asynccontextmanager
@@ -182,6 +181,8 @@
                 await terminate_windows_process(process)
             else:
                 process.terminate()
+            await read_stream.aclose()
+            await write_stream.aclose()
 
 
 def _get_executable_command(command: str) -> str:
@@ -218,228 +219,4 @@
             [command, *args], env=env, stderr=errlog, cwd=cwd
         )
 
-    return process
-=======
-import os
-import sys
-from contextlib import asynccontextmanager
-from pathlib import Path
-from typing import Literal, TextIO
-
-import anyio
-import anyio.lowlevel
-from anyio.streams.memory import MemoryObjectReceiveStream, MemoryObjectSendStream
-from anyio.streams.text import TextReceiveStream
-from pydantic import BaseModel, Field
-
-import mcp.types as types
-from mcp.shared.message import SessionMessage
-
-from .win32 import (
-    create_windows_process,
-    get_windows_executable_command,
-    terminate_windows_process,
-)
-
-# Environment variables to inherit by default
-DEFAULT_INHERITED_ENV_VARS = (
-    [
-        "APPDATA",
-        "HOMEDRIVE",
-        "HOMEPATH",
-        "LOCALAPPDATA",
-        "PATH",
-        "PROCESSOR_ARCHITECTURE",
-        "SYSTEMDRIVE",
-        "SYSTEMROOT",
-        "TEMP",
-        "USERNAME",
-        "USERPROFILE",
-    ]
-    if sys.platform == "win32"
-    else ["HOME", "LOGNAME", "PATH", "SHELL", "TERM", "USER"]
-)
-
-
-def get_default_environment() -> dict[str, str]:
-    """
-    Returns a default environment object including only environment variables deemed
-    safe to inherit.
-    """
-    env: dict[str, str] = {}
-
-    for key in DEFAULT_INHERITED_ENV_VARS:
-        value = os.environ.get(key)
-        if value is None:
-            continue
-
-        if value.startswith("()"):
-            # Skip functions, which are a security risk
-            continue
-
-        env[key] = value
-
-    return env
-
-
-class StdioServerParameters(BaseModel):
-    command: str
-    """The executable to run to start the server."""
-
-    args: list[str] = Field(default_factory=list)
-    """Command line arguments to pass to the executable."""
-
-    env: dict[str, str] | None = None
-    """
-    The environment to use when spawning the process.
-
-    If not specified, the result of get_default_environment() will be used.
-    """
-
-    cwd: str | Path | None = None
-    """The working directory to use when spawning the process."""
-
-    encoding: str = "utf-8"
-    """
-    The text encoding used when sending/receiving messages to the server
-
-    defaults to utf-8
-    """
-
-    encoding_error_handler: Literal["strict", "ignore", "replace"] = "strict"
-    """
-    The text encoding error handler.
-
-    See https://docs.python.org/3/library/codecs.html#codec-base-classes for
-    explanations of possible values
-    """
-
-
-@asynccontextmanager
-async def stdio_client(server: StdioServerParameters, errlog: TextIO = sys.stderr):
-    """
-    Client transport for stdio: this will connect to a server by spawning a
-    process and communicating with it over stdin/stdout.
-    """
-    read_stream: MemoryObjectReceiveStream[SessionMessage | Exception]
-    read_stream_writer: MemoryObjectSendStream[SessionMessage | Exception]
-
-    write_stream: MemoryObjectSendStream[SessionMessage]
-    write_stream_reader: MemoryObjectReceiveStream[SessionMessage]
-
-    read_stream_writer, read_stream = anyio.create_memory_object_stream(0)
-    write_stream, write_stream_reader = anyio.create_memory_object_stream(0)
-
-    command = _get_executable_command(server.command)
-
-    # Open process with stderr piped for capture
-    process = await _create_platform_compatible_process(
-        command=command,
-        args=server.args,
-        env=(
-            {**get_default_environment(), **server.env}
-            if server.env is not None
-            else get_default_environment()
-        ),
-        errlog=errlog,
-        cwd=server.cwd,
-    )
-
-    async def stdout_reader():
-        assert process.stdout, "Opened process is missing stdout"
-
-        try:
-            async with read_stream_writer:
-                buffer = ""
-                async for chunk in TextReceiveStream(
-                    process.stdout,
-                    encoding=server.encoding,
-                    errors=server.encoding_error_handler,
-                ):
-                    lines = (buffer + chunk).split("\n")
-                    buffer = lines.pop()
-
-                    for line in lines:
-                        try:
-                            message = types.JSONRPCMessage.model_validate_json(line)
-                        except Exception as exc:
-                            await read_stream_writer.send(exc)
-                            continue
-
-                        session_message = SessionMessage(message)
-                        await read_stream_writer.send(session_message)
-        except anyio.ClosedResourceError:
-            await anyio.lowlevel.checkpoint()
-
-    async def stdin_writer():
-        assert process.stdin, "Opened process is missing stdin"
-
-        try:
-            async with write_stream_reader:
-                async for session_message in write_stream_reader:
-                    json = session_message.message.model_dump_json(
-                        by_alias=True, exclude_none=True
-                    )
-                    await process.stdin.send(
-                        (json + "\n").encode(
-                            encoding=server.encoding,
-                            errors=server.encoding_error_handler,
-                        )
-                    )
-        except anyio.ClosedResourceError:
-            await anyio.lowlevel.checkpoint()
-
-    async with (
-        anyio.create_task_group() as tg,
-        process,
-    ):
-        tg.start_soon(stdout_reader)
-        tg.start_soon(stdin_writer)
-        try:
-            yield read_stream, write_stream
-        finally:
-            # Clean up process to prevent any dangling orphaned processes
-            if sys.platform == "win32":
-                await terminate_windows_process(process)
-            else:
-                process.terminate()
-            await read_stream.aclose()
-            await write_stream.aclose()
-
-
-def _get_executable_command(command: str) -> str:
-    """
-    Get the correct executable command normalized for the current platform.
-
-    Args:
-        command: Base command (e.g., 'uvx', 'npx')
-
-    Returns:
-        str: Platform-appropriate command
-    """
-    if sys.platform == "win32":
-        return get_windows_executable_command(command)
-    else:
-        return command
-
-
-async def _create_platform_compatible_process(
-    command: str,
-    args: list[str],
-    env: dict[str, str] | None = None,
-    errlog: TextIO = sys.stderr,
-    cwd: Path | str | None = None,
-):
-    """
-    Creates a subprocess in a platform-compatible way.
-    Returns a process handle.
-    """
-    if sys.platform == "win32":
-        process = await create_windows_process(command, args, env, errlog, cwd)
-    else:
-        process = await anyio.open_process(
-            [command, *args], env=env, stderr=errlog, cwd=cwd
-        )
-
-    return process
->>>>>>> 6353dd19
+    return process