--- conflicted
+++ resolved
@@ -115,7 +115,6 @@
                                             logger.warning(
                                                 f"Unknown SSE event: {sse.event}"
                                             )
-<<<<<<< HEAD
                             except Exception as exc:
                                 logger.error(f"Error in sse_reader: {exc}")
                                 raise
@@ -128,7 +127,32 @@
                                     async for message in write_stream_reader:
                                         logger.debug(
                                             f"Sending client message: {message}"
-=======
+                                        )
+
+                                        url_parsed = urlparse(url)
+                                        endpoint_parsed = urlparse(endpoint_url)
+                                        if (
+                                            url_parsed.netloc != endpoint_parsed.netloc
+                                            or url_parsed.scheme
+                                            != endpoint_parsed.scheme
+                                        ):
+                                            error_msg = (
+                                                "Endpoint origin does not match "
+                                                f"connection origin: {endpoint_url}"
+                                            )
+                                            logger.error(error_msg)
+                                            raise ValueError(error_msg)
+
+                                        task_status.started(endpoint_url)
+
+                                    case "message":
+                                        try:
+                                            message = types.JSONRPCMessage.model_validate_json(  # noqa: E501
+                                                sse.data
+                                            )
+                                            logger.debug(
+                                                f"Received server message: {message}"
+                                            )
                                         except Exception as exc:
                                             logger.error(
                                                 f"Error parsing server message: {exc}"
@@ -141,15 +165,6 @@
                                     case _:
                                         logger.warning(
                                             f"Unknown SSE event: {sse.event}"
->>>>>>> 5d8eaf77
-                                        )
-                                        response = await client.post(
-                                            endpoint_url,
-                                            json=message.model_dump(
-                                                by_alias=True,
-                                                mode="json",
-                                                exclude_none=True,
-                                            ),
                                         )
                                         response.raise_for_status()
                                         logger.debug(
@@ -168,9 +183,6 @@
                         tg.start_soon(post_writer, endpoint_url)
 
                         try:
-<<<<<<< HEAD
-                            yield read_stream, write_stream
-=======
                             async with write_stream_reader:
                                 async for session_message in write_stream_reader:
                                     logger.debug(
@@ -191,7 +203,6 @@
                                     )
                         except Exception as exc:
                             logger.error(f"Error in post_writer: {exc}")
->>>>>>> 5d8eaf77
                         finally:
                             tg.cancel_scope.cancel()
             finally:
