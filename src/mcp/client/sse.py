import logging
from contextlib import asynccontextmanager
from typing import Any
from urllib.parse import urljoin, urlparse

import anyio
import httpx
from anyio.abc import TaskStatus
from anyio.streams.memory import MemoryObjectReceiveStream, MemoryObjectSendStream
from httpx_sse import aconnect_sse

import mcp.types as types
from mcp.shared._httpx_utils import McpHttpClientFactory, create_mcp_http_client
from mcp.shared.message import SessionMessage

logger = logging.getLogger(__name__)


def remove_request_params(url: str) -> str:
    return urljoin(url, urlparse(url).path)


@asynccontextmanager
async def sse_client(
    url: str,
    headers: dict[str, Any] | None = None,
    timeout: float = 5,
    sse_read_timeout: float = 60 * 5,
<<<<<<< HEAD
    httpx_client_factory: McpHttpClientFactory = create_mcp_http_client,
=======
    auth: httpx.Auth | None = None,
>>>>>>> 2ca2de76
):
    """
    Client transport for SSE.

    `sse_read_timeout` determines how long (in seconds) the client will wait for a new
    event before disconnecting. All other HTTP operations are controlled by `timeout`.

    Args:
        url: The SSE endpoint URL.
        headers: Optional headers to include in requests.
        timeout: HTTP timeout for regular operations.
        sse_read_timeout: Timeout for SSE read operations.
        auth: Optional HTTPX authentication handler.
    """
    read_stream: MemoryObjectReceiveStream[SessionMessage | Exception]
    read_stream_writer: MemoryObjectSendStream[SessionMessage | Exception]

    write_stream: MemoryObjectSendStream[SessionMessage]
    write_stream_reader: MemoryObjectReceiveStream[SessionMessage]

    read_stream_writer, read_stream = anyio.create_memory_object_stream(0)
    write_stream, write_stream_reader = anyio.create_memory_object_stream(0)

    async with anyio.create_task_group() as tg:
        try:
            logger.info(f"Connecting to SSE endpoint: {remove_request_params(url)}")
<<<<<<< HEAD
            async with httpx_client_factory(headers=headers) as client:
=======
            async with create_mcp_http_client(headers=headers, auth=auth) as client:
>>>>>>> 2ca2de76
                async with aconnect_sse(
                    client,
                    "GET",
                    url,
                    timeout=httpx.Timeout(timeout, read=sse_read_timeout),
                ) as event_source:
                    event_source.response.raise_for_status()
                    logger.debug("SSE connection established")

                    async def sse_reader(
                        task_status: TaskStatus[str] = anyio.TASK_STATUS_IGNORED,
                    ):
                        try:
                            async for sse in event_source.aiter_sse():
                                logger.debug(f"Received SSE event: {sse.event}")
                                match sse.event:
                                    case "endpoint":
                                        endpoint_url = urljoin(url, sse.data)
                                        logger.info(
                                            f"Received endpoint URL: {endpoint_url}"
                                        )

                                        url_parsed = urlparse(url)
                                        endpoint_parsed = urlparse(endpoint_url)
                                        if (
                                            url_parsed.netloc != endpoint_parsed.netloc
                                            or url_parsed.scheme
                                            != endpoint_parsed.scheme
                                        ):
                                            error_msg = (
                                                "Endpoint origin does not match "
                                                f"connection origin: {endpoint_url}"
                                            )
                                            logger.error(error_msg)
                                            raise ValueError(error_msg)

                                        task_status.started(endpoint_url)

                                    case "message":
                                        try:
                                            message = types.JSONRPCMessage.model_validate_json(  # noqa: E501
                                                sse.data
                                            )
                                            logger.debug(
                                                f"Received server message: {message}"
                                            )
                                        except Exception as exc:
                                            logger.error(
                                                f"Error parsing server message: {exc}"
                                            )
                                            await read_stream_writer.send(exc)
                                            continue

                                        session_message = SessionMessage(message)
                                        await read_stream_writer.send(session_message)
                                    case _:
                                        logger.warning(
                                            f"Unknown SSE event: {sse.event}"
                                        )
                        except Exception as exc:
                            logger.error(f"Error in sse_reader: {exc}")
                            await read_stream_writer.send(exc)
                        finally:
                            await read_stream_writer.aclose()

                    async def post_writer(endpoint_url: str):
                        try:
                            async with write_stream_reader:
                                async for session_message in write_stream_reader:
                                    logger.debug(
                                        f"Sending client message: {session_message}"
                                    )
                                    response = await client.post(
                                        endpoint_url,
                                        json=session_message.message.model_dump(
                                            by_alias=True,
                                            mode="json",
                                            exclude_none=True,
                                        ),
                                    )
                                    response.raise_for_status()
                                    logger.debug(
                                        "Client message sent successfully: "
                                        f"{response.status_code}"
                                    )
                        except Exception as exc:
                            logger.error(f"Error in post_writer: {exc}")
                        finally:
                            await write_stream.aclose()

                    endpoint_url = await tg.start(sse_reader)
                    logger.info(
                        f"Starting post writer with endpoint URL: {endpoint_url}"
                    )
                    tg.start_soon(post_writer, endpoint_url)

                    try:
                        yield read_stream, write_stream
                    finally:
                        tg.cancel_scope.cancel()
        finally:
            await read_stream_writer.aclose()
            await write_stream.aclose()<|MERGE_RESOLUTION|>--- conflicted
+++ resolved
@@ -26,11 +26,8 @@
     headers: dict[str, Any] | None = None,
     timeout: float = 5,
     sse_read_timeout: float = 60 * 5,
-<<<<<<< HEAD
     httpx_client_factory: McpHttpClientFactory = create_mcp_http_client,
-=======
     auth: httpx.Auth | None = None,
->>>>>>> 2ca2de76
 ):
     """
     Client transport for SSE.
@@ -57,11 +54,7 @@
     async with anyio.create_task_group() as tg:
         try:
             logger.info(f"Connecting to SSE endpoint: {remove_request_params(url)}")
-<<<<<<< HEAD
-            async with httpx_client_factory(headers=headers) as client:
-=======
-            async with create_mcp_http_client(headers=headers, auth=auth) as client:
->>>>>>> 2ca2de76
+            async with httpx_client_factory(headers=headers, auth=auth) as client:
                 async with aconnect_sse(
                     client,
                     "GET",
