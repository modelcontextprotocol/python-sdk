--- conflicted
+++ resolved
@@ -295,11 +295,6 @@
                 self.context.protected_resource_metadata = metadata
                 if metadata.authorization_servers:  # pragma: no branch
                     self.context.auth_server_url = str(metadata.authorization_servers[0])
-<<<<<<< HEAD
-
-            except ValidationError:
-                pass
-=======
                 return True
 
             except ValidationError:  # pragma: no cover
@@ -313,7 +308,6 @@
         else:  # pragma: no cover
             # Other error - fail immediately
             raise OAuthFlowError(f"Protected Resource Metadata request failed: {response.status_code}")
->>>>>>> be730674
 
     def _select_scopes(self, init_response: httpx.Response) -> None:
         """Select scopes as outlined in the 'Scope Selection Strategy in the MCP spec."""
