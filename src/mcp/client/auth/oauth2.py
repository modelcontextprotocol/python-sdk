"""
OAuth2 Authentication implementation for HTTPX.

Implements authorization code flow with PKCE and automatic token refresh.
"""

import base64
import hashlib
import logging
import re
import secrets
import string
import time
from collections.abc import AsyncGenerator, Awaitable, Callable
from dataclasses import dataclass, field
from typing import Any, Protocol
from urllib.parse import urlencode, urljoin, urlparse

import anyio
import httpx
from pydantic import BaseModel, Field, ValidationError

from mcp.client.streamable_http import MCP_PROTOCOL_VERSION
from mcp.shared.auth import (
    OAuthClientInformationFull,
    OAuthClientMetadata,
    OAuthMetadata,
    OAuthToken,
    ProtectedResourceMetadata,
)
from mcp.shared.auth_utils import check_resource_allowed, resource_url_from_server_url
from mcp.types import LATEST_PROTOCOL_VERSION

logger = logging.getLogger(__name__)


class OAuthFlowError(Exception):
    """Base exception for OAuth flow errors."""


class OAuthTokenError(OAuthFlowError):
    """Raised when token operations fail."""


class OAuthRegistrationError(OAuthFlowError):
    """Raised when client registration fails."""


class PKCEParameters(BaseModel):
    """PKCE (Proof Key for Code Exchange) parameters."""

    code_verifier: str = Field(..., min_length=43, max_length=128)
    code_challenge: str = Field(..., min_length=43, max_length=128)

    @classmethod
    def generate(cls) -> "PKCEParameters":
        """Generate new PKCE parameters."""
        code_verifier = "".join(secrets.choice(string.ascii_letters + string.digits + "-._~") for _ in range(128))
        digest = hashlib.sha256(code_verifier.encode()).digest()
        code_challenge = base64.urlsafe_b64encode(digest).decode().rstrip("=")
        return cls(code_verifier=code_verifier, code_challenge=code_challenge)


class TokenStorage(Protocol):
    """Protocol for token storage implementations."""

    async def get_tokens(self) -> OAuthToken | None:
        """Get stored tokens."""
        ...

    async def set_tokens(self, tokens: OAuthToken) -> None:
        """Store tokens."""
        ...

    async def get_client_info(self) -> OAuthClientInformationFull | None:
        """Get stored client information."""
        ...

    async def set_client_info(self, client_info: OAuthClientInformationFull) -> None:
        """Store client information."""
        ...


@dataclass
class OAuthContext:
    """OAuth flow context."""

    server_url: str
    client_metadata: OAuthClientMetadata
    storage: TokenStorage
    redirect_handler: Callable[[str], Awaitable[None]] | None
    callback_handler: Callable[[], Awaitable[tuple[str, str | None]]] | None
    timeout: float = 300.0

    # Discovered metadata
    protected_resource_metadata: ProtectedResourceMetadata | None = None
    oauth_metadata: OAuthMetadata | None = None
    auth_server_url: str | None = None
    protocol_version: str | None = None

    # Client registration
    client_info: OAuthClientInformationFull | None = None

    # Token management
    current_tokens: OAuthToken | None = None
    token_expiry_time: float | None = None

    # State
    lock: anyio.Lock = field(default_factory=anyio.Lock)

    def get_authorization_base_url(self, server_url: str) -> str:
        """Extract base URL by removing path component."""
        parsed = urlparse(server_url)
        return f"{parsed.scheme}://{parsed.netloc}"

    def update_token_expiry(self, token: OAuthToken) -> None:
        """Update token expiry time."""
        if token.expires_in:
            self.token_expiry_time = time.time() + token.expires_in
        else:  # pragma: no cover
            self.token_expiry_time = None

    def is_token_valid(self) -> bool:
        """Check if the current token is valid."""
        return bool(
            self.current_tokens
            and self.current_tokens.access_token
            and (not self.token_expiry_time or time.time() <= self.token_expiry_time)
        )

    def can_refresh_token(self) -> bool:
        """Check if the token can be refreshed."""
        return bool(self.current_tokens and self.current_tokens.refresh_token and self.client_info)

    def clear_tokens(self) -> None:
        """Clear current tokens."""
        self.current_tokens = None
        self.token_expiry_time = None

    def get_resource_url(self) -> str:
        """Get resource URL for RFC 8707.

        Uses PRM resource if it's a valid parent, otherwise uses canonical server URL.
        """
        resource = resource_url_from_server_url(self.server_url)

        # If PRM provides a resource that's a valid parent, use it
        if self.protected_resource_metadata and self.protected_resource_metadata.resource:
            prm_resource = str(self.protected_resource_metadata.resource)
            if check_resource_allowed(requested_resource=resource, configured_resource=prm_resource):
                resource = prm_resource

        return resource

    def should_include_resource_param(self, protocol_version: str | None = None) -> bool:
        """Determine if the resource parameter should be included in OAuth requests.

        Returns True if:
        - Protected resource metadata is available, OR
        - MCP-Protocol-Version header is 2025-06-18 or later
        """
        # If we have protected resource metadata, include the resource param
        if self.protected_resource_metadata is not None:
            return True

        # If no protocol version provided, don't include resource param
        if not protocol_version:
            return False

        # Check if protocol version is 2025-06-18 or later
        # Version format is YYYY-MM-DD, so string comparison works
        return protocol_version >= "2025-06-18"


class BaseOAuthProvider(httpx.Auth):
    """Common OAuth utilities for discovery, registration, and client auth."""

    requires_response_body = True

    def __init__(
        self,
        server_url: str,
        client_metadata: OAuthClientMetadata,
        storage: TokenStorage,
        timeout: float = 300.0,
    ) -> None:
        self.server_url = server_url
        self.client_metadata = client_metadata
        self.storage = storage
        self.timeout = timeout
        self._metadata: OAuthMetadata | None = None
        self._client_info: OAuthClientInformationFull | None = None

    def _get_authorization_base_url(self, url: str) -> str:
        parsed = urlparse(url)
        return f"{parsed.scheme}://{parsed.netloc}"

    def _get_discovery_urls(self, server_url: str | None = None) -> list[str]:
        url = server_url or self.server_url
        parsed = urlparse(url)
        base_url = f"{parsed.scheme}://{parsed.netloc}"
        urls: list[str] = []

        if parsed.path and parsed.path != "/":
            oauth_path = f"/.well-known/oauth-authorization-server{parsed.path.rstrip('/')}"
            urls.append(urljoin(base_url, oauth_path))
        urls.append(urljoin(base_url, "/.well-known/oauth-authorization-server"))
        if parsed.path and parsed.path != "/":
            oidc_path = f"/.well-known/openid-configuration{parsed.path.rstrip('/')}"
            urls.append(urljoin(base_url, oidc_path))
        urls.append(f"{url.rstrip('/')}/.well-known/openid-configuration")
        return urls

    def _create_oauth_metadata_request(self, url: str) -> httpx.Request:
        return httpx.Request("GET", url, headers={MCP_PROTOCOL_VERSION: LATEST_PROTOCOL_VERSION})

    async def _handle_oauth_metadata_response(self, response: httpx.Response) -> None:
        content = await response.aread()
        metadata = OAuthMetadata.model_validate_json(content)
        self._metadata = metadata
        if self.client_metadata.scope is None and metadata.scopes_supported is not None:
            self.client_metadata.scope = " ".join(metadata.scopes_supported)

    def _create_registration_request(self, metadata: OAuthMetadata | None = None) -> httpx.Request | None:
        if self._client_info:
            return None
        if metadata and metadata.registration_endpoint:
            registration_url = str(metadata.registration_endpoint)
        else:
            auth_base_url = self._get_authorization_base_url(self.server_url)
            registration_url = urljoin(auth_base_url, "/register")
        registration_data = self.client_metadata.model_dump(by_alias=True, mode="json", exclude_none=True)
        return httpx.Request(
            "POST",
            registration_url,
            json=registration_data,
            headers={"Content-Type": "application/json"},
        )

    async def _handle_registration_response(self, response: httpx.Response) -> None:
        if response.status_code not in (200, 201):
            await response.aread()
            raise OAuthRegistrationError(f"Registration failed: {response.status_code} {response.text}")
        content = await response.aread()
        client_info = OAuthClientInformationFull.model_validate_json(content)
        self._client_info = client_info
        await self.storage.set_client_info(client_info)

    def _apply_client_auth(
        self,
        token_data: dict[str, str],
        headers: dict[str, str],
        client_info: OAuthClientInformationFull,
    ) -> None:
        if not client_info.client_id:
            raise OAuthFlowError("Client ID is required")
        auth_method = "client_secret_post"
        if self._metadata and self._metadata.token_endpoint_auth_methods_supported:
            supported = self._metadata.token_endpoint_auth_methods_supported
            if "client_secret_basic" in supported:
                auth_method = "client_secret_basic"
            elif "client_secret_post" in supported:
                auth_method = "client_secret_post"
        if auth_method == "client_secret_basic":
            if client_info.client_secret is None:
                raise OAuthFlowError("Client secret required for client_secret_basic")
            credential = f"{client_info.client_id}:{client_info.client_secret}"
            headers["Authorization"] = f"Basic {base64.b64encode(credential.encode()).decode()}"
        else:
            token_data["client_id"] = client_info.client_id
            if client_info.client_secret:
                token_data["client_secret"] = client_info.client_secret


class OAuthClientProvider(BaseOAuthProvider):
    """
    OAuth2 authentication for httpx.
    Handles OAuth flow with automatic client registration and token storage.
    """

    requires_response_body = True

    def __init__(
        self,
        server_url: str,
        client_metadata: OAuthClientMetadata,
        storage: TokenStorage,
        redirect_handler: Callable[[str], Awaitable[None]] | None = None,
        callback_handler: Callable[[], Awaitable[tuple[str, str | None]]] | None = None,
        timeout: float = 300.0,
    ):
        """Initialize OAuth2 authentication."""
        super().__init__(server_url, client_metadata, storage, timeout)
        self.context = OAuthContext(
            server_url=server_url,
            client_metadata=client_metadata,
            storage=storage,
            redirect_handler=redirect_handler,
            callback_handler=callback_handler,
            timeout=timeout,
        )
        self._initialized = False

    def _build_protected_resource_discovery_urls(self, init_response: httpx.Response) -> list[str]:
        """
        Build ordered list of URLs to try for protected resource metadata discovery.

        Per SEP-985, the client MUST:
        1. Try resource_metadata from WWW-Authenticate header (if present)
        2. Fall back to path-based well-known URI: /.well-known/oauth-protected-resource/{path}
        3. Fall back to root-based well-known URI: /.well-known/oauth-protected-resource

        Args:
            init_response: The initial 401 response from the server

        Returns:
            Ordered list of URLs to try for discovery
        """
        urls: list[str] = []

        # Priority 1: WWW-Authenticate header with resource_metadata parameter
        www_auth_url = self._extract_resource_metadata_from_www_auth(init_response)
        if www_auth_url:
            urls.append(www_auth_url)

        # Priority 2-3: Well-known URIs (RFC 9728)
        parsed = urlparse(self.context.server_url)
        base_url = f"{parsed.scheme}://{parsed.netloc}"

        # Priority 2: Path-based well-known URI (if server has a path component)
        if parsed.path and parsed.path != "/":
            path_based_url = urljoin(base_url, f"/.well-known/oauth-protected-resource{parsed.path}")
            urls.append(path_based_url)

        # Priority 3: Root-based well-known URI
        root_based_url = urljoin(base_url, "/.well-known/oauth-protected-resource")
        urls.append(root_based_url)

        return urls

    def _extract_field_from_www_auth(self, init_response: httpx.Response, field_name: str) -> str | None:
        """
        Extract field from WWW-Authenticate header.

        Returns:
            Field value if found in WWW-Authenticate header, None otherwise
        """
        www_auth_header = init_response.headers.get("WWW-Authenticate")
        if not www_auth_header:
            return None

        # Pattern matches: field_name="value" or field_name=value (unquoted)
        pattern = rf'{field_name}=(?:"([^"]+)"|([^\s,]+))'
        match = re.search(pattern, www_auth_header)

        if match:
            # Return quoted value if present, otherwise unquoted value
            return match.group(1) or match.group(2)

        return None

    def _extract_resource_metadata_from_www_auth(self, init_response: httpx.Response) -> str | None:
        """
        Extract protected resource metadata URL from WWW-Authenticate header as per RFC9728.

        Returns:
            Resource metadata URL if found in WWW-Authenticate header, None otherwise
        """
        if not init_response or init_response.status_code != 401:  # pragma: no cover
            return None

        return self._extract_field_from_www_auth(init_response, "resource_metadata")

    def _extract_scope_from_www_auth(self, init_response: httpx.Response) -> str | None:
        """
        Extract scope parameter from WWW-Authenticate header as per RFC6750.

        Returns:
            Scope string if found in WWW-Authenticate header, None otherwise
        """
        return self._extract_field_from_www_auth(init_response, "scope")

    async def _handle_protected_resource_response(self, response: httpx.Response) -> bool:
        """
        Handle protected resource metadata discovery response.

        Per SEP-985, supports fallback when discovery fails at one URL.

        Returns:
            True if metadata was successfully discovered, False if we should try next URL
        """
        if response.status_code == 200:
            try:
                content = await response.aread()
                metadata = ProtectedResourceMetadata.model_validate_json(content)
                self.context.protected_resource_metadata = metadata
                if metadata.authorization_servers:  # pragma: no branch
                    self.context.auth_server_url = str(metadata.authorization_servers[0])
                return True

            except ValidationError:  # pragma: no cover
                # Invalid metadata - try next URL
                logger.warning(f"Invalid protected resource metadata at {response.request.url}")
                return False
        elif response.status_code == 404:
            # Not found - try next URL in fallback chain
            logger.debug(f"Protected resource metadata not found at {response.request.url}, trying next URL")
            return False
        else:  # pragma: no cover
            # Other error - fail immediately
            raise OAuthFlowError(f"Protected Resource Metadata request failed: {response.status_code}")

    def _select_scopes(self, init_response: httpx.Response) -> None:
        """Select scopes as outlined in the 'Scope Selection Strategy in the MCP spec."""
        # Per MCP spec, scope selection priority order:
        # 1. Use scope from WWW-Authenticate header (if provided)
        # 2. Use all scopes from PRM scopes_supported (if available)
        # 3. Omit scope parameter if neither is available
        #
        www_authenticate_scope = self._extract_scope_from_www_auth(init_response)
        if www_authenticate_scope is not None:
            # Priority 1: WWW-Authenticate header scope
            self.context.client_metadata.scope = www_authenticate_scope
        elif (
            self.context.protected_resource_metadata is not None
            and self.context.protected_resource_metadata.scopes_supported is not None
        ):
            # Priority 2: PRM scopes_supported
            self.context.client_metadata.scope = " ".join(self.context.protected_resource_metadata.scopes_supported)
        else:
            # Priority 3: Omit scope parameter
            self.context.client_metadata.scope = None

<<<<<<< HEAD
    # Discovery and registration helpers provided by BaseOAuthProvider
=======
    def _get_discovery_urls(self) -> list[str]:
        """Generate ordered list of (url, type) tuples for discovery attempts."""
        urls: list[str] = []
        auth_server_url = self.context.auth_server_url or self.context.server_url
        parsed = urlparse(auth_server_url)
        base_url = f"{parsed.scheme}://{parsed.netloc}"

        # RFC 8414: Path-aware OAuth discovery
        if parsed.path and parsed.path != "/":
            oauth_path = f"/.well-known/oauth-authorization-server{parsed.path.rstrip('/')}"
            urls.append(urljoin(base_url, oauth_path))

        # OAuth root fallback
        urls.append(urljoin(base_url, "/.well-known/oauth-authorization-server"))

        # RFC 8414 section 5: Path-aware OIDC discovery
        # See https://www.rfc-editor.org/rfc/rfc8414.html#section-5
        if parsed.path and parsed.path != "/":
            oidc_path = f"/.well-known/openid-configuration{parsed.path.rstrip('/')}"
            urls.append(urljoin(base_url, oidc_path))

        # OIDC 1.0 fallback (appends to full URL per OIDC spec)
        oidc_fallback = f"{auth_server_url.rstrip('/')}/.well-known/openid-configuration"
        urls.append(oidc_fallback)

        return urls

    async def _register_client(self) -> httpx.Request | None:
        """Build registration request or skip if already registered."""
        if self.context.client_info:
            return None

        if self.context.oauth_metadata and self.context.oauth_metadata.registration_endpoint:
            registration_url = str(self.context.oauth_metadata.registration_endpoint)
        else:
            auth_base_url = self.context.get_authorization_base_url(self.context.server_url)
            registration_url = urljoin(auth_base_url, "/register")

        registration_data = self.context.client_metadata.model_dump(by_alias=True, mode="json", exclude_none=True)

        return httpx.Request(
            "POST", registration_url, json=registration_data, headers={"Content-Type": "application/json"}
        )

    async def _handle_registration_response(self, response: httpx.Response) -> None:
        """Handle registration response."""
        if response.status_code not in (200, 201):
            await response.aread()
            raise OAuthRegistrationError(f"Registration failed: {response.status_code} {response.text}")

        try:
            content = await response.aread()
            client_info = OAuthClientInformationFull.model_validate_json(content)
            self.context.client_info = client_info
            await self.context.storage.set_client_info(client_info)
        except ValidationError as e:  # pragma: no cover
            raise OAuthRegistrationError(f"Invalid registration response: {e}")
>>>>>>> be730674

    async def _perform_authorization(self) -> httpx.Request:
        """Perform the authorization flow."""
        auth_code, code_verifier = await self._perform_authorization_code_grant()
        token_request = await self._exchange_token_authorization_code(auth_code, code_verifier)
        return token_request

    async def _perform_authorization_code_grant(self) -> tuple[str, str]:
        """Perform the authorization redirect and get auth code."""
        if self.context.client_metadata.redirect_uris is None:
            raise OAuthFlowError("No redirect URIs provided for authorization code grant")  # pragma: no cover
        if not self.context.redirect_handler:
            raise OAuthFlowError("No redirect handler provided for authorization code grant")  # pragma: no cover
        if not self.context.callback_handler:
            raise OAuthFlowError("No callback handler provided for authorization code grant")  # pragma: no cover

        if self.context.oauth_metadata and self.context.oauth_metadata.authorization_endpoint:
            auth_endpoint = str(self.context.oauth_metadata.authorization_endpoint)  # pragma: no cover
        else:
            auth_base_url = self.context.get_authorization_base_url(self.context.server_url)
            auth_endpoint = urljoin(auth_base_url, "/authorize")

        if not self.context.client_info:
            raise OAuthFlowError("No client info available for authorization")  # pragma: no cover

        # Generate PKCE parameters
        pkce_params = PKCEParameters.generate()
        state = secrets.token_urlsafe(32)

        auth_params = {
            "response_type": "code",
            "client_id": self.context.client_info.client_id,
            "redirect_uri": str(self.context.client_metadata.redirect_uris[0]),
            "state": state,
            "code_challenge": pkce_params.code_challenge,
            "code_challenge_method": "S256",
        }

        # Only include resource param if conditions are met
        if self.context.should_include_resource_param(self.context.protocol_version):
            auth_params["resource"] = self.context.get_resource_url()  # RFC 8707 # pragma: no cover

        if self.context.client_metadata.scope:  # pragma: no cover
            auth_params["scope"] = self.context.client_metadata.scope

        authorization_url = f"{auth_endpoint}?{urlencode(auth_params)}"
        await self.context.redirect_handler(authorization_url)

        # Wait for callback
        auth_code, returned_state = await self.context.callback_handler()

        if returned_state is None or not secrets.compare_digest(returned_state, state):
            raise OAuthFlowError(f"State parameter mismatch: {returned_state} != {state}")  # pragma: no cover

        if not auth_code:
            raise OAuthFlowError("No authorization code received")  # pragma: no cover

        # Return auth code and code verifier for token exchange
        return auth_code, pkce_params.code_verifier

    def _get_token_endpoint(self) -> str:
        if self.context.oauth_metadata and self.context.oauth_metadata.token_endpoint:
            token_url = str(self.context.oauth_metadata.token_endpoint)
        else:
            auth_base_url = self.context.get_authorization_base_url(self.context.server_url)
            token_url = urljoin(auth_base_url, "/token")
        return token_url

    async def _exchange_token_authorization_code(
        self,
        auth_code: str,
        code_verifier: str,
        *,
        token_data: dict[str, Any] | None = None,
    ) -> httpx.Request:
        """Build token exchange request for authorization_code flow."""
        if self.context.client_metadata.redirect_uris is None:
            raise OAuthFlowError("No redirect URIs provided for authorization code grant")  # pragma: no cover
        if not self.context.client_info:
            raise OAuthFlowError("Missing client info")  # pragma: no cover

        token_url = self._get_token_endpoint()
        token_data = token_data or {}
        token_data.update(
            {
                "grant_type": "authorization_code",
                "code": auth_code,
                "redirect_uri": str(self.context.client_metadata.redirect_uris[0]),
                "client_id": self.context.client_info.client_id,
                "code_verifier": code_verifier,
            }
        )

        # Only include resource param if conditions are met
        if self.context.should_include_resource_param(self.context.protocol_version):
            token_data["resource"] = self.context.get_resource_url()  # RFC 8707

        headers = {"Content-Type": "application/x-www-form-urlencoded"}
        self._apply_client_auth(token_data, headers, self.context.client_info)

        return httpx.Request("POST", token_url, data=token_data, headers=headers)

    async def _handle_token_response(self, response: httpx.Response) -> None:
        """Handle token exchange response."""
        if response.status_code != 200:  # pragma: no cover
            body = await response.aread()
            body = body.decode("utf-8")
            raise OAuthTokenError(f"Token exchange failed ({response.status_code}): {body}")

        try:
            content = await response.aread()
            token_response = OAuthToken.model_validate_json(content)

            # Validate scopes
            if token_response.scope and self.context.client_metadata.scope:
                requested_scopes = set(self.context.client_metadata.scope.split())
                returned_scopes = set(token_response.scope.split())
                unauthorized_scopes = returned_scopes - requested_scopes
                if unauthorized_scopes:
                    raise OAuthTokenError(
                        f"Server granted unauthorized scopes: {unauthorized_scopes}"
                    )  # pragma: no cover

            self.context.current_tokens = token_response
            self.context.update_token_expiry(token_response)
            await self.context.storage.set_tokens(token_response)
        except ValidationError as e:  # pragma: no cover
            raise OAuthTokenError(f"Invalid token response: {e}")

    async def _refresh_token(self) -> httpx.Request:
        """Build token refresh request."""
        if not self.context.current_tokens or not self.context.current_tokens.refresh_token:
            raise OAuthTokenError("No refresh token available")  # pragma: no cover

        if not self.context.client_info:
            raise OAuthTokenError("No client info available")  # pragma: no cover

        if self.context.oauth_metadata and self.context.oauth_metadata.token_endpoint:
            token_url = str(self.context.oauth_metadata.token_endpoint)  # pragma: no cover
        else:
            auth_base_url = self.context.get_authorization_base_url(self.context.server_url)
            token_url = urljoin(auth_base_url, "/token")

        refresh_data = {
            "grant_type": "refresh_token",
            "refresh_token": self.context.current_tokens.refresh_token,
        }

        # Only include resource param if conditions are met
        if self.context.should_include_resource_param(self.context.protocol_version):
            refresh_data["resource"] = self.context.get_resource_url()  # RFC 8707

<<<<<<< HEAD
        headers = {"Content-Type": "application/x-www-form-urlencoded"}
        self._apply_client_auth(refresh_data, headers, self.context.client_info)
=======
        if self.context.client_info.client_secret:  # pragma: no branch
            refresh_data["client_secret"] = self.context.client_info.client_secret
>>>>>>> be730674

        return httpx.Request("POST", token_url, data=refresh_data, headers=headers)

    async def _handle_refresh_response(self, response: httpx.Response) -> bool:  # pragma: no cover
        """Handle token refresh response. Returns True if successful."""
        if response.status_code != 200:
            logger.warning(f"Token refresh failed: {response.status_code}")
            self.context.clear_tokens()
            return False

        try:
            content = await response.aread()
            token_response = OAuthToken.model_validate_json(content)

            self.context.current_tokens = token_response
            self.context.update_token_expiry(token_response)
            await self.context.storage.set_tokens(token_response)

            return True
        except ValidationError:
            logger.exception("Invalid refresh response")
            self.context.clear_tokens()
            return False

    async def _initialize(self) -> None:  # pragma: no cover
        """Load stored tokens and client info."""
        self.context.current_tokens = await self.context.storage.get_tokens()
        self.context.client_info = await self.context.storage.get_client_info()
        self._initialized = True

    def _add_auth_header(self, request: httpx.Request) -> None:
        """Add authorization header to request if we have valid tokens."""
        if self.context.current_tokens and self.context.current_tokens.access_token:  # pragma: no branch
            request.headers["Authorization"] = f"Bearer {self.context.current_tokens.access_token}"

    async def async_auth_flow(self, request: httpx.Request) -> AsyncGenerator[httpx.Request, httpx.Response]:
        """HTTPX auth flow integration."""
        async with self.context.lock:
            if not self._initialized:
                await self._initialize()  # pragma: no cover

            # Capture protocol version from request headers
            self.context.protocol_version = request.headers.get(MCP_PROTOCOL_VERSION)

            if not self.context.is_token_valid() and self.context.can_refresh_token():  # pragma: no cover
                # Try to refresh token
                refresh_request = await self._refresh_token()
                refresh_response = yield refresh_request

                if not await self._handle_refresh_response(refresh_response):
                    # Refresh failed, need full re-authentication
                    self._initialized = False

            if self.context.is_token_valid():
                self._add_auth_header(request)

            response = yield request

            if response.status_code == 401:
                # Perform full OAuth flow
                try:
                    # OAuth flow must be inline due to generator constraints
                    # Step 1: Discover protected resource metadata (SEP-985 with fallback support)
                    discovery_urls = self._build_protected_resource_discovery_urls(response)
                    discovery_success = False
                    for url in discovery_urls:  # pragma: no cover
                        discovery_request = httpx.Request(
                            "GET", url, headers={MCP_PROTOCOL_VERSION: LATEST_PROTOCOL_VERSION}
                        )
                        discovery_response = yield discovery_request
                        discovery_success = await self._handle_protected_resource_response(discovery_response)
                        if discovery_success:
                            break

                    if not discovery_success:
                        raise OAuthFlowError(
                            "Protected resource metadata discovery failed: no valid metadata found"
                        )  # pragma: no cover

                    # Step 2: Apply scope selection strategy
                    self._select_scopes(response)

                    # Step 3: Discover OAuth metadata (with fallback for legacy servers)
<<<<<<< HEAD
                    discovery_urls = self._get_discovery_urls(self.context.auth_server_url or self.context.server_url)
                    for url in discovery_urls:
=======
                    discovery_urls = self._get_discovery_urls()
                    for url in discovery_urls:  # pragma: no branch
>>>>>>> be730674
                        oauth_metadata_request = self._create_oauth_metadata_request(url)
                        oauth_metadata_response = yield oauth_metadata_request

                        if oauth_metadata_response.status_code == 200:
                            try:
                                await self._handle_oauth_metadata_response(oauth_metadata_response)
                                self.context.oauth_metadata = self._metadata
                                break
                            except ValidationError:  # pragma: no cover
                                continue
                        elif oauth_metadata_response.status_code < 400 or oauth_metadata_response.status_code >= 500:
                            break  # Non-4XX error, stop trying

                    # Step 4: Register client if needed
                    registration_request = self._create_registration_request(self._metadata)
                    if registration_request:
                        registration_response = yield registration_request
                        await self._handle_registration_response(registration_response)
                        self.context.client_info = self._client_info

                    # Step 5: Perform authorization and complete token exchange
                    token_response = yield await self._perform_authorization()
                    await self._handle_token_response(token_response)
                except Exception:  # pragma: no cover
                    logger.exception("OAuth flow error")
                    raise

                # Retry with new tokens
                self._add_auth_header(request)
                yield request

            elif response.status_code == 403:
                # Step 1: Extract error field from WWW-Authenticate header
                error = self._extract_field_from_www_auth(response, "error")

                # Step 2: Check if we need to step-up authorization
                if error == "insufficient_scope":  # pragma: no branch
                    try:
                        # Step 2a: Update the required scopes
                        self._select_scopes(response)

                        # Step 2b: Perform (re-)authorization and token exchange
                        token_response = yield await self._perform_authorization()
                        await self._handle_token_response(token_response)
                    except Exception:  # pragma: no cover
                        logger.exception("OAuth flow error")
                        raise

                    # Retry with new tokens
                    self._add_auth_header(request)
                    yield request


class ClientCredentialsProvider(BaseOAuthProvider):
    """HTTPX auth using the OAuth2 client credentials grant."""

    def __init__(
        self,
        server_url: str,
        client_metadata: OAuthClientMetadata,
        storage: TokenStorage,
        resource: str | None = None,
        timeout: float = 300.0,
    ) -> None:
        super().__init__(server_url, client_metadata, storage, timeout)
        self.resource = resource or resource_url_from_server_url(server_url)
        self._current_tokens: OAuthToken | None = None
        self._token_expiry_time: float | None = None
        self._token_lock = anyio.Lock()

    def _has_valid_token(self) -> bool:
        if not self._current_tokens or not self._current_tokens.access_token:
            return False
        if self._token_expiry_time and time.time() > self._token_expiry_time:
            return False
        return True

    async def _validate_token_scopes(self, token_response: OAuthToken) -> None:
        if not token_response.scope:
            return
        requested_scopes: set[str] = set()
        if self.client_metadata.scope:
            requested_scopes = set(self.client_metadata.scope.split())
            returned_scopes = set(token_response.scope.split())
            unauthorized_scopes = returned_scopes - requested_scopes
            if unauthorized_scopes:
                raise Exception(f"Server granted unauthorized scopes: {unauthorized_scopes}.")
        else:
            granted = set(token_response.scope.split())
            logger.debug(
                "No explicit scopes requested, accepting server-granted scopes: %s",
                granted,
            )

    async def initialize(self) -> None:
        self._current_tokens = await self.storage.get_tokens()
        self._client_info = await self.storage.get_client_info()

    async def _get_or_register_client(self) -> OAuthClientInformationFull:
        if not self._client_info:
            request = self._create_registration_request(self._metadata)
            if request:
                async with httpx.AsyncClient(timeout=self.timeout) as client:
                    response: httpx.Response = await client.send(request)
                await self._handle_registration_response(response)
        assert self._client_info
        return self._client_info

    async def _request_token(self) -> None:
        if not self._metadata:
            discovery_urls = self._get_discovery_urls(self.server_url)
            async with httpx.AsyncClient(timeout=self.timeout) as client:
                for url in discovery_urls:
                    req = self._create_oauth_metadata_request(url)
                    resp: httpx.Response = await client.send(req)
                    if resp.status_code == 200:
                        try:
                            await self._handle_oauth_metadata_response(resp)
                            break
                        except ValidationError:
                            continue
                    elif resp.status_code < 400 or resp.status_code >= 500:
                        break

        client_info = await self._get_or_register_client()

        if self._metadata and self._metadata.token_endpoint:
            token_url = str(self._metadata.token_endpoint)
        else:
            auth_base_url = self._get_authorization_base_url(self.server_url)
            token_url = urljoin(auth_base_url, "/token")

        token_data: dict[str, str] = {
            "grant_type": "client_credentials",
            "resource": self.resource,
        }
        if self.client_metadata.scope:
            token_data["scope"] = self.client_metadata.scope
        headers = {"Content-Type": "application/x-www-form-urlencoded"}
        self._apply_client_auth(token_data, headers, client_info)

        async with httpx.AsyncClient(timeout=self.timeout) as client:
            response: httpx.Response = await client.post(
                token_url,
                data=token_data,
                headers=headers,
            )

        if response.status_code != 200:
            raise Exception(f"Token request failed: {response.status_code} {response.text}")

        token_response = OAuthToken.model_validate(response.json())
        await self._validate_token_scopes(token_response)

        if token_response.expires_in:
            self._token_expiry_time = time.time() + token_response.expires_in
        else:
            self._token_expiry_time = None

        await self.storage.set_tokens(token_response)
        self._current_tokens = token_response

    async def ensure_token(self) -> None:
        async with self._token_lock:
            if self._has_valid_token():
                return
            await self._request_token()

    async def async_auth_flow(self, request: httpx.Request) -> AsyncGenerator[httpx.Request, httpx.Response]:
        if not self._has_valid_token():
            await self.initialize()
            await self.ensure_token()
        if self._current_tokens and self._current_tokens.access_token:
            request.headers["Authorization"] = f"Bearer {self._current_tokens.access_token}"
        response = yield request
        if response.status_code == 401:
            self._current_tokens = None


class TokenExchangeProvider(BaseOAuthProvider):
    """OAuth2 token exchange based on RFC 8693."""

    def __init__(
        self,
        server_url: str,
        client_metadata: OAuthClientMetadata,
        storage: TokenStorage,
        subject_token_supplier: Callable[[], Awaitable[str]],
        subject_token_type: str = "access_token",
        actor_token_supplier: Callable[[], Awaitable[str]] | None = None,
        actor_token_type: str | None = None,
        audience: str | None = None,
        resource: str | None = None,
        timeout: float = 300.0,
    ) -> None:
        super().__init__(server_url, client_metadata, storage, timeout)
        self.subject_token_supplier = subject_token_supplier
        self.subject_token_type = subject_token_type
        self.actor_token_supplier = actor_token_supplier
        self.actor_token_type = actor_token_type
        self.audience = audience
        self.resource = resource or resource_url_from_server_url(server_url)
        self._current_tokens: OAuthToken | None = None
        self._token_expiry_time: float | None = None
        self._token_lock = anyio.Lock()

    def _has_valid_token(self) -> bool:
        if not self._current_tokens or not self._current_tokens.access_token:
            return False
        if self._token_expiry_time and time.time() > self._token_expiry_time:
            return False
        return True

    async def _validate_token_scopes(self, token_response: OAuthToken) -> None:
        if not token_response.scope:
            return
        requested_scopes: set[str] = set()
        if self.client_metadata.scope:
            requested_scopes = set(self.client_metadata.scope.split())
            returned_scopes = set(token_response.scope.split())
            unauthorized_scopes = returned_scopes - requested_scopes
            if unauthorized_scopes:
                raise Exception(f"Server granted unauthorized scopes: {unauthorized_scopes}.")
        else:
            granted = set(token_response.scope.split())
            logger.debug(
                "No explicit scopes requested, accepting server-granted scopes: %s",
                granted,
            )

    async def initialize(self) -> None:
        self._current_tokens = await self.storage.get_tokens()
        self._client_info = await self.storage.get_client_info()

    async def _get_or_register_client(self) -> OAuthClientInformationFull:
        if not self._client_info:
            request = self._create_registration_request(self._metadata)
            if request:
                async with httpx.AsyncClient(timeout=self.timeout) as client:
                    response: httpx.Response = await client.send(request)
                await self._handle_registration_response(response)
        assert self._client_info
        return self._client_info

    async def _request_token(self) -> None:
        if not self._metadata:
            discovery_urls = self._get_discovery_urls(self.server_url)
            async with httpx.AsyncClient(timeout=self.timeout) as client:
                for url in discovery_urls:
                    req = self._create_oauth_metadata_request(url)
                    resp: httpx.Response = await client.send(req)
                    if resp.status_code == 200:
                        try:
                            await self._handle_oauth_metadata_response(resp)
                            break
                        except ValidationError:
                            continue
                    elif resp.status_code < 400 or resp.status_code >= 500:
                        break

        client_info = await self._get_or_register_client()

        if self._metadata and self._metadata.token_endpoint:
            token_url = str(self._metadata.token_endpoint)
        else:
            auth_base_url = self._get_authorization_base_url(self.server_url)
            token_url = urljoin(auth_base_url, "/token")

        subject_token = await self.subject_token_supplier()
        actor_token = await self.actor_token_supplier() if self.actor_token_supplier else None

        token_data: dict[str, str] = {
            "grant_type": "token_exchange",
            "subject_token": subject_token,
            "subject_token_type": self.subject_token_type,
        }
        if actor_token:
            token_data["actor_token"] = actor_token
        if self.actor_token_type:
            token_data["actor_token_type"] = self.actor_token_type
        if self.audience:
            token_data["audience"] = self.audience
        if self.resource:
            token_data["resource"] = self.resource
        if self.client_metadata.scope:
            token_data["scope"] = self.client_metadata.scope

        headers = {"Content-Type": "application/x-www-form-urlencoded"}
        self._apply_client_auth(token_data, headers, client_info)

        async with httpx.AsyncClient(timeout=self.timeout) as client:
            response: httpx.Response = await client.post(
                token_url,
                data=token_data,
                headers=headers,
            )

        if response.status_code != 200:
            raise Exception(f"Token request failed: {response.status_code} {response.text}")

        token_response = OAuthToken.model_validate(response.json())
        await self._validate_token_scopes(token_response)

        if token_response.expires_in:
            self._token_expiry_time = time.time() + token_response.expires_in
        else:
            self._token_expiry_time = None

        await self.storage.set_tokens(token_response)
        self._current_tokens = token_response

    async def ensure_token(self) -> None:
        async with self._token_lock:
            if self._has_valid_token():
                return
            await self._request_token()

    async def async_auth_flow(self, request: httpx.Request) -> AsyncGenerator[httpx.Request, httpx.Response]:
        if not self._has_valid_token():
            await self.initialize()
            await self.ensure_token()
        if self._current_tokens and self._current_tokens.access_token:
            request.headers["Authorization"] = f"Bearer {self._current_tokens.access_token}"
        response = yield request
        if response.status_code == 401:
            self._current_tokens = None<|MERGE_RESOLUTION|>--- conflicted
+++ resolved
@@ -431,9 +431,9 @@
             # Priority 3: Omit scope parameter
             self.context.client_metadata.scope = None
 
-<<<<<<< HEAD
+#<<<<<<< main
     # Discovery and registration helpers provided by BaseOAuthProvider
-=======
+#=======
     def _get_discovery_urls(self) -> list[str]:
         """Generate ordered list of (url, type) tuples for discovery attempts."""
         urls: list[str] = []
@@ -491,7 +491,7 @@
             await self.context.storage.set_client_info(client_info)
         except ValidationError as e:  # pragma: no cover
             raise OAuthRegistrationError(f"Invalid registration response: {e}")
->>>>>>> be730674
+#>>>>>>> main
 
     async def _perform_authorization(self) -> httpx.Request:
         """Perform the authorization flow."""
@@ -644,13 +644,13 @@
         if self.context.should_include_resource_param(self.context.protocol_version):
             refresh_data["resource"] = self.context.get_resource_url()  # RFC 8707
 
-<<<<<<< HEAD
+#<<<<<<< main
         headers = {"Content-Type": "application/x-www-form-urlencoded"}
         self._apply_client_auth(refresh_data, headers, self.context.client_info)
-=======
+#=======
         if self.context.client_info.client_secret:  # pragma: no branch
             refresh_data["client_secret"] = self.context.client_info.client_secret
->>>>>>> be730674
+#>>>>>>> main
 
         return httpx.Request("POST", token_url, data=refresh_data, headers=headers)
 
@@ -734,13 +734,13 @@
                     self._select_scopes(response)
 
                     # Step 3: Discover OAuth metadata (with fallback for legacy servers)
-<<<<<<< HEAD
+#<<<<<<< main
                     discovery_urls = self._get_discovery_urls(self.context.auth_server_url or self.context.server_url)
                     for url in discovery_urls:
-=======
+#=======
                     discovery_urls = self._get_discovery_urls()
                     for url in discovery_urls:  # pragma: no branch
->>>>>>> be730674
+#>>>>>>> main
                         oauth_metadata_request = self._create_oauth_metadata_request(url)
                         oauth_metadata_response = yield oauth_metadata_request
 
