from collections.abc import Callable
from typing import (
    Annotated,
    Any,
    Generic,
    Literal,
    TypeAlias,
<<<<<<< HEAD
=======
    TypedDict,
>>>>>>> 82f6d9aa
    TypeVar,
)

from pydantic import BaseModel, ConfigDict, Field, FileUrl, RootModel
from pydantic.networks import AnyUrl, UrlConstraints

"""
Model Context Protocol bindings for Python

These bindings were generated from https://github.com/modelcontextprotocol/specification,
using Claude, with a prompt something like the following:

Generate idiomatic Python bindings for this schema for MCP, or the "Model Context
Protocol." The schema is defined in TypeScript, but there's also a JSON Schema version
for reference.

* For the bindings, let's use Pydantic V2 models.
* Each model should allow extra fields everywhere, by specifying `model_config =
  ConfigDict(extra='allow')`. Do this in every case, instead of a custom base class.
* Union types should be represented with a Pydantic `RootModel`.
* Define additional model classes instead of using dictionaries. Do this even if they're
  not separate types in the schema.
"""

LATEST_PROTOCOL_VERSION = "2025-03-26"

ProgressToken = str | int
Cursor = str
Role = Literal["user", "assistant"]
RequestId = str | int
AnyFunction: TypeAlias = Callable[..., Any]


class RequestParams(BaseModel):
    class Meta(BaseModel):
        progressToken: ProgressToken | None = None
        """
        If specified, the caller requests out-of-band progress notifications for
        this request (as represented by notifications/progress). The value of this
        parameter is an opaque token that will be attached to any subsequent
        notifications. The receiver is not obligated to provide these notifications.
        """

        model_config = ConfigDict(extra="allow")

    meta: Meta | None = Field(alias="_meta", default=None)


class PaginatedRequestParams(RequestParams):
    cursor: Cursor | None = None
    """
    An opaque token representing the current pagination position.
    If provided, the server should return results starting after this cursor.
    """


class NotificationParams(BaseModel):
    class Meta(BaseModel):
        model_config = ConfigDict(extra="allow")

    meta: Meta | None = Field(alias="_meta", default=None)
    """
    This parameter name is reserved by MCP to allow clients and servers to attach
    additional metadata to their notifications.
    """


RequestParamsT = TypeVar("RequestParamsT", bound=RequestParams | dict[str, Any] | None)
NotificationParamsT = TypeVar("NotificationParamsT", bound=NotificationParams | dict[str, Any] | None)
MethodT = TypeVar("MethodT", bound=str)


class Request(BaseModel, Generic[RequestParamsT, MethodT]):
    """Base class for JSON-RPC requests."""

    method: MethodT
    params: RequestParamsT
    model_config = ConfigDict(extra="allow")


class PaginatedRequest(
    Request[PaginatedRequestParams | None, MethodT], Generic[MethodT]
):
    """Base class for paginated requests,
    matching the schema's PaginatedRequest interface."""

    params: PaginatedRequestParams | None = None


class Notification(BaseModel, Generic[NotificationParamsT, MethodT]):
    """Base class for JSON-RPC notifications."""

    method: MethodT
    params: NotificationParamsT
    model_config = ConfigDict(extra="allow")


class Result(BaseModel):
    """Base class for JSON-RPC results."""

    model_config = ConfigDict(extra="allow")

    meta: dict[str, Any] | None = Field(alias="_meta", default=None)
    """
    This result property is reserved by the protocol to allow clients and servers to
    attach additional metadata to their responses.
    """


class PaginatedResult(Result):
    nextCursor: Cursor | None = None
    """
    An opaque token representing the pagination position after the last returned result.
    If present, there may be more results available.
    """


class JSONRPCRequest(Request[dict[str, Any] | None, str]):
    """A request that expects a response."""

    jsonrpc: Literal["2.0"]
    id: RequestId
    method: str
    params: dict[str, Any] | None = None


class JSONRPCNotification(Notification[dict[str, Any] | None, str]):
    """A notification which does not expect a response."""

    jsonrpc: Literal["2.0"]
    params: dict[str, Any] | None = None


class JSONRPCResponse(BaseModel):
    """A successful (non-error) response to a request."""

    jsonrpc: Literal["2.0"]
    id: RequestId
    result: dict[str, Any]
    model_config = ConfigDict(extra="allow")


# SDK error codes
CONNECTION_CLOSED = -32000
# REQUEST_TIMEOUT = -32001  # the typescript sdk uses this

# Standard JSON-RPC error codes
PARSE_ERROR = -32700
INVALID_REQUEST = -32600
METHOD_NOT_FOUND = -32601
INVALID_PARAMS = -32602
INTERNAL_ERROR = -32603


class ErrorData(BaseModel):
    """Error information for JSON-RPC error responses."""

    code: int
    """The error type that occurred."""

    message: str
    """
    A short description of the error. The message SHOULD be limited to a concise single
    sentence.
    """

    data: Any | None = None
    """
    Additional information about the error. The value of this member is defined by the
    sender (e.g. detailed error information, nested errors etc.).
    """

    model_config = ConfigDict(extra="allow")


class JSONRPCError(BaseModel):
    """A response to a request that indicates an error occurred."""

    jsonrpc: Literal["2.0"]
    id: str | int
    error: ErrorData
    model_config = ConfigDict(extra="allow")


class JSONRPCMessage(RootModel[JSONRPCRequest | JSONRPCNotification | JSONRPCResponse | JSONRPCError]):
    pass


class EmptyResult(Result):
    """A response that indicates success but carries no data."""


class Implementation(BaseModel):
    """Describes the name and version of an MCP implementation."""

    name: str
    version: str
    model_config = ConfigDict(extra="allow")


class RootsCapability(BaseModel):
    """Capability for root operations."""

    listChanged: bool | None = None
    """Whether the client supports notifications for changes to the roots list."""
    model_config = ConfigDict(extra="allow")


class SamplingCapability(BaseModel):
    """Capability for logging operations."""

    model_config = ConfigDict(extra="allow")


class ClientCapabilities(BaseModel):
    """Capabilities a client may support."""

    experimental: dict[str, dict[str, Any]] | None = None
    """Experimental, non-standard capabilities that the client supports."""
    sampling: SamplingCapability | None = None
    """Present if the client supports sampling from an LLM."""
    roots: RootsCapability | None = None
    """Present if the client supports listing roots."""
    model_config = ConfigDict(extra="allow")


class PromptsCapability(BaseModel):
    """Capability for prompts operations."""

    listChanged: bool | None = None
    """Whether this server supports notifications for changes to the prompt list."""
    model_config = ConfigDict(extra="allow")


class ResourcesCapability(BaseModel):
    """Capability for resources operations."""

    subscribe: bool | None = None
    """Whether this server supports subscribing to resource updates."""
    listChanged: bool | None = None
    """Whether this server supports notifications for changes to the resource list."""
    model_config = ConfigDict(extra="allow")


class ToolsCapability(BaseModel):
    """Capability for tools operations."""

    listChanged: bool | None = None
    """Whether this server supports notifications for changes to the tool list."""
    model_config = ConfigDict(extra="allow")


class LoggingCapability(BaseModel):
    """Capability for logging operations."""

    model_config = ConfigDict(extra="allow")


class ServerCapabilities(BaseModel):
    """Capabilities that a server may support."""

    experimental: dict[str, dict[str, Any]] | None = None
    """Experimental, non-standard capabilities that the server supports."""
    logging: LoggingCapability | None = None
    """Present if the server supports sending log messages to the client."""
    prompts: PromptsCapability | None = None
    """Present if the server offers any prompt templates."""
    resources: ResourcesCapability | None = None
    """Present if the server offers any resources to read."""
    tools: ToolsCapability | None = None
    """Present if the server offers any tools to call."""
    model_config = ConfigDict(extra="allow")


class InitializeRequestParams(RequestParams):
    """Parameters for the initialize request."""

    protocolVersion: str | int
    """The latest version of the Model Context Protocol that the client supports."""
    capabilities: ClientCapabilities
    clientInfo: Implementation
    model_config = ConfigDict(extra="allow")


class InitializeRequest(Request[InitializeRequestParams, Literal["initialize"]]):
    """
    This request is sent from the client to the server when it first connects, asking it
    to begin initialization.
    """

    method: Literal["initialize"]
    params: InitializeRequestParams


class InitializeResult(Result):
    """After receiving an initialize request from the client, the server sends this."""

    protocolVersion: str | int
    """The version of the Model Context Protocol that the server wants to use."""
    capabilities: ServerCapabilities
    serverInfo: Implementation
    instructions: str | None = None
    """Instructions describing how to use the server and its features."""


class InitializedNotification(Notification[NotificationParams | None, Literal["notifications/initialized"]]):
    """
    This notification is sent from the client to the server after initialization has
    finished.
    """

    method: Literal["notifications/initialized"]
    params: NotificationParams | None = None


class PingRequest(Request[RequestParams | None, Literal["ping"]]):
    """
    A ping, issued by either the server or the client, to check that the other party is
    still alive.
    """

    method: Literal["ping"]
    params: RequestParams | None = None


class ProgressNotificationParams(NotificationParams):
    """Parameters for progress notifications."""

    progressToken: ProgressToken
    """
    The progress token which was given in the initial request, used to associate this
    notification with the request that is proceeding.
    """
    progress: float
    """
    The progress thus far. This should increase every time progress is made, even if the
    total is unknown.
    """
    total: float | None = None
    """
    Message related to progress. This should provide relevant human readable 
    progress information.
    """
    message: str | None = None
    """Total number of items to process (or total progress required), if known."""
    model_config = ConfigDict(extra="allow")


class ProgressNotification(Notification[ProgressNotificationParams, Literal["notifications/progress"]]):
    """
    An out-of-band notification used to inform the receiver of a progress update for a
    long-running request.
    """

    method: Literal["notifications/progress"]
    params: ProgressNotificationParams


<<<<<<< HEAD
class ListResourcesRequest(PaginatedRequest[RequestParams | None, Literal["resources/list"]]):
=======
class ListResourcesRequest(PaginatedRequest[Literal["resources/list"]]):
>>>>>>> 82f6d9aa
    """Sent from the client to request a list of resources the server has."""

    method: Literal["resources/list"]


class Annotations(BaseModel):
    audience: list[Role] | None = None
    priority: Annotated[float, Field(ge=0.0, le=1.0)] | None = None
    model_config = ConfigDict(extra="allow")


class Resource(BaseModel):
    """A known resource that the server is capable of reading."""

    uri: Annotated[AnyUrl, UrlConstraints(host_required=False)]
    """The URI of this resource."""
    name: str
    """A human-readable name for this resource."""
    description: str | None = None
    """A description of what this resource represents."""
    mimeType: str | None = None
    """The MIME type of this resource, if known."""
    size: int | None = None
    """
    The size of the raw resource content, in bytes (i.e., before base64 encoding
    or any tokenization), if known.

    This can be used by Hosts to display file sizes and estimate context window usage.
    """
    annotations: Annotations | None = None
    model_config = ConfigDict(extra="allow")


class ResourceTemplate(BaseModel):
    """A template description for resources available on the server."""

    uriTemplate: str
    """
    A URI template (according to RFC 6570) that can be used to construct resource
    URIs.
    """
    name: str
    """A human-readable name for the type of resource this template refers to."""
    description: str | None = None
    """A human-readable description of what this template is for."""
    mimeType: str | None = None
    """
    The MIME type for all resources that match this template. This should only be
    included if all resources matching this template have the same type.
    """
    annotations: Annotations | None = None
    model_config = ConfigDict(extra="allow")


class ListResourcesResult(PaginatedResult):
    """The server's response to a resources/list request from the client."""

    resources: list[Resource]


<<<<<<< HEAD
class ListResourceTemplatesRequest(PaginatedRequest[RequestParams | None, Literal["resources/templates/list"]]):
=======
class ListResourceTemplatesRequest(
    PaginatedRequest[Literal["resources/templates/list"]]
):
>>>>>>> 82f6d9aa
    """Sent from the client to request a list of resource templates the server has."""

    method: Literal["resources/templates/list"]


class ListResourceTemplatesResult(PaginatedResult):
    """The server's response to a resources/templates/list request from the client."""

    resourceTemplates: list[ResourceTemplate]


class ReadResourceRequestParams(RequestParams):
    """Parameters for reading a resource."""

    uri: Annotated[AnyUrl, UrlConstraints(host_required=False)]
    """
    The URI of the resource to read. The URI can use any protocol; it is up to the
    server how to interpret it.
    """
    model_config = ConfigDict(extra="allow")


class ReadResourceRequest(Request[ReadResourceRequestParams, Literal["resources/read"]]):
    """Sent from the client to the server, to read a specific resource URI."""

    method: Literal["resources/read"]
    params: ReadResourceRequestParams


class ResourceContents(BaseModel):
    """The contents of a specific resource or sub-resource."""

    uri: Annotated[AnyUrl, UrlConstraints(host_required=False)]
    """The URI of this resource."""
    mimeType: str | None = None
    """The MIME type of this resource, if known."""
    model_config = ConfigDict(extra="allow")


class TextResourceContents(ResourceContents):
    """Text contents of a resource."""

    text: str
    """
    The text of the item. This must only be set if the item can actually be represented
    as text (not binary data).
    """


class BlobResourceContents(ResourceContents):
    """Binary contents of a resource."""

    blob: str
    """A base64-encoded string representing the binary data of the item."""


class ReadResourceResult(Result):
    """The server's response to a resources/read request from the client."""

    contents: list[TextResourceContents | BlobResourceContents]


class ResourceListChangedNotification(
    Notification[NotificationParams | None, Literal["notifications/resources/list_changed"]]
):
    """
    An optional notification from the server to the client, informing it that the list
    of resources it can read from has changed.
    """

    method: Literal["notifications/resources/list_changed"]
    params: NotificationParams | None = None


class SubscribeRequestParams(RequestParams):
    """Parameters for subscribing to a resource."""

    uri: Annotated[AnyUrl, UrlConstraints(host_required=False)]
    """
    The URI of the resource to subscribe to. The URI can use any protocol; it is up to
    the server how to interpret it.
    """
    model_config = ConfigDict(extra="allow")


class SubscribeRequest(Request[SubscribeRequestParams, Literal["resources/subscribe"]]):
    """
    Sent from the client to request resources/updated notifications from the server
    whenever a particular resource changes.
    """

    method: Literal["resources/subscribe"]
    params: SubscribeRequestParams


class UnsubscribeRequestParams(RequestParams):
    """Parameters for unsubscribing from a resource."""

    uri: Annotated[AnyUrl, UrlConstraints(host_required=False)]
    """The URI of the resource to unsubscribe from."""
    model_config = ConfigDict(extra="allow")


class UnsubscribeRequest(Request[UnsubscribeRequestParams, Literal["resources/unsubscribe"]]):
    """
    Sent from the client to request cancellation of resources/updated notifications from
    the server.
    """

    method: Literal["resources/unsubscribe"]
    params: UnsubscribeRequestParams


class ResourceUpdatedNotificationParams(NotificationParams):
    """Parameters for resource update notifications."""

    uri: Annotated[AnyUrl, UrlConstraints(host_required=False)]
    """
    The URI of the resource that has been updated. This might be a sub-resource of the
    one that the client actually subscribed to.
    """
    model_config = ConfigDict(extra="allow")


class ResourceUpdatedNotification(
    Notification[ResourceUpdatedNotificationParams, Literal["notifications/resources/updated"]]
):
    """
    A notification from the server to the client, informing it that a resource has
    changed and may need to be read again.
    """

    method: Literal["notifications/resources/updated"]
    params: ResourceUpdatedNotificationParams


<<<<<<< HEAD
class ListPromptsRequest(PaginatedRequest[RequestParams | None, Literal["prompts/list"]]):
=======
class ListPromptsRequest(PaginatedRequest[Literal["prompts/list"]]):
>>>>>>> 82f6d9aa
    """Sent from the client to request a list of prompts and prompt templates."""

    method: Literal["prompts/list"]


class PromptArgument(BaseModel):
    """An argument for a prompt template."""

    name: str
    """The name of the argument."""
    description: str | None = None
    """A human-readable description of the argument."""
    required: bool | None = None
    """Whether this argument must be provided."""
    model_config = ConfigDict(extra="allow")


class Prompt(BaseModel):
    """A prompt or prompt template that the server offers."""

    name: str
    """The name of the prompt or prompt template."""
    description: str | None = None
    """An optional description of what this prompt provides."""
    arguments: list[PromptArgument] | None = None
    """A list of arguments to use for templating the prompt."""
    model_config = ConfigDict(extra="allow")


class ListPromptsResult(PaginatedResult):
    """The server's response to a prompts/list request from the client."""

    prompts: list[Prompt]


class GetPromptRequestParams(RequestParams):
    """Parameters for getting a prompt."""

    name: str
    """The name of the prompt or prompt template."""
    arguments: dict[str, str] | None = None
    """Arguments to use for templating the prompt."""
    model_config = ConfigDict(extra="allow")


class GetPromptRequest(Request[GetPromptRequestParams, Literal["prompts/get"]]):
    """Used by the client to get a prompt provided by the server."""

    method: Literal["prompts/get"]
    params: GetPromptRequestParams


class TextContent(BaseModel):
    """Text content for a message."""

    type: Literal["text"]
    text: str
    """The text content of the message."""
    annotations: Annotations | None = None
    model_config = ConfigDict(extra="allow")


class ImageContent(BaseModel):
    """Image content for a message."""

    type: Literal["image"]
    data: str
    """The base64-encoded image data."""
    mimeType: str
    """
    The MIME type of the image. Different providers may support different
    image types.
    """
    annotations: Annotations | None = None
    model_config = ConfigDict(extra="allow")


class SamplingMessage(BaseModel):
    """Describes a message issued to or received from an LLM API."""

    role: Role
    content: TextContent | ImageContent
    model_config = ConfigDict(extra="allow")


class EmbeddedResource(BaseModel):
    """
    The contents of a resource, embedded into a prompt or tool call result.

    It is up to the client how best to render embedded resources for the benefit
    of the LLM and/or the user.
    """

    type: Literal["resource"]
    resource: TextResourceContents | BlobResourceContents
    annotations: Annotations | None = None
    model_config = ConfigDict(extra="allow")


class PromptMessage(BaseModel):
    """Describes a message returned as part of a prompt."""

    role: Role
    content: TextContent | ImageContent | EmbeddedResource
    model_config = ConfigDict(extra="allow")


class GetPromptResult(Result):
    """The server's response to a prompts/get request from the client."""

    description: str | None = None
    """An optional description for the prompt."""
    messages: list[PromptMessage]


class PromptListChangedNotification(
    Notification[NotificationParams | None, Literal["notifications/prompts/list_changed"]]
):
    """
    An optional notification from the server to the client, informing it that the list
    of prompts it offers has changed.
    """

    method: Literal["notifications/prompts/list_changed"]
    params: NotificationParams | None = None


class ListToolsRequest(PaginatedRequest[Literal["tools/list"]]):
    """Sent from the client to request a list of tools the server has."""

    method: Literal["tools/list"]


class ToolAnnotations(BaseModel):
    """
    Additional properties describing a Tool to clients.

    NOTE: all properties in ToolAnnotations are **hints**.
    They are not guaranteed to provide a faithful description of
    tool behavior (including descriptive properties like `title`).

    Clients should never make tool use decisions based on ToolAnnotations
    received from untrusted servers.
    """

    title: str | None = None
    """A human-readable title for the tool."""

    readOnlyHint: bool | None = None
    """
    If true, the tool does not modify its environment.
    Default: false
    """

    destructiveHint: bool | None = None
    """
    If true, the tool may perform destructive updates to its environment.
    If false, the tool performs only additive updates.
    (This property is meaningful only when `readOnlyHint == false`)
    Default: true
    """

    idempotentHint: bool | None = None
    """
    If true, calling the tool repeatedly with the same arguments
    will have no additional effect on the its environment.
    (This property is meaningful only when `readOnlyHint == false`)
    Default: false
    """

    openWorldHint: bool | None = None
    """
    If true, this tool may interact with an "open world" of external
    entities. If false, the tool's domain of interaction is closed.
    For example, the world of a web search tool is open, whereas that
    of a memory tool is not.
    Default: true
    """
    model_config = ConfigDict(extra="allow")


class Tool(BaseModel):
    """Definition for a tool the client can call."""

    name: str
    """The name of the tool."""
    description: str | None = None
    """A human-readable description of the tool."""
    inputSchema: dict[str, Any]
    """A JSON Schema object defining the expected parameters for the tool."""
    annotations: ToolAnnotations | None = None
    """Optional additional tool information."""
    model_config = ConfigDict(extra="allow")


class ListToolsResult(PaginatedResult):
    """The server's response to a tools/list request from the client."""

    tools: list[Tool]


class CallToolRequestParams(RequestParams):
    """Parameters for calling a tool."""

    name: str
    arguments: dict[str, Any] | None = None
    model_config = ConfigDict(extra="allow")


class CallToolRequest(Request[CallToolRequestParams, Literal["tools/call"]]):
    """Used by the client to invoke a tool provided by the server."""

    method: Literal["tools/call"]
    params: CallToolRequestParams


class CallToolResult(Result):
    """The server's response to a tool call."""

    content: list[TextContent | ImageContent | EmbeddedResource]
    isError: bool = False


class ToolListChangedNotification(Notification[NotificationParams | None, Literal["notifications/tools/list_changed"]]):
    """
    An optional notification from the server to the client, informing it that the list
    of tools it offers has changed.
    """

    method: Literal["notifications/tools/list_changed"]
    params: NotificationParams | None = None


LoggingLevel = Literal["debug", "info", "notice", "warning", "error", "critical", "alert", "emergency"]


class SetLevelRequestParams(RequestParams):
    """Parameters for setting the logging level."""

    level: LoggingLevel
    """The level of logging that the client wants to receive from the server."""
    model_config = ConfigDict(extra="allow")


class SetLevelRequest(Request[SetLevelRequestParams, Literal["logging/setLevel"]]):
    """A request from the client to the server, to enable or adjust logging."""

    method: Literal["logging/setLevel"]
    params: SetLevelRequestParams


class LoggingMessageNotificationParams(NotificationParams):
    """Parameters for logging message notifications."""

    level: LoggingLevel
    """The severity of this log message."""
    logger: str | None = None
    """An optional name of the logger issuing this message."""
    data: Any
    """
    The data to be logged, such as a string message or an object. Any JSON serializable
    type is allowed here.
    """
    model_config = ConfigDict(extra="allow")


class LoggingMessageNotification(Notification[LoggingMessageNotificationParams, Literal["notifications/message"]]):
    """Notification of a log message passed from server to client."""

    method: Literal["notifications/message"]
    params: LoggingMessageNotificationParams


IncludeContext = Literal["none", "thisServer", "allServers"]


class ModelHint(BaseModel):
    """Hints to use for model selection."""

    name: str | None = None
    """A hint for a model name."""

    model_config = ConfigDict(extra="allow")


class ModelPreferences(BaseModel):
    """
    The server's preferences for model selection, requested by the client during
    sampling.

    Because LLMs can vary along multiple dimensions, choosing the "best" model is
    rarely straightforward.  Different models excel in different areas—some are
    faster but less capable, others are more capable but more expensive, and so
    on. This interface allows servers to express their priorities across multiple
    dimensions to help clients make an appropriate selection for their use case.

    These preferences are always advisory. The client MAY ignore them. It is also
    up to the client to decide how to interpret these preferences and how to
    balance them against other considerations.
    """

    hints: list[ModelHint] | None = None
    """
    Optional hints to use for model selection.

    If multiple hints are specified, the client MUST evaluate them in order
    (such that the first match is taken).

    The client SHOULD prioritize these hints over the numeric priorities, but
    MAY still use the priorities to select from ambiguous matches.
    """

    costPriority: float | None = None
    """
    How much to prioritize cost when selecting a model. A value of 0 means cost
    is not important, while a value of 1 means cost is the most important
    factor.
    """

    speedPriority: float | None = None
    """
    How much to prioritize sampling speed (latency) when selecting a model. A
    value of 0 means speed is not important, while a value of 1 means speed is
    the most important factor.
    """

    intelligencePriority: float | None = None
    """
    How much to prioritize intelligence and capabilities when selecting a
    model. A value of 0 means intelligence is not important, while a value of 1
    means intelligence is the most important factor.
    """

    model_config = ConfigDict(extra="allow")


class CreateMessageRequestParams(RequestParams):
    """Parameters for creating a message."""

    messages: list[SamplingMessage]
    modelPreferences: ModelPreferences | None = None
    """
    The server's preferences for which model to select. The client MAY ignore
    these preferences.
    """
    systemPrompt: str | None = None
    """An optional system prompt the server wants to use for sampling."""
    includeContext: IncludeContext | None = None
    """
    A request to include context from one or more MCP servers (including the caller), to
    be attached to the prompt.
    """
    temperature: float | None = None
    maxTokens: int
    """The maximum number of tokens to sample, as requested by the server."""
    stopSequences: list[str] | None = None
    metadata: dict[str, Any] | None = None
    """Optional metadata to pass through to the LLM provider."""
    model_config = ConfigDict(extra="allow")


class CreateMessageRequest(Request[CreateMessageRequestParams, Literal["sampling/createMessage"]]):
    """A request from the server to sample an LLM via the client."""

    method: Literal["sampling/createMessage"]
    params: CreateMessageRequestParams


StopReason = Literal["endTurn", "stopSequence", "maxTokens"] | str


class CreateMessageResult(Result):
    """The client's response to a sampling/create_message request from the server."""

    role: Role
    content: TextContent | ImageContent
    model: str
    """The name of the model that generated the message."""
    stopReason: StopReason | None = None
    """The reason why sampling stopped, if known."""


class ResourceReference(BaseModel):
    """A reference to a resource or resource template definition."""

    type: Literal["ref/resource"]
    uri: str
    """The URI or URI template of the resource."""
    model_config = ConfigDict(extra="allow")


class PromptReference(BaseModel):
    """Identifies a prompt."""

    type: Literal["ref/prompt"]
    name: str
    """The name of the prompt or prompt template"""
    model_config = ConfigDict(extra="allow")


class CompletionArgument(BaseModel):
    """The argument's information for completion requests."""

    name: str
    """The name of the argument"""
    value: str
    """The value of the argument to use for completion matching."""
    model_config = ConfigDict(extra="allow")


class CompleteRequestParams(RequestParams):
    """Parameters for completion requests."""

    ref: ResourceReference | PromptReference
    argument: CompletionArgument
    model_config = ConfigDict(extra="allow")


class CompleteRequest(Request[CompleteRequestParams, Literal["completion/complete"]]):
    """A request from the client to the server, to ask for completion options."""

    method: Literal["completion/complete"]
    params: CompleteRequestParams


class Completion(BaseModel):
    """Completion information."""

    values: list[str]
    """An array of completion values. Must not exceed 100 items."""
    total: int | None = None
    """
    The total number of completion options available. This can exceed the number of
    values actually sent in the response.
    """
    hasMore: bool | None = None
    """
    Indicates whether there are additional completion options beyond those provided in
    the current response, even if the exact total is unknown.
    """
    model_config = ConfigDict(extra="allow")


class CompleteResult(Result):
    """The server's response to a completion/complete request"""

    completion: Completion


class ListRootsRequest(Request[RequestParams | None, Literal["roots/list"]]):
    """
    Sent from the server to request a list of root URIs from the client. Roots allow
    servers to ask for specific directories or files to operate on. A common example
    for roots is providing a set of repositories or directories a server should operate
    on.

    This request is typically used when the server needs to understand the file system
    structure or access specific locations that the client has permission to read from.
    """

    method: Literal["roots/list"]
    params: RequestParams | None = None


class Root(BaseModel):
    """Represents a root directory or file that the server can operate on."""

    uri: FileUrl
    """
    The URI identifying the root. This *must* start with file:// for now.
    This restriction may be relaxed in future versions of the protocol to allow
    other URI schemes.
    """
    name: str | None = None
    """
    An optional name for the root. This can be used to provide a human-readable
    identifier for the root, which may be useful for display purposes or for
    referencing the root in other parts of the application.
    """
    model_config = ConfigDict(extra="allow")


class ListRootsResult(Result):
    """
    The client's response to a roots/list request from the server.
    This result contains an array of Root objects, each representing a root directory
    or file that the server can operate on.
    """

    roots: list[Root]


class RootsListChangedNotification(
    Notification[NotificationParams | None, Literal["notifications/roots/list_changed"]]
):
    """
    A notification from the client to the server, informing it that the list of
    roots has changed.

    This notification should be sent whenever the client adds, removes, or
    modifies any root. The server should then request an updated list of roots
    using the ListRootsRequest.
    """

    method: Literal["notifications/roots/list_changed"]
    params: NotificationParams | None = None


class CancelledNotificationParams(NotificationParams):
    """Parameters for cancellation notifications."""

    requestId: RequestId
    """The ID of the request to cancel."""
    reason: str | None = None
    """An optional string describing the reason for the cancellation."""
    model_config = ConfigDict(extra="allow")


class CancelledNotification(Notification[CancelledNotificationParams, Literal["notifications/cancelled"]]):
    """
    This notification can be sent by either side to indicate that it is canceling a
    previously-issued request.
    """

    method: Literal["notifications/cancelled"]
    params: CancelledNotificationParams


class ClientRequest(
    RootModel[
        PingRequest
        | InitializeRequest
        | CompleteRequest
        | SetLevelRequest
        | GetPromptRequest
        | ListPromptsRequest
        | ListResourcesRequest
        | ListResourceTemplatesRequest
        | ReadResourceRequest
        | SubscribeRequest
        | UnsubscribeRequest
        | CallToolRequest
        | ListToolsRequest
    ]
):
    pass


class ClientNotification(
    RootModel[CancelledNotification | ProgressNotification | InitializedNotification | RootsListChangedNotification]
):
    pass


class ClientResult(RootModel[EmptyResult | CreateMessageResult | ListRootsResult]):
    pass


class ServerRequest(RootModel[PingRequest | CreateMessageRequest | ListRootsRequest]):
    pass


class ServerNotification(
    RootModel[
        CancelledNotification
        | ProgressNotification
        | LoggingMessageNotification
        | ResourceUpdatedNotification
        | ResourceListChangedNotification
        | ToolListChangedNotification
        | PromptListChangedNotification
    ]
):
    pass


class ServerResult(
    RootModel[
        EmptyResult
        | InitializeResult
        | CompleteResult
        | GetPromptResult
        | ListPromptsResult
        | ListResourcesResult
        | ListResourceTemplatesResult
        | ReadResourceResult
        | CallToolResult
        | ListToolsResult
    ]
):
    pass


class ServerInfoAsset(BaseModel):
    name: str
    description: str | None


class ServerInfoAssets(BaseModel):
    tools: list[ServerInfoAsset]
    prompts: list[ServerInfoAsset]
    resources: list[ServerInfoAsset]
    resource_templates: list[ServerInfoAsset]


class ServerInfo(BaseModel):
    name: str
    host: str
    port: int
    instructions: str | None
    tools: list[Tool]
    prompts: list[Prompt]
    resources: list[Resource]
    resource_templates: list[ResourceTemplate]

    @property
    def assets(self) -> ServerInfoAssets:
        return ServerInfoAssets(
<<<<<<< HEAD
            tools=[ServerInfoAsset(name=tool.name, description=tool.description) for tool in self.tools],
            prompts=[ServerInfoAsset(name=prompt.name, description=prompt.description) for prompt in self.prompts],
            resources=[
                ServerInfoAsset(name=resource.name, description=resource.description) for resource in self.resources
            ],
            resource_templates=[
                ServerInfoAsset(name=resource_template.name, description=resource_template.description)
                for resource_template in self.resource_templates
            ],
=======
            tools=self.tools,
            prompts=self.prompts,
            resources=self.resources,
            resource_templates=self.resource_templates,
>>>>>>> 82f6d9aa
        )<|MERGE_RESOLUTION|>--- conflicted
+++ resolved
@@ -5,10 +5,7 @@
     Generic,
     Literal,
     TypeAlias,
-<<<<<<< HEAD
-=======
     TypedDict,
->>>>>>> 82f6d9aa
     TypeVar,
 )
 
@@ -367,11 +364,7 @@
     params: ProgressNotificationParams
 
 
-<<<<<<< HEAD
-class ListResourcesRequest(PaginatedRequest[RequestParams | None, Literal["resources/list"]]):
-=======
 class ListResourcesRequest(PaginatedRequest[Literal["resources/list"]]):
->>>>>>> 82f6d9aa
     """Sent from the client to request a list of resources the server has."""
 
     method: Literal["resources/list"]
@@ -432,13 +425,9 @@
     resources: list[Resource]
 
 
-<<<<<<< HEAD
-class ListResourceTemplatesRequest(PaginatedRequest[RequestParams | None, Literal["resources/templates/list"]]):
-=======
 class ListResourceTemplatesRequest(
     PaginatedRequest[Literal["resources/templates/list"]]
 ):
->>>>>>> 82f6d9aa
     """Sent from the client to request a list of resource templates the server has."""
 
     method: Literal["resources/templates/list"]
@@ -575,11 +564,7 @@
     params: ResourceUpdatedNotificationParams
 
 
-<<<<<<< HEAD
-class ListPromptsRequest(PaginatedRequest[RequestParams | None, Literal["prompts/list"]]):
-=======
 class ListPromptsRequest(PaginatedRequest[Literal["prompts/list"]]):
->>>>>>> 82f6d9aa
     """Sent from the client to request a list of prompts and prompt templates."""
 
     method: Literal["prompts/list"]
@@ -1198,7 +1183,6 @@
     @property
     def assets(self) -> ServerInfoAssets:
         return ServerInfoAssets(
-<<<<<<< HEAD
             tools=[ServerInfoAsset(name=tool.name, description=tool.description) for tool in self.tools],
             prompts=[ServerInfoAsset(name=prompt.name, description=prompt.description) for prompt in self.prompts],
             resources=[
@@ -1208,10 +1192,4 @@
                 ServerInfoAsset(name=resource_template.name, description=resource_template.description)
                 for resource_template in self.resource_templates
             ],
-=======
-            tools=self.tools,
-            prompts=self.prompts,
-            resources=self.resources,
-            resource_templates=self.resource_templates,
->>>>>>> 82f6d9aa
         )