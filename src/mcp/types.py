--- conflicted
+++ resolved
@@ -848,14 +848,12 @@
     inputSchema: dict[str, Any]
     """A JSON Schema object defining the expected parameters for the tool."""
     outputSchema: dict[str, Any] | None = None
-<<<<<<< HEAD
-    """A JSON Schema object defining the expected output format of the tool."""
-=======
+      
     """
     An optional JSON Schema object defining the structure of the tool's output 
     returned in the structuredContent field of a CallToolResult.
     """
->>>>>>> 08d364d0
+    
     annotations: ToolAnnotations | None = None
     """Optional additional tool information."""
     meta: dict[str, Any] | None = Field(alias="_meta", default=None)
