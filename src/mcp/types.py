from collections.abc import Callable
from typing import Annotated, Any, Generic, Literal, TypeAlias, TypeVar

from pydantic import BaseModel, ConfigDict, Field, FileUrl, RootModel
from pydantic.networks import AnyUrl, UrlConstraints
from typing_extensions import deprecated

"""
Model Context Protocol bindings for Python

These bindings were generated from https://github.com/modelcontextprotocol/specification,
using Claude, with a prompt something like the following:

Generate idiomatic Python bindings for this schema for MCP, or the "Model Context
Protocol." The schema is defined in TypeScript, but there's also a JSON Schema version
for reference.

* For the bindings, let's use Pydantic V2 models.
* Each model should allow extra fields everywhere, by specifying `model_config =
  ConfigDict(extra='allow')`. Do this in every case, instead of a custom base class.
* Union types should be represented with a Pydantic `RootModel`.
* Define additional model classes instead of using dictionaries. Do this even if they're
  not separate types in the schema.
"""

LATEST_PROTOCOL_VERSION = "2025-06-18"
NEXT_PROTOCOL_VERSION = "next"  # Development version with async tool support

"""
The default negotiated version of the Model Context Protocol when no version is specified.
We need this to satisfy the MCP specification, which requires the server to assume a
specific version if none is provided by the client. See section "Protocol Version Header" at
https://modelcontextprotocol.io/specification
"""
DEFAULT_NEGOTIATED_VERSION = "2025-03-26"

ProgressToken = str | int
Cursor = str
Role = Literal["user", "assistant"]
RequestId = Annotated[int, Field(strict=True)] | str
AnyFunction: TypeAlias = Callable[..., Any]


class Operation(BaseModel):
    token: str
    """The token associated with the originating asynchronous tool call."""
    model_config = ConfigDict(extra="allow")


class RequestParams(BaseModel):
    class Meta(BaseModel):
        progressToken: ProgressToken | None = None
        """
        If specified, the caller requests out-of-band progress notifications for
        this request (as represented by notifications/progress). The value of this
        parameter is an opaque token that will be attached to any subsequent
        notifications. The receiver is not obligated to provide these notifications.
        """

        model_config = ConfigDict(extra="allow")

    meta: Meta | None = Field(alias="_meta", default=None)
    operation: Operation | None = Field(alias="_operation", default=None)
    """Async operation parameters, only used when a request is sent during an asynchronous tool call."""


class PaginatedRequestParams(RequestParams):
    cursor: Cursor | None = None
    """
    An opaque token representing the current pagination position.
    If provided, the server should return results starting after this cursor.
    """


class NotificationParams(BaseModel):
    class Meta(BaseModel):
        model_config = ConfigDict(extra="allow")

    meta: Meta | None = Field(alias="_meta", default=None)
    """
    See [MCP specification](https://github.com/modelcontextprotocol/modelcontextprotocol/blob/47339c03c143bb4ec01a26e721a1b8fe66634ebe/docs/specification/draft/basic/index.mdx#general-fields)
    for notes on _meta usage.
    """
    operation: Operation | None = Field(alias="_operation", default=None)
    """Async operation parameters, only used when a notification is sent during an asynchronous tool call."""


RequestParamsT = TypeVar("RequestParamsT", bound=RequestParams | dict[str, Any] | None)
NotificationParamsT = TypeVar("NotificationParamsT", bound=NotificationParams | dict[str, Any] | None)
MethodT = TypeVar("MethodT", bound=str)


class Request(BaseModel, Generic[RequestParamsT, MethodT]):
    """Base class for JSON-RPC requests."""

    method: MethodT
    params: RequestParamsT
    model_config = ConfigDict(extra="allow")


class PaginatedRequest(Request[PaginatedRequestParams | None, MethodT], Generic[MethodT]):
    """Base class for paginated requests,
    matching the schema's PaginatedRequest interface."""

    params: PaginatedRequestParams | None = None


class Notification(BaseModel, Generic[NotificationParamsT, MethodT]):
    """Base class for JSON-RPC notifications."""

    method: MethodT
    params: NotificationParamsT
    model_config = ConfigDict(extra="allow")


class Result(BaseModel):
    """Base class for JSON-RPC results."""

    meta: dict[str, Any] | None = Field(alias="_meta", default=None)
    """
    See [MCP specification](https://github.com/modelcontextprotocol/modelcontextprotocol/blob/47339c03c143bb4ec01a26e721a1b8fe66634ebe/docs/specification/draft/basic/index.mdx#general-fields)
    for notes on _meta usage.
    """
    operation_props: Operation | None = Field(alias="_operation", default=None)
    """
    Async operation parameters, only used when a result is sent in response to a request with operation parameters.
    """
    model_config = ConfigDict(extra="allow")


class PaginatedResult(Result):
    nextCursor: Cursor | None = None
    """
    An opaque token representing the pagination position after the last returned result.
    If present, there may be more results available.
    """


class JSONRPCRequest(Request[dict[str, Any] | None, str]):
    """A request that expects a response."""

    jsonrpc: Literal["2.0"]
    id: RequestId
    method: str
    params: dict[str, Any] | None = None


class JSONRPCNotification(Notification[dict[str, Any] | None, str]):
    """A notification which does not expect a response."""

    jsonrpc: Literal["2.0"]
    params: dict[str, Any] | None = None


class JSONRPCResponse(BaseModel):
    """A successful (non-error) response to a request."""

    jsonrpc: Literal["2.0"]
    id: RequestId
    result: dict[str, Any]
    model_config = ConfigDict(extra="allow")


# SDK error codes
CONNECTION_CLOSED = -32000
# REQUEST_TIMEOUT = -32001  # the typescript sdk uses this

# Standard JSON-RPC error codes
PARSE_ERROR = -32700
INVALID_REQUEST = -32600
METHOD_NOT_FOUND = -32601
INVALID_PARAMS = -32602
INTERNAL_ERROR = -32603


class ErrorData(BaseModel):
    """Error information for JSON-RPC error responses."""

    code: int
    """The error type that occurred."""

    message: str
    """
    A short description of the error. The message SHOULD be limited to a concise single
    sentence.
    """

    data: Any | None = None
    """
    Additional information about the error. The value of this member is defined by the
    sender (e.g. detailed error information, nested errors etc.).
    """

    operation: Operation | None = Field(alias="_operation", default=None)
    """Async operation parameters, only used when an error is sent during an asynchronous tool call."""

    model_config = ConfigDict(extra="allow")


class JSONRPCError(BaseModel):
    """A response to a request that indicates an error occurred."""

    jsonrpc: Literal["2.0"]
    id: str | int
    error: ErrorData
    model_config = ConfigDict(extra="allow")


class JSONRPCMessage(RootModel[JSONRPCRequest | JSONRPCNotification | JSONRPCResponse | JSONRPCError]):
    pass


class EmptyResult(Result):
    """A response that indicates success but carries no data."""


class BaseMetadata(BaseModel):
    """Base class for entities with name and optional title fields."""

    name: str
    """The programmatic name of the entity."""

    title: str | None = None
    """
    Intended for UI and end-user contexts — optimized to be human-readable and easily understood,
    even by those unfamiliar with domain-specific terminology.

    If not provided, the name should be used for display (except for Tool,
    where `annotations.title` should be given precedence over using `name`,
    if present).
    """


class Icon(BaseModel):
    """An icon for display in user interfaces."""

    src: str
    """URL or data URI for the icon."""

    mimeType: str | None = None
    """Optional MIME type for the icon."""

    sizes: list[str] | None = None
    """Optional list of strings specifying icon dimensions (e.g., ["48x48", "96x96"])."""

    model_config = ConfigDict(extra="allow")


class Implementation(BaseMetadata):
    """Describes the name and version of an MCP implementation."""

    version: str

    websiteUrl: str | None = None
    """An optional URL of the website for this implementation."""

    icons: list[Icon] | None = None
    """An optional list of icons for this implementation."""

    model_config = ConfigDict(extra="allow")


class RootsCapability(BaseModel):
    """Capability for root operations."""

    listChanged: bool | None = None
    """Whether the client supports notifications for changes to the roots list."""
    model_config = ConfigDict(extra="allow")


class SamplingCapability(BaseModel):
    """Capability for sampling operations."""

    model_config = ConfigDict(extra="allow")


class ElicitationCapability(BaseModel):
    """Capability for elicitation operations."""

    model_config = ConfigDict(extra="allow")


class ClientCapabilities(BaseModel):
    """Capabilities a client may support."""

    experimental: dict[str, dict[str, Any]] | None = None
    """Experimental, non-standard capabilities that the client supports."""
    sampling: SamplingCapability | None = None
    """Present if the client supports sampling from an LLM."""
    elicitation: ElicitationCapability | None = None
    """Present if the client supports elicitation from the user."""
    roots: RootsCapability | None = None
    """Present if the client supports listing roots."""
    model_config = ConfigDict(extra="allow")


class PromptsCapability(BaseModel):
    """Capability for prompts operations."""

    listChanged: bool | None = None
    """Whether this server supports notifications for changes to the prompt list."""
    model_config = ConfigDict(extra="allow")


class ResourcesCapability(BaseModel):
    """Capability for resources operations."""

    subscribe: bool | None = None
    """Whether this server supports subscribing to resource updates."""
    listChanged: bool | None = None
    """Whether this server supports notifications for changes to the resource list."""
    model_config = ConfigDict(extra="allow")


class ToolsCapability(BaseModel):
    """Capability for tools operations."""

    listChanged: bool | None = None
    """Whether this server supports notifications for changes to the tool list."""
    model_config = ConfigDict(extra="allow")


class LoggingCapability(BaseModel):
    """Capability for logging operations."""

    model_config = ConfigDict(extra="allow")


class CompletionsCapability(BaseModel):
    """Capability for completions operations."""

    model_config = ConfigDict(extra="allow")


class ServerCapabilities(BaseModel):
    """Capabilities that a server may support."""

    experimental: dict[str, dict[str, Any]] | None = None
    """Experimental, non-standard capabilities that the server supports."""
    logging: LoggingCapability | None = None
    """Present if the server supports sending log messages to the client."""
    prompts: PromptsCapability | None = None
    """Present if the server offers any prompt templates."""
    resources: ResourcesCapability | None = None
    """Present if the server offers any resources to read."""
    tools: ToolsCapability | None = None
    """Present if the server offers any tools to call."""
    completions: CompletionsCapability | None = None
    """Present if the server offers autocompletion suggestions for prompts and resources."""
    model_config = ConfigDict(extra="allow")


class InitializeRequestParams(RequestParams):
    """Parameters for the initialize request."""

    protocolVersion: str | int
    """The latest version of the Model Context Protocol that the client supports."""
    capabilities: ClientCapabilities
    clientInfo: Implementation
    model_config = ConfigDict(extra="allow")


class InitializeRequest(Request[InitializeRequestParams, Literal["initialize"]]):
    """
    This request is sent from the client to the server when it first connects, asking it
    to begin initialization.
    """

    method: Literal["initialize"] = "initialize"
    params: InitializeRequestParams


class InitializeResult(Result):
    """After receiving an initialize request from the client, the server sends this."""

    protocolVersion: str | int
    """The version of the Model Context Protocol that the server wants to use."""
    capabilities: ServerCapabilities
    serverInfo: Implementation
    instructions: str | None = None
    """Instructions describing how to use the server and its features."""


class InitializedNotification(Notification[NotificationParams | None, Literal["notifications/initialized"]]):
    """
    This notification is sent from the client to the server after initialization has
    finished.
    """

    method: Literal["notifications/initialized"] = "notifications/initialized"
    params: NotificationParams | None = None


class PingRequest(Request[RequestParams | None, Literal["ping"]]):
    """
    A ping, issued by either the server or the client, to check that the other party is
    still alive.
    """

    method: Literal["ping"] = "ping"
    params: RequestParams | None = None


class ProgressNotificationParams(NotificationParams):
    """Parameters for progress notifications."""

    progressToken: ProgressToken
    """
    The progress token which was given in the initial request, used to associate this
    notification with the request that is proceeding.
    """
    progress: float
    """
    The progress thus far. This should increase every time progress is made, even if the
    total is unknown.
    """
    total: float | None = None
    """Total number of items to process (or total progress required), if known."""
    message: str | None = None
    """
    Message related to progress. This should provide relevant human readable
    progress information.
    """
    model_config = ConfigDict(extra="allow")


class ProgressNotification(Notification[ProgressNotificationParams, Literal["notifications/progress"]]):
    """
    An out-of-band notification used to inform the receiver of a progress update for a
    long-running request.
    """

    method: Literal["notifications/progress"] = "notifications/progress"
    params: ProgressNotificationParams


class ListResourcesRequest(PaginatedRequest[Literal["resources/list"]]):
    """Sent from the client to request a list of resources the server has."""

    method: Literal["resources/list"] = "resources/list"


class Annotations(BaseModel):
    audience: list[Role] | None = None
    priority: Annotated[float, Field(ge=0.0, le=1.0)] | None = None
    model_config = ConfigDict(extra="allow")


class Resource(BaseMetadata):
    """A known resource that the server is capable of reading."""

    uri: Annotated[AnyUrl, UrlConstraints(host_required=False)]
    """The URI of this resource."""
    description: str | None = None
    """A description of what this resource represents."""
    mimeType: str | None = None
    """The MIME type of this resource, if known."""
    size: int | None = None
    """
    The size of the raw resource content, in bytes (i.e., before base64 encoding
    or any tokenization), if known.

    This can be used by Hosts to display file sizes and estimate context window usage.
    """
    icons: list[Icon] | None = None
    """An optional list of icons for this resource."""
    annotations: Annotations | None = None
    meta: dict[str, Any] | None = Field(alias="_meta", default=None)
    """
    See [MCP specification](https://github.com/modelcontextprotocol/modelcontextprotocol/blob/47339c03c143bb4ec01a26e721a1b8fe66634ebe/docs/specification/draft/basic/index.mdx#general-fields)
    for notes on _meta usage.
    """
    model_config = ConfigDict(extra="allow")


class ResourceTemplate(BaseMetadata):
    """A template description for resources available on the server."""

    uriTemplate: str
    """
    A URI template (according to RFC 6570) that can be used to construct resource
    URIs.
    """
    description: str | None = None
    """A human-readable description of what this template is for."""
    mimeType: str | None = None
    """
    The MIME type for all resources that match this template. This should only be
    included if all resources matching this template have the same type.
    """
    annotations: Annotations | None = None
    meta: dict[str, Any] | None = Field(alias="_meta", default=None)
    """
    See [MCP specification](https://github.com/modelcontextprotocol/modelcontextprotocol/blob/47339c03c143bb4ec01a26e721a1b8fe66634ebe/docs/specification/draft/basic/index.mdx#general-fields)
    for notes on _meta usage.
    """
    model_config = ConfigDict(extra="allow")


class ListResourcesResult(PaginatedResult):
    """The server's response to a resources/list request from the client."""

    resources: list[Resource]


class ListResourceTemplatesRequest(PaginatedRequest[Literal["resources/templates/list"]]):
    """Sent from the client to request a list of resource templates the server has."""

    method: Literal["resources/templates/list"] = "resources/templates/list"


class ListResourceTemplatesResult(PaginatedResult):
    """The server's response to a resources/templates/list request from the client."""

    resourceTemplates: list[ResourceTemplate]


class ReadResourceRequestParams(RequestParams):
    """Parameters for reading a resource."""

    uri: Annotated[AnyUrl, UrlConstraints(host_required=False)]
    """
    The URI of the resource to read. The URI can use any protocol; it is up to the
    server how to interpret it.
    """
    model_config = ConfigDict(extra="allow")


class ReadResourceRequest(Request[ReadResourceRequestParams, Literal["resources/read"]]):
    """Sent from the client to the server, to read a specific resource URI."""

    method: Literal["resources/read"] = "resources/read"
    params: ReadResourceRequestParams


class ResourceContents(BaseModel):
    """The contents of a specific resource or sub-resource."""

    uri: Annotated[AnyUrl, UrlConstraints(host_required=False)]
    """The URI of this resource."""
    mimeType: str | None = None
    """The MIME type of this resource, if known."""
    meta: dict[str, Any] | None = Field(alias="_meta", default=None)
    """
    See [MCP specification](https://github.com/modelcontextprotocol/modelcontextprotocol/blob/47339c03c143bb4ec01a26e721a1b8fe66634ebe/docs/specification/draft/basic/index.mdx#general-fields)
    for notes on _meta usage.
    """
    model_config = ConfigDict(extra="allow")


class TextResourceContents(ResourceContents):
    """Text contents of a resource."""

    text: str
    """
    The text of the item. This must only be set if the item can actually be represented
    as text (not binary data).
    """


class BlobResourceContents(ResourceContents):
    """Binary contents of a resource."""

    blob: str
    """A base64-encoded string representing the binary data of the item."""


class ReadResourceResult(Result):
    """The server's response to a resources/read request from the client."""

    contents: list[TextResourceContents | BlobResourceContents]


class ResourceListChangedNotification(
    Notification[NotificationParams | None, Literal["notifications/resources/list_changed"]]
):
    """
    An optional notification from the server to the client, informing it that the list
    of resources it can read from has changed.
    """

    method: Literal["notifications/resources/list_changed"] = "notifications/resources/list_changed"
    params: NotificationParams | None = None


class SubscribeRequestParams(RequestParams):
    """Parameters for subscribing to a resource."""

    uri: Annotated[AnyUrl, UrlConstraints(host_required=False)]
    """
    The URI of the resource to subscribe to. The URI can use any protocol; it is up to
    the server how to interpret it.
    """
    model_config = ConfigDict(extra="allow")


class SubscribeRequest(Request[SubscribeRequestParams, Literal["resources/subscribe"]]):
    """
    Sent from the client to request resources/updated notifications from the server
    whenever a particular resource changes.
    """

    method: Literal["resources/subscribe"] = "resources/subscribe"
    params: SubscribeRequestParams


class UnsubscribeRequestParams(RequestParams):
    """Parameters for unsubscribing from a resource."""

    uri: Annotated[AnyUrl, UrlConstraints(host_required=False)]
    """The URI of the resource to unsubscribe from."""
    model_config = ConfigDict(extra="allow")


class UnsubscribeRequest(Request[UnsubscribeRequestParams, Literal["resources/unsubscribe"]]):
    """
    Sent from the client to request cancellation of resources/updated notifications from
    the server.
    """

    method: Literal["resources/unsubscribe"] = "resources/unsubscribe"
    params: UnsubscribeRequestParams


class ResourceUpdatedNotificationParams(NotificationParams):
    """Parameters for resource update notifications."""

    uri: Annotated[AnyUrl, UrlConstraints(host_required=False)]
    """
    The URI of the resource that has been updated. This might be a sub-resource of the
    one that the client actually subscribed to.
    """
    model_config = ConfigDict(extra="allow")


class ResourceUpdatedNotification(
    Notification[ResourceUpdatedNotificationParams, Literal["notifications/resources/updated"]]
):
    """
    A notification from the server to the client, informing it that a resource has
    changed and may need to be read again.
    """

    method: Literal["notifications/resources/updated"] = "notifications/resources/updated"
    params: ResourceUpdatedNotificationParams


class ListPromptsRequest(PaginatedRequest[Literal["prompts/list"]]):
    """Sent from the client to request a list of prompts and prompt templates."""

    method: Literal["prompts/list"] = "prompts/list"


class PromptArgument(BaseModel):
    """An argument for a prompt template."""

    name: str
    """The name of the argument."""
    description: str | None = None
    """A human-readable description of the argument."""
    required: bool | None = None
    """Whether this argument must be provided."""
    model_config = ConfigDict(extra="allow")


class Prompt(BaseMetadata):
    """A prompt or prompt template that the server offers."""

    description: str | None = None
    """An optional description of what this prompt provides."""
    arguments: list[PromptArgument] | None = None
    """A list of arguments to use for templating the prompt."""
    icons: list[Icon] | None = None
    """An optional list of icons for this prompt."""
    meta: dict[str, Any] | None = Field(alias="_meta", default=None)
    """
    See [MCP specification](https://github.com/modelcontextprotocol/modelcontextprotocol/blob/47339c03c143bb4ec01a26e721a1b8fe66634ebe/docs/specification/draft/basic/index.mdx#general-fields)
    for notes on _meta usage.
    """
    model_config = ConfigDict(extra="allow")


class ListPromptsResult(PaginatedResult):
    """The server's response to a prompts/list request from the client."""

    prompts: list[Prompt]


class GetPromptRequestParams(RequestParams):
    """Parameters for getting a prompt."""

    name: str
    """The name of the prompt or prompt template."""
    arguments: dict[str, str] | None = None
    """Arguments to use for templating the prompt."""
    model_config = ConfigDict(extra="allow")


class GetPromptRequest(Request[GetPromptRequestParams, Literal["prompts/get"]]):
    """Used by the client to get a prompt provided by the server."""

    method: Literal["prompts/get"] = "prompts/get"
    params: GetPromptRequestParams


class TextContent(BaseModel):
    """Text content for a message."""

    type: Literal["text"]
    text: str
    """The text content of the message."""
    annotations: Annotations | None = None
    meta: dict[str, Any] | None = Field(alias="_meta", default=None)
    """
    See [MCP specification](https://github.com/modelcontextprotocol/modelcontextprotocol/blob/47339c03c143bb4ec01a26e721a1b8fe66634ebe/docs/specification/draft/basic/index.mdx#general-fields)
    for notes on _meta usage.
    """
    model_config = ConfigDict(extra="allow")


class ImageContent(BaseModel):
    """Image content for a message."""

    type: Literal["image"]
    data: str
    """The base64-encoded image data."""
    mimeType: str
    """
    The MIME type of the image. Different providers may support different
    image types.
    """
    annotations: Annotations | None = None
    meta: dict[str, Any] | None = Field(alias="_meta", default=None)
    """
    See [MCP specification](https://github.com/modelcontextprotocol/modelcontextprotocol/blob/47339c03c143bb4ec01a26e721a1b8fe66634ebe/docs/specification/draft/basic/index.mdx#general-fields)
    for notes on _meta usage.
    """
    model_config = ConfigDict(extra="allow")


class AudioContent(BaseModel):
    """Audio content for a message."""

    type: Literal["audio"]
    data: str
    """The base64-encoded audio data."""
    mimeType: str
    """
    The MIME type of the audio. Different providers may support different
    audio types.
    """
    annotations: Annotations | None = None
    meta: dict[str, Any] | None = Field(alias="_meta", default=None)
    """
    See [MCP specification](https://github.com/modelcontextprotocol/modelcontextprotocol/blob/47339c03c143bb4ec01a26e721a1b8fe66634ebe/docs/specification/draft/basic/index.mdx#general-fields)
    for notes on _meta usage.
    """
    model_config = ConfigDict(extra="allow")


class SamplingMessage(BaseModel):
    """Describes a message issued to or received from an LLM API."""

    role: Role
    content: TextContent | ImageContent | AudioContent
    model_config = ConfigDict(extra="allow")


class EmbeddedResource(BaseModel):
    """
    The contents of a resource, embedded into a prompt or tool call result.

    It is up to the client how best to render embedded resources for the benefit
    of the LLM and/or the user.
    """

    type: Literal["resource"]
    resource: TextResourceContents | BlobResourceContents
    annotations: Annotations | None = None
    meta: dict[str, Any] | None = Field(alias="_meta", default=None)
    """
    See [MCP specification](https://github.com/modelcontextprotocol/modelcontextprotocol/blob/47339c03c143bb4ec01a26e721a1b8fe66634ebe/docs/specification/draft/basic/index.mdx#general-fields)
    for notes on _meta usage.
    """
    model_config = ConfigDict(extra="allow")


class ResourceLink(Resource):
    """
    A resource that the server is capable of reading, included in a prompt or tool call result.

    Note: resource links returned by tools are not guaranteed to appear in the results of `resources/list` requests.
    """

    type: Literal["resource_link"]


ContentBlock = TextContent | ImageContent | AudioContent | ResourceLink | EmbeddedResource
"""A content block that can be used in prompts and tool results."""

Content: TypeAlias = ContentBlock
# """DEPRECATED: Content is deprecated, you should use ContentBlock directly."""


class PromptMessage(BaseModel):
    """Describes a message returned as part of a prompt."""

    role: Role
    content: ContentBlock
    model_config = ConfigDict(extra="allow")


class GetPromptResult(Result):
    """The server's response to a prompts/get request from the client."""

    description: str | None = None
    """An optional description for the prompt."""
    messages: list[PromptMessage]


class PromptListChangedNotification(
    Notification[NotificationParams | None, Literal["notifications/prompts/list_changed"]]
):
    """
    An optional notification from the server to the client, informing it that the list
    of prompts it offers has changed.
    """

    method: Literal["notifications/prompts/list_changed"] = "notifications/prompts/list_changed"
    params: NotificationParams | None = None


class ListToolsRequest(PaginatedRequest[Literal["tools/list"]]):
    """Sent from the client to request a list of tools the server has."""

    method: Literal["tools/list"] = "tools/list"


class ToolAnnotations(BaseModel):
    """
    Additional properties describing a Tool to clients.

    NOTE: all properties in ToolAnnotations are **hints**.
    They are not guaranteed to provide a faithful description of
    tool behavior (including descriptive properties like `title`).

    Clients should never make tool use decisions based on ToolAnnotations
    received from untrusted servers.
    """

    title: str | None = None
    """A human-readable title for the tool."""

    readOnlyHint: bool | None = None
    """
    If true, the tool does not modify its environment.
    Default: false
    """

    destructiveHint: bool | None = None
    """
    If true, the tool may perform destructive updates to its environment.
    If false, the tool performs only additive updates.
    (This property is meaningful only when `readOnlyHint == false`)
    Default: true
    """

    idempotentHint: bool | None = None
    """
    If true, calling the tool repeatedly with the same arguments
    will have no additional effect on the its environment.
    (This property is meaningful only when `readOnlyHint == false`)
    Default: false
    """

    openWorldHint: bool | None = None
    """
    If true, this tool may interact with an "open world" of external
    entities. If false, the tool's domain of interaction is closed.
    For example, the world of a web search tool is open, whereas that
    of a memory tool is not.
    Default: true
    """
    model_config = ConfigDict(extra="allow")


class InternalToolProperties(BaseModel):
    """
    Internal properties for tools that are not serialized in the MCP protocol.
    """

    immediate_result: Any = Field(default=None)
    """Function to execute for immediate results in async operations."""

    keepalive: int | None = Field(default=None)
    """Keepalive duration in seconds for async operations."""


class Tool(BaseMetadata):
    """Definition for a tool the client can call."""

    description: str | None = None
    """A human-readable description of the tool."""
    inputSchema: dict[str, Any]
    """A JSON Schema object defining the expected parameters for the tool."""
    outputSchema: dict[str, Any] | None = None
    """
    An optional JSON Schema object defining the structure of the tool's output
    returned in the structuredContent field of a CallToolResult.
    """
<<<<<<< HEAD
    invocationMode: Literal["sync", "async"] | None = None
    """
    Optional invocation mode for the tool. If not specified, defaults to sync-only.
    - "sync": Tool supports synchronous execution only
    - "async": Tool supports asynchronous execution only
    """
=======
    icons: list[Icon] | None = None
    """An optional list of icons for this tool."""
>>>>>>> 80c0d23d
    annotations: ToolAnnotations | None = None
    """Optional additional tool information."""
    meta: dict[str, Any] | None = Field(alias="_meta", default=None)
    """
    See [MCP specification](https://github.com/modelcontextprotocol/modelcontextprotocol/blob/47339c03c143bb4ec01a26e721a1b8fe66634ebe/docs/specification/draft/basic/index.mdx#general-fields)
    for notes on _meta usage.
    """
    internal: InternalToolProperties = Field(default_factory=InternalToolProperties, exclude=True)
    """
    Internal properties not serialized in MCP protocol.
    """
    model_config = ConfigDict(extra="allow")


class ListToolsResult(PaginatedResult):
    """The server's response to a tools/list request from the client."""

    tools: list[Tool]


class AsyncRequestProperties(BaseModel):
    """Properties for async tool execution requests."""

    keepAlive: int | None = None
    """Number of seconds the client wants the result to be kept available upon completion."""
    model_config = ConfigDict(extra="allow")


class AsyncResultProperties(BaseModel):
    """Properties for async tool execution results."""

    token: str
    """Server-generated token to use for checking status and retrieving results."""
    keepAlive: int
    """Number of seconds the result will be kept available upon completion."""
    model_config = ConfigDict(extra="allow")


# Async status checking types
class GetOperationStatusParams(RequestParams):
    """Parameters for checking async tool status."""

    token: str
    """Token from the original async tool call."""


class GetOperationStatusRequest(Request[GetOperationStatusParams, Literal["tools/async/status"]]):
    """Request to check the status of an async tool call."""

    method: Literal["tools/async/status"] = "tools/async/status"
    params: GetOperationStatusParams


"""Status values for async operations."""
AsyncOperationStatus = Literal["submitted", "working", "input_required", "completed", "canceled", "failed", "unknown"]


class GetOperationStatusResult(Result):
    """Result of checking async tool status."""

    status: AsyncOperationStatus
    """Current status of the async operation."""
    error: str | None = None
    """Error message if status is 'failed'."""


# Async payload retrieval types
class GetOperationPayloadParams(RequestParams):
    """Parameters for getting async tool payload."""

    token: str
    """Token from the original async tool call."""


class GetOperationPayloadRequest(Request[GetOperationPayloadParams, Literal["tools/async/result"]]):
    """Request to get the result of a completed async tool call."""

    method: Literal["tools/async/result"] = "tools/async/result"
    params: GetOperationPayloadParams


class GetOperationPayloadResult(Result):
    """Result containing the final async tool call result."""

    result: "CallToolResult"
    """The result of the tool call."""


class CallToolRequestParams(RequestParams):
    """Parameters for calling a tool."""

    name: str
    arguments: dict[str, Any] | None = None
    operation_params: AsyncRequestProperties | None = Field(serialization_alias="operation", default=None)
    """Optional async execution parameters."""
    model_config = ConfigDict(extra="allow")


class CallToolRequest(Request[CallToolRequestParams, Literal["tools/call"]]):
    """Used by the client to invoke a tool provided by the server."""

    method: Literal["tools/call"] = "tools/call"
    params: CallToolRequestParams


class CallToolResult(Result):
    """The server's response to a tool call."""

    content: list[ContentBlock]
    structuredContent: dict[str, Any] | None = None
    """An optional JSON object that represents the structured result of the tool call."""
    isError: bool = False
    operation: AsyncResultProperties | None = None
    """Optional async execution information. Present when tool is executed asynchronously."""


class ToolListChangedNotification(Notification[NotificationParams | None, Literal["notifications/tools/list_changed"]]):
    """
    An optional notification from the server to the client, informing it that the list
    of tools it offers has changed.
    """

    method: Literal["notifications/tools/list_changed"] = "notifications/tools/list_changed"
    params: NotificationParams | None = None


LoggingLevel = Literal["debug", "info", "notice", "warning", "error", "critical", "alert", "emergency"]


class SetLevelRequestParams(RequestParams):
    """Parameters for setting the logging level."""

    level: LoggingLevel
    """The level of logging that the client wants to receive from the server."""
    model_config = ConfigDict(extra="allow")


class SetLevelRequest(Request[SetLevelRequestParams, Literal["logging/setLevel"]]):
    """A request from the client to the server, to enable or adjust logging."""

    method: Literal["logging/setLevel"] = "logging/setLevel"
    params: SetLevelRequestParams


class LoggingMessageNotificationParams(NotificationParams):
    """Parameters for logging message notifications."""

    level: LoggingLevel
    """The severity of this log message."""
    logger: str | None = None
    """An optional name of the logger issuing this message."""
    data: Any
    """
    The data to be logged, such as a string message or an object. Any JSON serializable
    type is allowed here.
    """
    model_config = ConfigDict(extra="allow")


class LoggingMessageNotification(Notification[LoggingMessageNotificationParams, Literal["notifications/message"]]):
    """Notification of a log message passed from server to client."""

    method: Literal["notifications/message"] = "notifications/message"
    params: LoggingMessageNotificationParams


IncludeContext = Literal["none", "thisServer", "allServers"]


class ModelHint(BaseModel):
    """Hints to use for model selection."""

    name: str | None = None
    """A hint for a model name."""

    model_config = ConfigDict(extra="allow")


class ModelPreferences(BaseModel):
    """
    The server's preferences for model selection, requested by the client during
    sampling.

    Because LLMs can vary along multiple dimensions, choosing the "best" model is
    rarely straightforward.  Different models excel in different areas—some are
    faster but less capable, others are more capable but more expensive, and so
    on. This interface allows servers to express their priorities across multiple
    dimensions to help clients make an appropriate selection for their use case.

    These preferences are always advisory. The client MAY ignore them. It is also
    up to the client to decide how to interpret these preferences and how to
    balance them against other considerations.
    """

    hints: list[ModelHint] | None = None
    """
    Optional hints to use for model selection.

    If multiple hints are specified, the client MUST evaluate them in order
    (such that the first match is taken).

    The client SHOULD prioritize these hints over the numeric priorities, but
    MAY still use the priorities to select from ambiguous matches.
    """

    costPriority: float | None = None
    """
    How much to prioritize cost when selecting a model. A value of 0 means cost
    is not important, while a value of 1 means cost is the most important
    factor.
    """

    speedPriority: float | None = None
    """
    How much to prioritize sampling speed (latency) when selecting a model. A
    value of 0 means speed is not important, while a value of 1 means speed is
    the most important factor.
    """

    intelligencePriority: float | None = None
    """
    How much to prioritize intelligence and capabilities when selecting a
    model. A value of 0 means intelligence is not important, while a value of 1
    means intelligence is the most important factor.
    """

    model_config = ConfigDict(extra="allow")


class CreateMessageRequestParams(RequestParams):
    """Parameters for creating a message."""

    messages: list[SamplingMessage]
    modelPreferences: ModelPreferences | None = None
    """
    The server's preferences for which model to select. The client MAY ignore
    these preferences.
    """
    systemPrompt: str | None = None
    """An optional system prompt the server wants to use for sampling."""
    includeContext: IncludeContext | None = None
    """
    A request to include context from one or more MCP servers (including the caller), to
    be attached to the prompt.
    """
    temperature: float | None = None
    maxTokens: int
    """The maximum number of tokens to sample, as requested by the server."""
    stopSequences: list[str] | None = None
    metadata: dict[str, Any] | None = None
    """Optional metadata to pass through to the LLM provider."""
    model_config = ConfigDict(extra="allow")


class CreateMessageRequest(Request[CreateMessageRequestParams, Literal["sampling/createMessage"]]):
    """A request from the server to sample an LLM via the client."""

    method: Literal["sampling/createMessage"] = "sampling/createMessage"
    params: CreateMessageRequestParams


StopReason = Literal["endTurn", "stopSequence", "maxTokens"] | str


class CreateMessageResult(Result):
    """The client's response to a sampling/create_message request from the server."""

    role: Role
    content: TextContent | ImageContent | AudioContent
    model: str
    """The name of the model that generated the message."""
    stopReason: StopReason | None = None
    """The reason why sampling stopped, if known."""


class ResourceTemplateReference(BaseModel):
    """A reference to a resource or resource template definition."""

    type: Literal["ref/resource"]
    uri: str
    """The URI or URI template of the resource."""
    model_config = ConfigDict(extra="allow")


@deprecated("`ResourceReference` is deprecated, you should use `ResourceTemplateReference`.")
class ResourceReference(ResourceTemplateReference):
    pass


class PromptReference(BaseModel):
    """Identifies a prompt."""

    type: Literal["ref/prompt"]
    name: str
    """The name of the prompt or prompt template"""
    model_config = ConfigDict(extra="allow")


class CompletionArgument(BaseModel):
    """The argument's information for completion requests."""

    name: str
    """The name of the argument"""
    value: str
    """The value of the argument to use for completion matching."""
    model_config = ConfigDict(extra="allow")


class CompletionContext(BaseModel):
    """Additional, optional context for completions."""

    arguments: dict[str, str] | None = None
    """Previously-resolved variables in a URI template or prompt."""
    model_config = ConfigDict(extra="allow")


class CompleteRequestParams(RequestParams):
    """Parameters for completion requests."""

    ref: ResourceTemplateReference | PromptReference
    argument: CompletionArgument
    context: CompletionContext | None = None
    """Additional, optional context for completions"""
    model_config = ConfigDict(extra="allow")


class CompleteRequest(Request[CompleteRequestParams, Literal["completion/complete"]]):
    """A request from the client to the server, to ask for completion options."""

    method: Literal["completion/complete"] = "completion/complete"
    params: CompleteRequestParams


class Completion(BaseModel):
    """Completion information."""

    values: list[str]
    """An array of completion values. Must not exceed 100 items."""
    total: int | None = None
    """
    The total number of completion options available. This can exceed the number of
    values actually sent in the response.
    """
    hasMore: bool | None = None
    """
    Indicates whether there are additional completion options beyond those provided in
    the current response, even if the exact total is unknown.
    """
    model_config = ConfigDict(extra="allow")


class CompleteResult(Result):
    """The server's response to a completion/complete request"""

    completion: Completion


class ListRootsRequest(Request[RequestParams | None, Literal["roots/list"]]):
    """
    Sent from the server to request a list of root URIs from the client. Roots allow
    servers to ask for specific directories or files to operate on. A common example
    for roots is providing a set of repositories or directories a server should operate
    on.

    This request is typically used when the server needs to understand the file system
    structure or access specific locations that the client has permission to read from.
    """

    method: Literal["roots/list"] = "roots/list"
    params: RequestParams | None = None


class Root(BaseModel):
    """Represents a root directory or file that the server can operate on."""

    uri: FileUrl
    """
    The URI identifying the root. This *must* start with file:// for now.
    This restriction may be relaxed in future versions of the protocol to allow
    other URI schemes.
    """
    name: str | None = None
    """
    An optional name for the root. This can be used to provide a human-readable
    identifier for the root, which may be useful for display purposes or for
    referencing the root in other parts of the application.
    """
    meta: dict[str, Any] | None = Field(alias="_meta", default=None)
    """
    See [MCP specification](https://github.com/modelcontextprotocol/modelcontextprotocol/blob/47339c03c143bb4ec01a26e721a1b8fe66634ebe/docs/specification/draft/basic/index.mdx#general-fields)
    for notes on _meta usage.
    """
    model_config = ConfigDict(extra="allow")


class ListRootsResult(Result):
    """
    The client's response to a roots/list request from the server.
    This result contains an array of Root objects, each representing a root directory
    or file that the server can operate on.
    """

    roots: list[Root]


class RootsListChangedNotification(
    Notification[NotificationParams | None, Literal["notifications/roots/list_changed"]]
):
    """
    A notification from the client to the server, informing it that the list of
    roots has changed.

    This notification should be sent whenever the client adds, removes, or
    modifies any root. The server should then request an updated list of roots
    using the ListRootsRequest.
    """

    method: Literal["notifications/roots/list_changed"] = "notifications/roots/list_changed"
    params: NotificationParams | None = None


class CancelledNotificationParams(NotificationParams):
    """Parameters for cancellation notifications."""

    requestId: RequestId
    """The ID of the request to cancel."""
    reason: str | None = None
    """An optional string describing the reason for the cancellation."""
    model_config = ConfigDict(extra="allow")


class CancelledNotification(Notification[CancelledNotificationParams, Literal["notifications/cancelled"]]):
    """
    This notification can be sent by either side to indicate that it is canceling a
    previously-issued request.
    """

    method: Literal["notifications/cancelled"] = "notifications/cancelled"
    params: CancelledNotificationParams


class ClientRequest(
    RootModel[
        PingRequest
        | InitializeRequest
        | CompleteRequest
        | SetLevelRequest
        | GetPromptRequest
        | ListPromptsRequest
        | ListResourcesRequest
        | ListResourceTemplatesRequest
        | ReadResourceRequest
        | SubscribeRequest
        | UnsubscribeRequest
        | CallToolRequest
        | ListToolsRequest
        | GetOperationStatusRequest
        | GetOperationPayloadRequest
    ]
):
    pass


class ClientNotification(
    RootModel[CancelledNotification | ProgressNotification | InitializedNotification | RootsListChangedNotification]
):
    pass


# Type for elicitation schema - a JSON Schema dict
ElicitRequestedSchema: TypeAlias = dict[str, Any]
"""Schema for elicitation requests."""


class ElicitRequestParams(RequestParams):
    """Parameters for elicitation requests."""

    message: str
    requestedSchema: ElicitRequestedSchema
    model_config = ConfigDict(extra="allow")


class ElicitRequest(Request[ElicitRequestParams, Literal["elicitation/create"]]):
    """A request from the server to elicit information from the client."""

    method: Literal["elicitation/create"] = "elicitation/create"
    params: ElicitRequestParams


class ElicitResult(Result):
    """The client's response to an elicitation request."""

    action: Literal["accept", "decline", "cancel"]
    """
    The user action in response to the elicitation.
    - "accept": User submitted the form/confirmed the action
    - "decline": User explicitly declined the action
    - "cancel": User dismissed without making an explicit choice
    """

    content: dict[str, str | int | float | bool | None] | None = None
    """
    The submitted form data, only present when action is "accept".
    Contains values matching the requested schema.
    """


class ClientResult(RootModel[EmptyResult | CreateMessageResult | ListRootsResult | ElicitResult]):
    pass


class ServerRequest(RootModel[PingRequest | CreateMessageRequest | ListRootsRequest | ElicitRequest]):
    pass


class ServerNotification(
    RootModel[
        CancelledNotification
        | ProgressNotification
        | LoggingMessageNotification
        | ResourceUpdatedNotification
        | ResourceListChangedNotification
        | ToolListChangedNotification
        | PromptListChangedNotification
    ]
):
    pass


class ServerResult(
    RootModel[
        EmptyResult
        | InitializeResult
        | CompleteResult
        | GetPromptResult
        | ListPromptsResult
        | ListResourcesResult
        | ListResourceTemplatesResult
        | ReadResourceResult
        | CallToolResult
        | ListToolsResult
        | GetOperationStatusResult
        | GetOperationPayloadResult
    ]
):
    pass<|MERGE_RESOLUTION|>--- conflicted
+++ resolved
@@ -908,17 +908,14 @@
     An optional JSON Schema object defining the structure of the tool's output
     returned in the structuredContent field of a CallToolResult.
     """
-<<<<<<< HEAD
     invocationMode: Literal["sync", "async"] | None = None
     """
     Optional invocation mode for the tool. If not specified, defaults to sync-only.
     - "sync": Tool supports synchronous execution only
     - "async": Tool supports asynchronous execution only
     """
-=======
     icons: list[Icon] | None = None
     """An optional list of icons for this tool."""
->>>>>>> 80c0d23d
     annotations: ToolAnnotations | None = None
     """Optional additional tool information."""
     meta: dict[str, Any] | None = Field(alias="_meta", default=None)
