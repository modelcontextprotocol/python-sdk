--- conflicted
+++ resolved
@@ -1,65 +1,3 @@
-<<<<<<< HEAD
-name: Shared Checks
-
-on:
-  workflow_call:
-
-jobs:
-  format:
-    runs-on: ubuntu-latest
-    steps:
-      - uses: actions/checkout@v4
-
-      - name: Install uv
-        uses: astral-sh/setup-uv@v3
-        with:
-          enable-cache: true
-
-      - name: Install the project
-        run: uv sync --frozen --all-extras --dev --python 3.12
-
-      - name: Run ruff format check
-        run: uv run --no-sync ruff check .
-
-  typecheck:
-    runs-on: ubuntu-latest
-    steps:
-      - uses: actions/checkout@v4
-
-      - name: Install uv
-        uses: astral-sh/setup-uv@v3
-        with:
-          enable-cache: true
-
-      - name: Install the project
-        run: uv sync --frozen --all-extras --dev --python 3.12
-
-      - name: Run pyright
-        run: uv run --no-sync pyright
-
-  test:
-    runs-on: ubuntu-latest
-    strategy:
-      matrix:
-        python-version: ["3.10", "3.11", "3.12", "3.13"]
-
-    steps:
-      - uses: actions/checkout@v4
-
-      - name: Install uv
-        uses: astral-sh/setup-uv@v3
-        with:
-          enable-cache: true
-
-      - name: Install the project
-        run: uv sync --frozen --all-extras --dev --python ${{ matrix.python-version }}
-
-      - name: Install jose dependencies
-        run: uv run --no-sync pip install python-jose types-python-jose
-
-      - name: Run pytest
-        run: uv run --no-sync pytest
-=======
 name: Shared Checks
 
 on:
@@ -118,5 +56,4 @@
 
       - name: Run pytest
         run: uv run --no-sync pytest
-    continue-on-error: true
->>>>>>> 6353dd19
+    continue-on-error: true