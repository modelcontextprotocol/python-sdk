--- conflicted
+++ resolved
@@ -598,12 +598,8 @@
     { name = "sse-starlette", specifier = ">=1.6.1" },
     { name = "starlette", specifier = ">=0.27" },
     { name = "typer", marker = "extra == 'cli'", specifier = ">=0.12.4" },
-<<<<<<< HEAD
     { name = "types-redis", marker = "extra == 'redis'", specifier = ">=4.6.0.20241004" },
-    { name = "uvicorn", specifier = ">=0.23.1" },
-=======
     { name = "uvicorn", marker = "sys_platform != 'emscripten'", specifier = ">=0.23.1" },
->>>>>>> babb477d
     { name = "websockets", marker = "extra == 'ws'", specifier = ">=15.0.1" },
 ]
 
