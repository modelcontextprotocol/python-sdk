--- conflicted
+++ resolved
@@ -559,11 +559,8 @@
     { name = "anyio" },
     { name = "httpx" },
     { name = "httpx-sse" },
-<<<<<<< HEAD
     { name = "psutil" },
-=======
     { name = "jsonschema" },
->>>>>>> 6f43d1f1
     { name = "pydantic" },
     { name = "pydantic-settings" },
     { name = "python-multipart" },
@@ -608,11 +605,8 @@
     { name = "anyio", specifier = ">=4.5" },
     { name = "httpx", specifier = ">=0.27" },
     { name = "httpx-sse", specifier = ">=0.4" },
-<<<<<<< HEAD
     { name = "psutil", specifier = ">=5.9.0" },
-=======
     { name = "jsonschema", specifier = ">=4.20.0" },
->>>>>>> 6f43d1f1
     { name = "pydantic", specifier = ">=2.7.2,<3.0.0" },
     { name = "pydantic-settings", specifier = ">=2.5.2" },
     { name = "python-dotenv", marker = "extra == 'cli'", specifier = ">=1.0.0" },
