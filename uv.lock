--- conflicted
+++ resolved
@@ -609,12 +609,8 @@
 requires-dist = [
     { name = "anyio", specifier = ">=4.5" },
     { name = "httpx", specifier = ">=0.27" },
-<<<<<<< HEAD
     { name = "httpx-sse", specifier = ">=0.4.1" },
-=======
-    { name = "httpx-sse", specifier = ">=0.4" },
     { name = "jsonschema", specifier = ">=4.20.0" },
->>>>>>> 0323831b
     { name = "pydantic", specifier = ">=2.7.2,<3.0.0" },
     { name = "pydantic-settings", specifier = ">=2.5.2" },
     { name = "python-dotenv", marker = "extra == 'cli'", specifier = ">=1.0.0" },
