--- conflicted
+++ resolved
@@ -6,12 +6,9 @@
 members = [
     "mcp",
     "mcp-simple-auth",
-<<<<<<< HEAD
     "mcp-simple-auth-client",
     "mcp-simple-chatbot",
-=======
     "mcp-simple-pagination",
->>>>>>> 80c0d23d
     "mcp-simple-prompt",
     "mcp-simple-resource",
     "mcp-simple-streamablehttp",
@@ -786,21 +783,11 @@
 ]
 
 [[package]]
-<<<<<<< HEAD
 name = "mcp-simple-auth-client"
 version = "0.1.0"
 source = { editable = "examples/clients/simple-auth-client" }
 dependencies = [
     { name = "click" },
-=======
-name = "mcp-simple-pagination"
-version = "0.1.0"
-source = { editable = "examples/servers/simple-pagination" }
-dependencies = [
-    { name = "anyio" },
-    { name = "click" },
-    { name = "httpx" },
->>>>>>> 80c0d23d
     { name = "mcp" },
 ]
 
@@ -813,19 +800,12 @@
 
 [package.metadata]
 requires-dist = [
-<<<<<<< HEAD
     { name = "click", specifier = ">=8.2.0" },
-=======
-    { name = "anyio", specifier = ">=4.5" },
-    { name = "click", specifier = ">=8.2.0" },
-    { name = "httpx", specifier = ">=0.27" },
->>>>>>> 80c0d23d
     { name = "mcp", editable = "." },
 ]
 
 [package.metadata.requires-dev]
 dev = [
-<<<<<<< HEAD
     { name = "pyright", specifier = ">=1.1.379" },
     { name = "pytest", specifier = ">=8.3.3" },
     { name = "ruff", specifier = ">=0.6.9" },
@@ -860,9 +840,39 @@
 [package.metadata.requires-dev]
 dev = [
     { name = "pyright", specifier = ">=1.1.379" },
-=======
+    { name = "pytest", specifier = ">=8.3.3" },
+    { name = "ruff", specifier = ">=0.6.9" },
+]
+
+[[package]]
+name = "mcp-simple-pagination"
+version = "0.1.0"
+source = { editable = "examples/servers/simple-pagination" }
+dependencies = [
+    { name = "anyio" },
+    { name = "click" },
+    { name = "httpx" },
+    { name = "mcp" },
+]
+
+[package.dev-dependencies]
+dev = [
+    { name = "pyright" },
+    { name = "pytest" },
+    { name = "ruff" },
+]
+
+[package.metadata]
+requires-dist = [
+    { name = "anyio", specifier = ">=4.5" },
+    { name = "click", specifier = ">=8.2.0" },
+    { name = "httpx", specifier = ">=0.27" },
+    { name = "mcp", editable = "." },
+]
+
+[package.metadata.requires-dev]
+dev = [
     { name = "pyright", specifier = ">=1.1.378" },
->>>>>>> 80c0d23d
     { name = "pytest", specifier = ">=8.3.3" },
     { name = "ruff", specifier = ">=0.6.9" },
 ]
