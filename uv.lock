--- conflicted
+++ resolved
@@ -613,11 +613,8 @@
     { name = "pydantic", specifier = ">=2.7.2,<3.0.0" },
     { name = "pydantic-settings", specifier = ">=2.5.2" },
     { name = "python-dotenv", marker = "extra == 'cli'", specifier = ">=1.0.0" },
-<<<<<<< HEAD
     { name = "redis", marker = "extra == 'redis'", specifier = ">=5.2.1" },
-=======
     { name = "python-multipart", specifier = ">=0.0.9" },
->>>>>>> 58c5e722
     { name = "rich", marker = "extra == 'rich'", specifier = ">=13.9.4" },
     { name = "sse-starlette", specifier = ">=1.6.1" },
     { name = "starlette", specifier = ">=0.27" },
