--- conflicted
+++ resolved
@@ -18,6 +18,7 @@
 from mcp.client.sse import sse_client
 from mcp.server import Server
 from mcp.server.sse import SseServerTransport
+from mcp.server.transport_security import TransportSecuritySettings
 from mcp.shared.exceptions import McpError
 from mcp.types import (
     EmptyResult,
@@ -372,17 +373,12 @@
 
 def run_context_server(server_port: int) -> None:
     """Run a server that captures request context"""
-<<<<<<< HEAD
-    from mcp.server.transport_security import TransportSecuritySettings
     # Configure security with allowed hosts/origins for testing
     security_settings = TransportSecuritySettings(
         allowed_hosts=["127.0.0.1:*", "localhost:*"],
         allowed_origins=["http://127.0.0.1:*", "http://localhost:*"]
     )
     sse = SseServerTransport("/messages/", security_settings=security_settings)
-=======
-    sse = SseServerTransport("/messages/")
->>>>>>> 05b7156e
     context_server = RequestContextServer()
 
     async def handle_sse(request: Request) -> Response:
