--- conflicted
+++ resolved
@@ -1050,13 +1050,9 @@
     captured_session_id = None
     captured_resumption_token = None
     captured_notifications = []
-<<<<<<< HEAD
     tool_started_event = anyio.Event()
     session_resumption_token_received_event = anyio.Event()
-=======
-    tool_started = False
     captured_protocol_version = None
->>>>>>> 1bb16fa9
 
     async def message_handler(
         message: RequestResponder[types.ServerRequest, types.ClientResult] | types.ServerNotification | Exception,
