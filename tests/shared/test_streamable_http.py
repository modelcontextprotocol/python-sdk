--- conflicted
+++ resolved
@@ -1088,12 +1088,8 @@
 
 
 @pytest.mark.anyio
-<<<<<<< HEAD
 @pytest.mark.skipif(sys.platform == "win32", reason="Resumption unstable on Windows")
-async def test_streamablehttp_client_resumption(event_server):
-=======
 async def test_streamablehttp_client_resumption(event_server: tuple[SimpleEventStore, str]):
->>>>>>> d1ac8d68
     """Test client session resumption using sync primitives for reliable coordination."""
     _, server_url = event_server
 
