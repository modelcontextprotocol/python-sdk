--- conflicted
+++ resolved
@@ -1610,89 +1610,6 @@
             assert tools.tools
 
 
-<<<<<<< HEAD
-# Extensions Tests
-class TestStreamableHTTPExtensions:
-    """Test class for StreamableHTTP extensions functionality."""
-
-    def test_extensions_initialization_none(self):
-        """Test that extensions are properly initialized when None."""
-        from mcp.client.streamable_http import StreamableHTTPTransport
-
-        transport = StreamableHTTPTransport("http://test.example.com")
-        assert transport.extensions == {}
-
-    def test_extensions_initialization_empty_dict(self):
-        """Test that extensions are properly initialized with empty dict."""
-        from mcp.client.streamable_http import StreamableHTTPTransport
-
-        transport = StreamableHTTPTransport("http://test.example.com", extensions={})
-        assert transport.extensions == {}
-
-    def test_extensions_initialization_with_data(self):
-        """Test that extensions are properly initialized with provided data."""
-        from mcp.client.streamable_http import StreamableHTTPTransport
-
-        extensions = {"custom_extension": "test_value", "trace_id": "123456"}
-        transport = StreamableHTTPTransport("http://test.example.com", extensions=extensions)
-        assert transport.extensions == extensions
-        # Ensure it's a copy, not the same reference
-        assert transport.extensions is not extensions
-
-    def test_extensions_preparation_none_base(self):
-        """Test that _prepare_request_extensions works with None base extensions."""
-        from mcp.client.streamable_http import StreamableHTTPTransport
-
-        transport = StreamableHTTPTransport("http://test.example.com")
-        result = transport._prepare_request_extensions(None)
-        assert result == {}
-
-    def test_extensions_preparation_empty_base(self):
-        """Test that _prepare_request_extensions works with empty base extensions."""
-        from mcp.client.streamable_http import StreamableHTTPTransport
-
-        transport = StreamableHTTPTransport("http://test.example.com")
-        result = transport._prepare_request_extensions({})
-        assert result == {}
-
-    def test_extensions_preparation_with_base(self):
-        """Test that _prepare_request_extensions works with base extensions."""
-        from mcp.client.streamable_http import StreamableHTTPTransport
-
-        transport = StreamableHTTPTransport("http://test.example.com")
-        base_extensions = {"request_id": "req_123", "custom": "value"}
-        result = transport._prepare_request_extensions(base_extensions)
-        assert result == base_extensions
-        # Ensure it's a copy, not the same reference
-        assert result is not base_extensions
-
-    def test_extensions_preparation_preserves_original(self):
-        """Test that _prepare_request_extensions doesn't modify the original."""
-        from mcp.client.streamable_http import StreamableHTTPTransport
-
-        transport = StreamableHTTPTransport("http://test.example.com")
-        base_extensions = {"request_id": "req_123"}
-        original_extensions = base_extensions.copy()
-
-        result = transport._prepare_request_extensions(base_extensions)
-
-        # Original should be unchanged
-        assert base_extensions == original_extensions
-        # Result should be a copy
-        assert result == base_extensions
-        assert result is not base_extensions
-
-    @pytest.mark.anyio
-    async def test_extensions_passed_to_streamablehttp_client(self, basic_server: None, basic_server_url: str):
-        """Test that extensions are properly passed through streamablehttp_client."""
-        test_extensions = {
-            "test_extension": "test_value",
-            "trace_id": "ext_trace_123",
-            "custom_metadata": "custom_data",
-        }
-
-        async with streamablehttp_client(f"{basic_server_url}/mcp", extensions=test_extensions) as (
-=======
 @pytest.mark.anyio
 async def test_streamable_http_client_does_not_mutate_provided_client(
     basic_server: None, basic_server_url: str
@@ -1707,13 +1624,187 @@
     async with httpx.AsyncClient(headers=original_headers, follow_redirects=True) as custom_client:
         # Use the client with streamable_http_client
         async with streamable_http_client(f"{basic_server_url}/mcp", http_client=custom_client) as (
->>>>>>> a14eeb2b
             read_stream,
             write_stream,
             _,
         ):
             async with ClientSession(read_stream, write_stream) as session:
-<<<<<<< HEAD
+                result = await session.initialize()
+                assert isinstance(result, InitializeResult)
+
+        # Verify client headers were not mutated with MCP protocol headers
+        # If accept header exists, it should still be httpx default, not MCP's
+        if "accept" in custom_client.headers:
+            assert custom_client.headers.get("accept") == "*/*"
+        # MCP content-type should not have been added
+        assert custom_client.headers.get("content-type") != "application/json"
+
+        # Verify custom headers are still present and unchanged
+        assert custom_client.headers.get("X-Custom-Header") == "custom-value"
+        assert custom_client.headers.get("Authorization") == "Bearer test-token"
+
+
+@pytest.mark.anyio
+async def test_streamable_http_client_mcp_headers_override_defaults(
+    context_aware_server: None, basic_server_url: str
+) -> None:
+    """Test that MCP protocol headers override httpx.AsyncClient default headers."""
+    # httpx.AsyncClient has default "accept: */*" header
+    # We need to verify that our MCP accept header overrides it in actual requests
+
+    async with httpx.AsyncClient(follow_redirects=True) as client:
+        # Verify client has default accept header
+        assert client.headers.get("accept") == "*/*"
+
+        async with streamable_http_client(f"{basic_server_url}/mcp", http_client=client) as (
+            read_stream,
+            write_stream,
+            _,
+        ):
+            async with ClientSession(read_stream, write_stream) as session:
+                await session.initialize()
+
+                # Use echo_headers tool to see what headers the server actually received
+                tool_result = await session.call_tool("echo_headers", {})
+                assert len(tool_result.content) == 1
+                assert isinstance(tool_result.content[0], TextContent)
+                headers_data = json.loads(tool_result.content[0].text)
+
+                # Verify MCP protocol headers were sent (not httpx defaults)
+                assert "accept" in headers_data
+                assert "application/json" in headers_data["accept"]
+                assert "text/event-stream" in headers_data["accept"]
+
+                assert "content-type" in headers_data
+                assert headers_data["content-type"] == "application/json"
+
+
+@pytest.mark.anyio
+async def test_streamable_http_client_preserves_custom_with_mcp_headers(
+    context_aware_server: None, basic_server_url: str
+) -> None:
+    """Test that both custom headers and MCP protocol headers are sent in requests."""
+    custom_headers = {
+        "X-Custom-Header": "custom-value",
+        "X-Request-Id": "req-123",
+        "Authorization": "Bearer test-token",
+    }
+
+    async with httpx.AsyncClient(headers=custom_headers, follow_redirects=True) as client:
+        async with streamable_http_client(f"{basic_server_url}/mcp", http_client=client) as (
+            read_stream,
+            write_stream,
+            _,
+        ):
+            async with ClientSession(read_stream, write_stream) as session:
+                await session.initialize()
+
+                # Use echo_headers tool to verify both custom and MCP headers are present
+                tool_result = await session.call_tool("echo_headers", {})
+                assert len(tool_result.content) == 1
+                assert isinstance(tool_result.content[0], TextContent)
+                headers_data = json.loads(tool_result.content[0].text)
+
+                # Verify custom headers are present
+                assert headers_data.get("x-custom-header") == "custom-value"
+                assert headers_data.get("x-request-id") == "req-123"
+                assert headers_data.get("authorization") == "Bearer test-token"
+
+                # Verify MCP protocol headers are also present
+                assert "accept" in headers_data
+                assert "application/json" in headers_data["accept"]
+                assert "text/event-stream" in headers_data["accept"]
+
+                assert "content-type" in headers_data
+                assert headers_data["content-type"] == "application/json"
+
+
+# Extensions Tests
+class TestStreamableHTTPExtensions:
+    """Test class for StreamableHTTP extensions functionality."""
+
+    def test_extensions_initialization_none(self):
+        """Test that extensions are properly initialized when None."""
+        from mcp.client.streamable_http import StreamableHTTPTransport
+
+        transport = StreamableHTTPTransport("http://test.example.com")
+        assert transport.extensions == {}
+
+    def test_extensions_initialization_empty_dict(self):
+        """Test that extensions are properly initialized with empty dict."""
+        from mcp.client.streamable_http import StreamableHTTPTransport
+
+        transport = StreamableHTTPTransport("http://test.example.com", extensions={})
+        assert transport.extensions == {}
+
+    def test_extensions_initialization_with_data(self):
+        """Test that extensions are properly initialized with provided data."""
+        from mcp.client.streamable_http import StreamableHTTPTransport
+
+        extensions = {"custom_extension": "test_value", "trace_id": "123456"}
+        transport = StreamableHTTPTransport("http://test.example.com", extensions=extensions)
+        assert transport.extensions == extensions
+        # Ensure it's a copy, not the same reference
+        assert transport.extensions is not extensions
+
+    def test_extensions_preparation_none_base(self):
+        """Test that _prepare_request_extensions works with None base extensions."""
+        from mcp.client.streamable_http import StreamableHTTPTransport
+
+        transport = StreamableHTTPTransport("http://test.example.com")
+        result = transport._prepare_request_extensions(None)
+        assert result == {}
+
+    def test_extensions_preparation_empty_base(self):
+        """Test that _prepare_request_extensions works with empty base extensions."""
+        from mcp.client.streamable_http import StreamableHTTPTransport
+
+        transport = StreamableHTTPTransport("http://test.example.com")
+        result = transport._prepare_request_extensions({})
+        assert result == {}
+
+    def test_extensions_preparation_with_base(self):
+        """Test that _prepare_request_extensions works with base extensions."""
+        from mcp.client.streamable_http import StreamableHTTPTransport
+
+        transport = StreamableHTTPTransport("http://test.example.com")
+        base_extensions = {"request_id": "req_123", "custom": "value"}
+        result = transport._prepare_request_extensions(base_extensions)
+        assert result == base_extensions
+        # Ensure it's a copy, not the same reference
+        assert result is not base_extensions
+
+    def test_extensions_preparation_preserves_original(self):
+        """Test that _prepare_request_extensions doesn't modify the original."""
+        from mcp.client.streamable_http import StreamableHTTPTransport
+
+        transport = StreamableHTTPTransport("http://test.example.com")
+        base_extensions = {"request_id": "req_123"}
+        original_extensions = base_extensions.copy()
+
+        result = transport._prepare_request_extensions(base_extensions)
+
+        # Original should be unchanged
+        assert base_extensions == original_extensions
+        # Result should be a copy
+        assert result == base_extensions
+        assert result is not base_extensions
+
+    @pytest.mark.anyio
+    async def test_extensions_passed_to_streamablehttp_client(self, basic_server: None, basic_server_url: str):
+        """Test that extensions are properly passed through streamablehttp_client."""
+        test_extensions = {
+            "test_extension": "test_value",
+            "trace_id": "ext_trace_123",
+            "custom_metadata": "custom_data",
+        }
+
+        async with streamablehttp_client(f"{basic_server_url}/mcp", extensions=test_extensions) as (
+            read_stream,
+            write_stream,
+            _,
+        ):
+            async with ClientSession(read_stream, write_stream) as session:
                 # Test initialization with extensions
                 result = await session.initialize()
                 assert isinstance(result, InitializeResult)
@@ -1896,42 +1987,11 @@
 
         # Test with regular SSE response (default behavior)
         async with streamablehttp_client(f"{basic_server_url}/mcp", extensions=test_extensions) as (
-=======
-                result = await session.initialize()
-                assert isinstance(result, InitializeResult)
-
-        # Verify client headers were not mutated with MCP protocol headers
-        # If accept header exists, it should still be httpx default, not MCP's
-        if "accept" in custom_client.headers:
-            assert custom_client.headers.get("accept") == "*/*"
-        # MCP content-type should not have been added
-        assert custom_client.headers.get("content-type") != "application/json"
-
-        # Verify custom headers are still present and unchanged
-        assert custom_client.headers.get("X-Custom-Header") == "custom-value"
-        assert custom_client.headers.get("Authorization") == "Bearer test-token"
-
-
-@pytest.mark.anyio
-async def test_streamable_http_client_mcp_headers_override_defaults(
-    context_aware_server: None, basic_server_url: str
-) -> None:
-    """Test that MCP protocol headers override httpx.AsyncClient default headers."""
-    # httpx.AsyncClient has default "accept: */*" header
-    # We need to verify that our MCP accept header overrides it in actual requests
-
-    async with httpx.AsyncClient(follow_redirects=True) as client:
-        # Verify client has default accept header
-        assert client.headers.get("accept") == "*/*"
-
-        async with streamable_http_client(f"{basic_server_url}/mcp", http_client=client) as (
->>>>>>> a14eeb2b
             read_stream,
             write_stream,
             _,
         ):
             async with ClientSession(read_stream, write_stream) as session:
-<<<<<<< HEAD
                 result = await session.initialize()
                 assert isinstance(result, InitializeResult)
 
@@ -1951,44 +2011,11 @@
         test_extensions = {"response_mode": "json_only", "test_id": "json_test_123"}
 
         async with streamablehttp_client(f"{json_server_url}/mcp", extensions=test_extensions) as (
-=======
-                await session.initialize()
-
-                # Use echo_headers tool to see what headers the server actually received
-                tool_result = await session.call_tool("echo_headers", {})
-                assert len(tool_result.content) == 1
-                assert isinstance(tool_result.content[0], TextContent)
-                headers_data = json.loads(tool_result.content[0].text)
-
-                # Verify MCP protocol headers were sent (not httpx defaults)
-                assert "accept" in headers_data
-                assert "application/json" in headers_data["accept"]
-                assert "text/event-stream" in headers_data["accept"]
-
-                assert "content-type" in headers_data
-                assert headers_data["content-type"] == "application/json"
-
-
-@pytest.mark.anyio
-async def test_streamable_http_client_preserves_custom_with_mcp_headers(
-    context_aware_server: None, basic_server_url: str
-) -> None:
-    """Test that both custom headers and MCP protocol headers are sent in requests."""
-    custom_headers = {
-        "X-Custom-Header": "custom-value",
-        "X-Request-Id": "req-123",
-        "Authorization": "Bearer test-token",
-    }
-
-    async with httpx.AsyncClient(headers=custom_headers, follow_redirects=True) as client:
-        async with streamable_http_client(f"{basic_server_url}/mcp", http_client=client) as (
->>>>>>> a14eeb2b
             read_stream,
             write_stream,
             _,
         ):
             async with ClientSession(read_stream, write_stream) as session:
-<<<<<<< HEAD
                 result = await session.initialize()
                 assert isinstance(result, InitializeResult)
 
@@ -2034,26 +2061,4 @@
 
                 # Should work normally with tools
                 tools = await session.list_tools()
-                assert len(tools.tools) == 6
-=======
-                await session.initialize()
-
-                # Use echo_headers tool to verify both custom and MCP headers are present
-                tool_result = await session.call_tool("echo_headers", {})
-                assert len(tool_result.content) == 1
-                assert isinstance(tool_result.content[0], TextContent)
-                headers_data = json.loads(tool_result.content[0].text)
-
-                # Verify custom headers are present
-                assert headers_data.get("x-custom-header") == "custom-value"
-                assert headers_data.get("x-request-id") == "req-123"
-                assert headers_data.get("authorization") == "Bearer test-token"
-
-                # Verify MCP protocol headers are also present
-                assert "accept" in headers_data
-                assert "application/json" in headers_data["accept"]
-                assert "text/event-stream" in headers_data["accept"]
-
-                assert "content-type" in headers_data
-                assert headers_data["content-type"] == "application/json"
->>>>>>> a14eeb2b
+                assert len(tools.tools) == 6