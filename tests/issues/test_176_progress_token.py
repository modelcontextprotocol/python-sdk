<<<<<<< HEAD
from unittest.mock import AsyncMock, MagicMock

import pytest

from mcp.server.fastmcp import Context
from mcp.shared.context import RequestContext

pytestmark = pytest.mark.anyio


async def test_progress_token_zero_first_call():
    """Test that progress notifications work when progress_token is 0 on first call."""

    # Create mock session with progress notification tracking
    mock_session = AsyncMock()
    mock_session.send_progress_notification = AsyncMock()

    # Create request context with progress token 0
    mock_meta = MagicMock()
    mock_meta.progressToken = 0  # This is the key test case - token is 0

    request_context = RequestContext(
        request_id="test-request",
        session=mock_session,
        meta=mock_meta,
        lifespan_context=None,
    )

    # Create context with our mocks
    ctx = Context(request_context=request_context, fastmcp=MagicMock())

    # Test progress reporting
    await ctx.report_progress(0, 10)  # First call with 0
    await ctx.report_progress(5, 10)  # Middle progress
    await ctx.report_progress(10, 10)  # Complete

    # Verify progress notifications
    assert (
        mock_session.send_progress_notification.call_count == 3
    ), "All progress notifications should be sent"
    mock_session.send_progress_notification.assert_any_call(
        progress_token=0, progress=0.0, total=10.0
    )
    mock_session.send_progress_notification.assert_any_call(
        progress_token=0, progress=5.0, total=10.0
    )
    mock_session.send_progress_notification.assert_any_call(
        progress_token=0, progress=10.0, total=10.0
    )
=======
from unittest.mock import AsyncMock, MagicMock

import pytest

from mcp.server.fastmcp import Context
from mcp.shared.context import RequestContext

pytestmark = pytest.mark.anyio


async def test_progress_token_zero_first_call():
    """Test that progress notifications work when progress_token is 0 on first call."""

    # Create mock session with progress notification tracking
    mock_session = AsyncMock()
    mock_session.send_progress_notification = AsyncMock()

    # Create request context with progress token 0
    mock_meta = MagicMock()
    mock_meta.progressToken = 0  # This is the key test case - token is 0

    request_context = RequestContext(
        request_id="test-request",
        session=mock_session,
        meta=mock_meta,
        lifespan_context=None,
    )

    # Create context with our mocks
    ctx = Context(request_context=request_context, fastmcp=MagicMock())

    # Test progress reporting
    await ctx.report_progress(0, 10)  # First call with 0
    await ctx.report_progress(5, 10)  # Middle progress
    await ctx.report_progress(10, 10)  # Complete

    # Verify progress notifications
    assert (
        mock_session.send_progress_notification.call_count == 3
    ), "All progress notifications should be sent"
    mock_session.send_progress_notification.assert_any_call(
        progress_token=0, progress=0.0, total=10.0, message=None
    )
    mock_session.send_progress_notification.assert_any_call(
        progress_token=0, progress=5.0, total=10.0, message=None
    )
    mock_session.send_progress_notification.assert_any_call(
        progress_token=0, progress=10.0, total=10.0, message=None
    )
>>>>>>> 6353dd19
<|MERGE_RESOLUTION|>--- conflicted
+++ resolved
@@ -1,54 +1,3 @@
-<<<<<<< HEAD
-from unittest.mock import AsyncMock, MagicMock
-
-import pytest
-
-from mcp.server.fastmcp import Context
-from mcp.shared.context import RequestContext
-
-pytestmark = pytest.mark.anyio
-
-
-async def test_progress_token_zero_first_call():
-    """Test that progress notifications work when progress_token is 0 on first call."""
-
-    # Create mock session with progress notification tracking
-    mock_session = AsyncMock()
-    mock_session.send_progress_notification = AsyncMock()
-
-    # Create request context with progress token 0
-    mock_meta = MagicMock()
-    mock_meta.progressToken = 0  # This is the key test case - token is 0
-
-    request_context = RequestContext(
-        request_id="test-request",
-        session=mock_session,
-        meta=mock_meta,
-        lifespan_context=None,
-    )
-
-    # Create context with our mocks
-    ctx = Context(request_context=request_context, fastmcp=MagicMock())
-
-    # Test progress reporting
-    await ctx.report_progress(0, 10)  # First call with 0
-    await ctx.report_progress(5, 10)  # Middle progress
-    await ctx.report_progress(10, 10)  # Complete
-
-    # Verify progress notifications
-    assert (
-        mock_session.send_progress_notification.call_count == 3
-    ), "All progress notifications should be sent"
-    mock_session.send_progress_notification.assert_any_call(
-        progress_token=0, progress=0.0, total=10.0
-    )
-    mock_session.send_progress_notification.assert_any_call(
-        progress_token=0, progress=5.0, total=10.0
-    )
-    mock_session.send_progress_notification.assert_any_call(
-        progress_token=0, progress=10.0, total=10.0
-    )
-=======
 from unittest.mock import AsyncMock, MagicMock
 
 import pytest
@@ -97,5 +46,4 @@
     )
     mock_session.send_progress_notification.assert_any_call(
         progress_token=0, progress=10.0, total=10.0, message=None
-    )
->>>>>>> 6353dd19
+    )