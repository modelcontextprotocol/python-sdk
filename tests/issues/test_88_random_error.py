"""Test to reproduce issue #88: Random error thrown on response."""

from collections.abc import Sequence
from datetime import timedelta
from pathlib import Path

import anyio
import pytest
from anyio.abc import TaskStatus

from mcp.client.session import ClientSession
from mcp.server.lowlevel import Server
from mcp.shared.exceptions import McpError
from mcp.types import (
    AudioContent,
    EmbeddedResource,
    ImageContent,
    TextContent,
)


@pytest.mark.anyio
async def test_notification_validation_error(tmp_path: Path):
    """Test that timeouts are handled gracefully and don't break the server.

    This test verifies that when a client request times out:
    1. The server task stays alive
    2. The server can still handle new requests
    3. The client can make new requests
    4. No resources are leaked
    """

    server = Server(name="test")
    request_count = 0
    slow_request_started = anyio.Event()
    slow_request_complete = anyio.Event()

    @server.call_tool()
<<<<<<< HEAD
    async def slow_tool(name: str, arg) -> Sequence[TextContent | ImageContent | EmbeddedResource]:
=======
    async def slow_tool(
        name: str, arg
    ) -> Sequence[TextContent | ImageContent | AudioContent | EmbeddedResource]:
>>>>>>> f7265f7b
        nonlocal request_count
        request_count += 1

        if name == "slow":
            # Signal that slow request has started
            slow_request_started.set()
            # Long enough to ensure timeout
            await anyio.sleep(0.2)
            # Signal completion
            slow_request_complete.set()
            return [TextContent(type="text", text=f"slow {request_count}")]
        elif name == "fast":
            # Fast enough to complete before timeout
            await anyio.sleep(0.01)
            return [TextContent(type="text", text=f"fast {request_count}")]
        return [TextContent(type="text", text=f"unknown {request_count}")]

    async def server_handler(
        read_stream,
        write_stream,
        task_status: TaskStatus[str] = anyio.TASK_STATUS_IGNORED,
    ):
        with anyio.CancelScope() as scope:
            task_status.started(scope)  # type: ignore
            await server.run(
                read_stream,
                write_stream,
                server.create_initialization_options(),
                raise_exceptions=True,
            )

    async def client(read_stream, write_stream, scope):
        # Use a timeout that's:
        # - Long enough for fast operations (>10ms)
        # - Short enough for slow operations (<200ms)
        # - Not too short to avoid flakiness
        async with ClientSession(read_stream, write_stream, read_timeout_seconds=timedelta(milliseconds=50)) as session:
            await session.initialize()

            # First call should work (fast operation)
            result = await session.call_tool("fast")
            assert result.content == [TextContent(type="text", text="fast 1")]
            assert not slow_request_complete.is_set()

            # Second call should timeout (slow operation)
            with pytest.raises(McpError) as exc_info:
                await session.call_tool("slow")
            assert "Timed out while waiting" in str(exc_info.value)

            # Wait for slow request to complete in the background
            with anyio.fail_after(1):  # Timeout after 1 second
                await slow_request_complete.wait()

            # Third call should work (fast operation),
            # proving server is still responsive
            result = await session.call_tool("fast")
            assert result.content == [TextContent(type="text", text="fast 3")]
        scope.cancel()

    # Run server and client in separate task groups to avoid cancellation
    server_writer, server_reader = anyio.create_memory_object_stream(1)
    client_writer, client_reader = anyio.create_memory_object_stream(1)

    async with anyio.create_task_group() as tg:
        scope = await tg.start(server_handler, server_reader, client_writer)
        # Run client in a separate task to avoid cancellation
        tg.start_soon(client, client_reader, server_writer, scope)<|MERGE_RESOLUTION|>--- conflicted
+++ resolved
@@ -11,12 +11,7 @@
 from mcp.client.session import ClientSession
 from mcp.server.lowlevel import Server
 from mcp.shared.exceptions import McpError
-from mcp.types import (
-    AudioContent,
-    EmbeddedResource,
-    ImageContent,
-    TextContent,
-)
+from mcp.types import AudioContent, EmbeddedResource, ImageContent, TextContent
 
 
 @pytest.mark.anyio
@@ -36,13 +31,7 @@
     slow_request_complete = anyio.Event()
 
     @server.call_tool()
-<<<<<<< HEAD
-    async def slow_tool(name: str, arg) -> Sequence[TextContent | ImageContent | EmbeddedResource]:
-=======
-    async def slow_tool(
-        name: str, arg
-    ) -> Sequence[TextContent | ImageContent | AudioContent | EmbeddedResource]:
->>>>>>> f7265f7b
+    async def slow_tool(name: str, arg) -> Sequence[TextContent | ImageContent | AudioContent | EmbeddedResource]:
         nonlocal request_count
         request_count += 1
 
