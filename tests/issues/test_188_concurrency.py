--- conflicted
+++ resolved
@@ -3,11 +3,6 @@
 
 from mcp.server.fastmcp import FastMCP
 from mcp.shared.memory import create_connected_server_and_client_session as create_session
-<<<<<<< HEAD
-
-_resource_name = "slow://slow_resource"
-=======
->>>>>>> 3fa7bc7b
 
 
 @pytest.mark.anyio
@@ -48,7 +43,6 @@
             "trigger_started",
             "trigger_end",
             "tool_end",
-<<<<<<< HEAD
         ], f"Expected concurrent execution, but got: {call_order}"
 
 
@@ -67,7 +61,7 @@
         call_order.append("tool_end")
         return "done"
 
-    @server.resource(_resource_name)
+    @server.resource("slow://slow_resource")
     async def slow_resource():
         # Wait for tool to start before setting the event
         await tool_started.wait()
@@ -81,13 +75,11 @@
             # Start the tool first (it will wait on event)
             tg.start_soon(client_session.call_tool, "sleep")
             # Then the resource (it will set the event)
-            tg.start_soon(client_session.read_resource, AnyUrl(_resource_name))
+            tg.start_soon(client_session.read_resource, AnyUrl("slow://slow_resource"))
 
         # Verify that both ran concurrently
         assert call_order == [
             "waiting_for_event",
             "resource_end",
             "tool_end",
-=======
->>>>>>> 3fa7bc7b
         ], f"Expected concurrent execution, but got: {call_order}"