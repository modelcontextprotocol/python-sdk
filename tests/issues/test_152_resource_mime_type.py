import base64

import pytest
from pydantic import AnyUrl

from mcp import types
from mcp.server.fastmcp import FastMCP
from mcp.server.lowlevel import Server
from mcp.server.lowlevel.helper_types import ReadResourceContents
from mcp.shared.memory import (
    create_connected_server_and_client_session as client_session,
)

pytestmark = pytest.mark.anyio


async def test_fastmcp_resource_mime_type():
    """Test that mime_type parameter is respected for resources."""
    mcp = FastMCP("test")

    # Create a small test image as bytes
    image_bytes = b"fake_image_data"
    base64_string = base64.b64encode(image_bytes).decode("utf-8")

    @mcp.resource("test://image", mime_type="image/png")
    def get_image_as_string() -> str:
        """Return a test image as base64 string."""
        return base64_string

    @mcp.resource("test://image_bytes", mime_type="image/png")
    def get_image_as_bytes() -> bytes:
        """Return a test image as bytes."""
        return image_bytes

    # Test that resources are listed with correct mime type
    async with client_session(mcp._mcp_server) as client:
        # List resources and verify mime types
        resources = await client.list_resources()
        assert resources.resources is not None

        mapping = {str(r.uri): r for r in resources.resources}

        # Find our resources
        string_resource = mapping["test://image"]
        bytes_resource = mapping["test://image_bytes"]

        # Verify mime types
        assert string_resource.mimeType == "image/png", "String resource mime type not respected"
        assert bytes_resource.mimeType == "image/png", "Bytes resource mime type not respected"

        # Also verify the content can be read correctly
        string_result = await client.read_resource(AnyUrl("test://image"))
        assert len(string_result.contents) == 1
        assert getattr(string_result.contents[0], "text") == base64_string, "Base64 string mismatch"
        assert string_result.contents[0].mimeType == "image/png", "String content mime type not preserved"

        bytes_result = await client.read_resource(AnyUrl("test://image_bytes"))
        assert len(bytes_result.contents) == 1
        assert base64.b64decode(getattr(bytes_result.contents[0], "blob")) == image_bytes, "Bytes mismatch"
        assert bytes_result.contents[0].mimeType == "image/png", "Bytes content mime type not preserved"


async def test_lowlevel_resource_mime_type():
    """Test that mime_type parameter is respected for resources."""
    server = Server("test")

    # Create a small test image as bytes
    image_bytes = b"fake_image_data"
    base64_string = base64.b64encode(image_bytes).decode("utf-8")

    # Create test resources with specific mime types
    test_resources = [
        types.Resource(uri=AnyUrl("test://image"), name="test image", mimeType="image/png"),
        types.Resource(
            uri=AnyUrl("test://image_bytes"),
            name="test image bytes",
            mimeType="image/png",
        ),
    ]

    @server.list_resources()
    async def handle_list_resources():
        return test_resources

    @server.read_resource()
    async def handle_read_resource(uri: AnyUrl):
        if str(uri) == "test://image":
            return [ReadResourceContents(content=base64_string, mime_type="image/png")]
        elif str(uri) == "test://image_bytes":
<<<<<<< HEAD
            return [
                ReadResourceContents(content=bytes(image_bytes), mime_type="image/png")
            ]
=======
            return [ReadResourceContents(content=bytes(image_bytes), mime_type="image/png")]
>>>>>>> 7b1078b5
        raise Exception(f"Resource not found: {uri}")

    # Test that resources are listed with correct mime type
    async with client_session(server) as client:
        # List resources and verify mime types
        resources = await client.list_resources()
        assert resources.resources is not None

        mapping = {str(r.uri): r for r in resources.resources}

        # Find our resources
        string_resource = mapping["test://image"]
        bytes_resource = mapping["test://image_bytes"]

        # Verify mime types
        assert string_resource.mimeType == "image/png", "String resource mime type not respected"
        assert bytes_resource.mimeType == "image/png", "Bytes resource mime type not respected"

        # Also verify the content can be read correctly
        string_result = await client.read_resource(AnyUrl("test://image"))
        assert len(string_result.contents) == 1
        assert getattr(string_result.contents[0], "text") == base64_string, "Base64 string mismatch"
        assert string_result.contents[0].mimeType == "image/png", "String content mime type not preserved"

        bytes_result = await client.read_resource(AnyUrl("test://image_bytes"))
        assert len(bytes_result.contents) == 1
        assert base64.b64decode(getattr(bytes_result.contents[0], "blob")) == image_bytes, "Bytes mismatch"
        assert bytes_result.contents[0].mimeType == "image/png", "Bytes content mime type not preserved"<|MERGE_RESOLUTION|>--- conflicted
+++ resolved
@@ -87,13 +87,7 @@
         if str(uri) == "test://image":
             return [ReadResourceContents(content=base64_string, mime_type="image/png")]
         elif str(uri) == "test://image_bytes":
-<<<<<<< HEAD
-            return [
-                ReadResourceContents(content=bytes(image_bytes), mime_type="image/png")
-            ]
-=======
             return [ReadResourceContents(content=bytes(image_bytes), mime_type="image/png")]
->>>>>>> 7b1078b5
         raise Exception(f"Resource not found: {uri}")
 
     # Test that resources are listed with correct mime type
