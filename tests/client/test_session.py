--- conflicted
+++ resolved
@@ -1,257 +1,3 @@
-<<<<<<< HEAD
-import anyio
-import pytest
-
-import mcp.types as types
-from mcp.client.session import DEFAULT_CLIENT_INFO, ClientSession
-from mcp.shared.message import SessionMessage
-from mcp.shared.session import RequestResponder
-from mcp.types import (
-    LATEST_PROTOCOL_VERSION,
-    ClientNotification,
-    ClientRequest,
-    Implementation,
-    InitializedNotification,
-    InitializeRequest,
-    InitializeResult,
-    JSONRPCMessage,
-    JSONRPCNotification,
-    JSONRPCRequest,
-    JSONRPCResponse,
-    ServerCapabilities,
-    ServerResult,
-)
-
-
-@pytest.mark.anyio
-async def test_client_session_initialize():
-    client_to_server_send, client_to_server_receive = anyio.create_memory_object_stream[
-        SessionMessage
-    ](1)
-    server_to_client_send, server_to_client_receive = anyio.create_memory_object_stream[
-        SessionMessage
-    ](1)
-
-    initialized_notification = None
-
-    async def mock_server():
-        nonlocal initialized_notification
-
-        session_message = await client_to_server_receive.receive()
-        jsonrpc_request = session_message.message
-        assert isinstance(jsonrpc_request.root, JSONRPCRequest)
-        request = ClientRequest.model_validate(
-            jsonrpc_request.model_dump(by_alias=True, mode="json", exclude_none=True)
-        )
-        assert isinstance(request.root, InitializeRequest)
-
-        result = ServerResult(
-            InitializeResult(
-                protocolVersion=LATEST_PROTOCOL_VERSION,
-                capabilities=ServerCapabilities(
-                    logging=None,
-                    resources=None,
-                    tools=None,
-                    experimental=None,
-                    prompts=None,
-                ),
-                serverInfo=Implementation(name="mock-server", version="0.1.0"),
-                instructions="The server instructions.",
-            )
-        )
-
-        async with server_to_client_send:
-            await server_to_client_send.send(
-                SessionMessage(
-                    JSONRPCMessage(
-                        JSONRPCResponse(
-                            jsonrpc="2.0",
-                            id=jsonrpc_request.root.id,
-                            result=result.model_dump(
-                                by_alias=True, mode="json", exclude_none=True
-                            ),
-                        )
-                    )
-                )
-            )
-            session_notification = await client_to_server_receive.receive()
-            jsonrpc_notification = session_notification.message
-            assert isinstance(jsonrpc_notification.root, JSONRPCNotification)
-            initialized_notification = ClientNotification.model_validate(
-                jsonrpc_notification.model_dump(
-                    by_alias=True, mode="json", exclude_none=True
-                )
-            )
-
-    # Create a message handler to catch exceptions
-    async def message_handler(
-        message: RequestResponder[types.ServerRequest, types.ClientResult]
-        | types.ServerNotification
-        | Exception,
-    ) -> None:
-        if isinstance(message, Exception):
-            raise message
-
-    async with (
-        ClientSession(
-            server_to_client_receive,
-            client_to_server_send,
-            message_handler=message_handler,
-        ) as session,
-        anyio.create_task_group() as tg,
-        client_to_server_send,
-        client_to_server_receive,
-        server_to_client_send,
-        server_to_client_receive,
-    ):
-        tg.start_soon(mock_server)
-        result = await session.initialize()
-
-    # Assert the result
-    assert isinstance(result, InitializeResult)
-    assert result.protocolVersion == LATEST_PROTOCOL_VERSION
-    assert isinstance(result.capabilities, ServerCapabilities)
-    assert result.serverInfo == Implementation(name="mock-server", version="0.1.0")
-    assert result.instructions == "The server instructions."
-
-    # Check that the client sent the initialized notification
-    assert initialized_notification
-    assert isinstance(initialized_notification.root, InitializedNotification)
-
-
-@pytest.mark.anyio
-async def test_client_session_custom_client_info():
-    client_to_server_send, client_to_server_receive = anyio.create_memory_object_stream[
-        SessionMessage
-    ](1)
-    server_to_client_send, server_to_client_receive = anyio.create_memory_object_stream[
-        SessionMessage
-    ](1)
-
-    custom_client_info = Implementation(name="test-client", version="1.2.3")
-    received_client_info = None
-
-    async def mock_server():
-        nonlocal received_client_info
-
-        session_message = await client_to_server_receive.receive()
-        jsonrpc_request = session_message.message
-        assert isinstance(jsonrpc_request.root, JSONRPCRequest)
-        request = ClientRequest.model_validate(
-            jsonrpc_request.model_dump(by_alias=True, mode="json", exclude_none=True)
-        )
-        assert isinstance(request.root, InitializeRequest)
-        received_client_info = request.root.params.clientInfo
-
-        result = ServerResult(
-            InitializeResult(
-                protocolVersion=LATEST_PROTOCOL_VERSION,
-                capabilities=ServerCapabilities(),
-                serverInfo=Implementation(name="mock-server", version="0.1.0"),
-            )
-        )
-
-        async with server_to_client_send:
-            await server_to_client_send.send(
-                SessionMessage(
-                    JSONRPCMessage(
-                        JSONRPCResponse(
-                            jsonrpc="2.0",
-                            id=jsonrpc_request.root.id,
-                            result=result.model_dump(
-                                by_alias=True, mode="json", exclude_none=True
-                            ),
-                        )
-                    )
-                )
-            )
-            # Receive initialized notification
-            await client_to_server_receive.receive()
-
-    async with (
-        ClientSession(
-            server_to_client_receive,
-            client_to_server_send,
-            client_info=custom_client_info,
-        ) as session,
-        anyio.create_task_group() as tg,
-        client_to_server_send,
-        client_to_server_receive,
-        server_to_client_send,
-        server_to_client_receive,
-    ):
-        tg.start_soon(mock_server)
-        await session.initialize()
-
-    # Assert that the custom client info was sent
-    assert received_client_info == custom_client_info
-
-
-@pytest.mark.anyio
-async def test_client_session_default_client_info():
-    client_to_server_send, client_to_server_receive = anyio.create_memory_object_stream[
-        SessionMessage
-    ](1)
-    server_to_client_send, server_to_client_receive = anyio.create_memory_object_stream[
-        SessionMessage
-    ](1)
-
-    received_client_info = None
-
-    async def mock_server():
-        nonlocal received_client_info
-
-        session_message = await client_to_server_receive.receive()
-        jsonrpc_request = session_message.message
-        assert isinstance(jsonrpc_request.root, JSONRPCRequest)
-        request = ClientRequest.model_validate(
-            jsonrpc_request.model_dump(by_alias=True, mode="json", exclude_none=True)
-        )
-        assert isinstance(request.root, InitializeRequest)
-        received_client_info = request.root.params.clientInfo
-
-        result = ServerResult(
-            InitializeResult(
-                protocolVersion=LATEST_PROTOCOL_VERSION,
-                capabilities=ServerCapabilities(),
-                serverInfo=Implementation(name="mock-server", version="0.1.0"),
-            )
-        )
-
-        async with server_to_client_send:
-            await server_to_client_send.send(
-                SessionMessage(
-                    JSONRPCMessage(
-                        JSONRPCResponse(
-                            jsonrpc="2.0",
-                            id=jsonrpc_request.root.id,
-                            result=result.model_dump(
-                                by_alias=True, mode="json", exclude_none=True
-                            ),
-                        )
-                    )
-                )
-            )
-            # Receive initialized notification
-            await client_to_server_receive.receive()
-
-    async with (
-        ClientSession(
-            server_to_client_receive,
-            client_to_server_send,
-        ) as session,
-        anyio.create_task_group() as tg,
-        client_to_server_send,
-        client_to_server_receive,
-        server_to_client_send,
-        server_to_client_receive,
-    ):
-        tg.start_soon(mock_server)
-        await session.initialize()
-
-    # Assert that the default client info was sent
-    assert received_client_info == DEFAULT_CLIENT_INFO
-=======
 import anyio
 import pytest
 
@@ -633,5 +379,4 @@
 
         # Should raise RuntimeError for unsupported version
         with pytest.raises(RuntimeError, match="Unsupported protocol version"):
-            await session.initialize()
->>>>>>> 6353dd19
+            await session.initialize()