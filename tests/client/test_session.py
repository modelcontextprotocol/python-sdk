from typing import Any

import anyio
import pytest

import mcp.types as types
from mcp.client.session import DEFAULT_CLIENT_INFO, ClientSession
from mcp.shared.context import RequestContext
from mcp.shared.message import SessionMessage
from mcp.shared.session import RequestResponder
from mcp.shared.version import SUPPORTED_PROTOCOL_VERSIONS
from mcp.types import (
    LATEST_PROTOCOL_VERSION,
    CallToolResult,
    ClientNotification,
    ClientRequest,
    Implementation,
    InitializedNotification,
    InitializeRequest,
    InitializeResult,
    JSONRPCMessage,
    JSONRPCNotification,
    JSONRPCRequest,
    JSONRPCResponse,
    ServerCapabilities,
    ServerResult,
    TextContent,
)


@pytest.mark.anyio
async def test_client_session_initialize():
    client_to_server_send, client_to_server_receive = anyio.create_memory_object_stream[SessionMessage](1)
    server_to_client_send, server_to_client_receive = anyio.create_memory_object_stream[SessionMessage](1)

    initialized_notification = None
    result = None

    async def mock_server():
        nonlocal initialized_notification

        session_message = await client_to_server_receive.receive()
        jsonrpc_request = session_message.message
        assert isinstance(jsonrpc_request.root, JSONRPCRequest)
        request = ClientRequest.model_validate(
            jsonrpc_request.model_dump(by_alias=True, mode="json", exclude_none=True)
        )
        assert isinstance(request.root, InitializeRequest)

        result = ServerResult(
            InitializeResult(
                protocolVersion=LATEST_PROTOCOL_VERSION,
                capabilities=ServerCapabilities(
                    logging=None,
                    resources=None,
                    tools=None,
                    experimental=None,
                    prompts=None,
                ),
                serverInfo=Implementation(name="mock-server", version="0.1.0"),
                instructions="The server instructions.",
            )
        )

        async with server_to_client_send:
            await server_to_client_send.send(
                SessionMessage(
                    JSONRPCMessage(
                        JSONRPCResponse(
                            jsonrpc="2.0",
                            id=jsonrpc_request.root.id,
                            result=result.model_dump(by_alias=True, mode="json", exclude_none=True),
                        )
                    )
                )
            )
            session_notification = await client_to_server_receive.receive()
            jsonrpc_notification = session_notification.message
            assert isinstance(jsonrpc_notification.root, JSONRPCNotification)
            initialized_notification = ClientNotification.model_validate(
                jsonrpc_notification.model_dump(by_alias=True, mode="json", exclude_none=True)
            )

    # Create a message handler to catch exceptions
    async def message_handler(  # pragma: no cover
        message: RequestResponder[types.ServerRequest, types.ClientResult] | types.ServerNotification | Exception,
    ) -> None:
        if isinstance(message, Exception):
            raise message

    async with (
        ClientSession(
            server_to_client_receive,
            client_to_server_send,
            message_handler=message_handler,
        ) as session,
        anyio.create_task_group() as tg,
        client_to_server_send,
        client_to_server_receive,
        server_to_client_send,
        server_to_client_receive,
    ):
        tg.start_soon(mock_server)
        result = await session.initialize()

    # Assert the result
    assert isinstance(result, InitializeResult)
    assert result.protocolVersion == LATEST_PROTOCOL_VERSION
    assert isinstance(result.capabilities, ServerCapabilities)
    assert result.serverInfo == Implementation(name="mock-server", version="0.1.0")
    assert result.instructions == "The server instructions."

    # Check that the client sent the initialized notification
    assert initialized_notification
    assert isinstance(initialized_notification.root, InitializedNotification)


@pytest.mark.anyio
async def test_client_session_custom_client_info():
    client_to_server_send, client_to_server_receive = anyio.create_memory_object_stream[SessionMessage](1)
    server_to_client_send, server_to_client_receive = anyio.create_memory_object_stream[SessionMessage](1)

    custom_client_info = Implementation(name="test-client", version="1.2.3")
    received_client_info = None

    async def mock_server():
        nonlocal received_client_info

        session_message = await client_to_server_receive.receive()
        jsonrpc_request = session_message.message
        assert isinstance(jsonrpc_request.root, JSONRPCRequest)
        request = ClientRequest.model_validate(
            jsonrpc_request.model_dump(by_alias=True, mode="json", exclude_none=True)
        )
        assert isinstance(request.root, InitializeRequest)
        received_client_info = request.root.params.clientInfo

        result = ServerResult(
            InitializeResult(
                protocolVersion=LATEST_PROTOCOL_VERSION,
                capabilities=ServerCapabilities(),
                serverInfo=Implementation(name="mock-server", version="0.1.0"),
            )
        )

        async with server_to_client_send:
            await server_to_client_send.send(
                SessionMessage(
                    JSONRPCMessage(
                        JSONRPCResponse(
                            jsonrpc="2.0",
                            id=jsonrpc_request.root.id,
                            result=result.model_dump(by_alias=True, mode="json", exclude_none=True),
                        )
                    )
                )
            )
            # Receive initialized notification
            await client_to_server_receive.receive()

    async with (
        ClientSession(
            server_to_client_receive,
            client_to_server_send,
            client_info=custom_client_info,
        ) as session,
        anyio.create_task_group() as tg,
        client_to_server_send,
        client_to_server_receive,
        server_to_client_send,
        server_to_client_receive,
    ):
        tg.start_soon(mock_server)
        await session.initialize()

    # Assert that the custom client info was sent
    assert received_client_info == custom_client_info


@pytest.mark.anyio
async def test_client_session_default_client_info():
    client_to_server_send, client_to_server_receive = anyio.create_memory_object_stream[SessionMessage](1)
    server_to_client_send, server_to_client_receive = anyio.create_memory_object_stream[SessionMessage](1)

    received_client_info = None

    async def mock_server():
        nonlocal received_client_info

        session_message = await client_to_server_receive.receive()
        jsonrpc_request = session_message.message
        assert isinstance(jsonrpc_request.root, JSONRPCRequest)
        request = ClientRequest.model_validate(
            jsonrpc_request.model_dump(by_alias=True, mode="json", exclude_none=True)
        )
        assert isinstance(request.root, InitializeRequest)
        received_client_info = request.root.params.clientInfo

        result = ServerResult(
            InitializeResult(
                protocolVersion=LATEST_PROTOCOL_VERSION,
                capabilities=ServerCapabilities(),
                serverInfo=Implementation(name="mock-server", version="0.1.0"),
            )
        )

        async with server_to_client_send:
            await server_to_client_send.send(
                SessionMessage(
                    JSONRPCMessage(
                        JSONRPCResponse(
                            jsonrpc="2.0",
                            id=jsonrpc_request.root.id,
                            result=result.model_dump(by_alias=True, mode="json", exclude_none=True),
                        )
                    )
                )
            )
            # Receive initialized notification
            await client_to_server_receive.receive()

    async with (
        ClientSession(
            server_to_client_receive,
            client_to_server_send,
        ) as session,
        anyio.create_task_group() as tg,
        client_to_server_send,
        client_to_server_receive,
        server_to_client_send,
        server_to_client_receive,
    ):
        tg.start_soon(mock_server)
        await session.initialize()

    # Assert that the default client info was sent
    assert received_client_info == DEFAULT_CLIENT_INFO


@pytest.mark.anyio
async def test_client_session_version_negotiation_success():
    """Test successful version negotiation with supported version"""
    client_to_server_send, client_to_server_receive = anyio.create_memory_object_stream[SessionMessage](1)
    server_to_client_send, server_to_client_receive = anyio.create_memory_object_stream[SessionMessage](1)
    result = None

    async def mock_server():
        session_message = await client_to_server_receive.receive()
        jsonrpc_request = session_message.message
        assert isinstance(jsonrpc_request.root, JSONRPCRequest)
        request = ClientRequest.model_validate(
            jsonrpc_request.model_dump(by_alias=True, mode="json", exclude_none=True)
        )
        assert isinstance(request.root, InitializeRequest)

        # Verify client sent the latest protocol version
        assert request.root.params.protocolVersion == LATEST_PROTOCOL_VERSION

        # Server responds with a supported older version
        result = ServerResult(
            InitializeResult(
                protocolVersion="2024-11-05",
                capabilities=ServerCapabilities(),
                serverInfo=Implementation(name="mock-server", version="0.1.0"),
            )
        )

        async with server_to_client_send:
            await server_to_client_send.send(
                SessionMessage(
                    JSONRPCMessage(
                        JSONRPCResponse(
                            jsonrpc="2.0",
                            id=jsonrpc_request.root.id,
                            result=result.model_dump(by_alias=True, mode="json", exclude_none=True),
                        )
                    )
                )
            )
            # Receive initialized notification
            await client_to_server_receive.receive()

    async with (
        ClientSession(
            server_to_client_receive,
            client_to_server_send,
        ) as session,
        anyio.create_task_group() as tg,
        client_to_server_send,
        client_to_server_receive,
        server_to_client_send,
        server_to_client_receive,
    ):
        tg.start_soon(mock_server)
        result = await session.initialize()

    # Assert the result with negotiated version
    assert isinstance(result, InitializeResult)
    assert result.protocolVersion == "2024-11-05"
    assert result.protocolVersion in SUPPORTED_PROTOCOL_VERSIONS


@pytest.mark.anyio
async def test_client_session_version_negotiation_failure():
    """Test version negotiation failure with unsupported version"""
    client_to_server_send, client_to_server_receive = anyio.create_memory_object_stream[SessionMessage](1)
    server_to_client_send, server_to_client_receive = anyio.create_memory_object_stream[SessionMessage](1)

    async def mock_server():
        session_message = await client_to_server_receive.receive()
        jsonrpc_request = session_message.message
        assert isinstance(jsonrpc_request.root, JSONRPCRequest)
        request = ClientRequest.model_validate(
            jsonrpc_request.model_dump(by_alias=True, mode="json", exclude_none=True)
        )
        assert isinstance(request.root, InitializeRequest)

        # Server responds with an unsupported version
        result = ServerResult(
            InitializeResult(
                protocolVersion="2020-01-01",  # Unsupported old version
                capabilities=ServerCapabilities(),
                serverInfo=Implementation(name="mock-server", version="0.1.0"),
            )
        )

        async with server_to_client_send:
            await server_to_client_send.send(
                SessionMessage(
                    JSONRPCMessage(
                        JSONRPCResponse(
                            jsonrpc="2.0",
                            id=jsonrpc_request.root.id,
                            result=result.model_dump(by_alias=True, mode="json", exclude_none=True),
                        )
                    )
                )
            )

    async with (
        ClientSession(
            server_to_client_receive,
            client_to_server_send,
        ) as session,
        anyio.create_task_group() as tg,
        client_to_server_send,
        client_to_server_receive,
        server_to_client_send,
        server_to_client_receive,
    ):
        tg.start_soon(mock_server)

        # Should raise RuntimeError for unsupported version
        with pytest.raises(RuntimeError, match="Unsupported protocol version"):
            await session.initialize()


@pytest.mark.anyio
async def test_client_capabilities_default():
    """Test that client capabilities are properly set with default callbacks"""
    client_to_server_send, client_to_server_receive = anyio.create_memory_object_stream[SessionMessage](1)
    server_to_client_send, server_to_client_receive = anyio.create_memory_object_stream[SessionMessage](1)

    received_capabilities = None

    async def mock_server():
        nonlocal received_capabilities

        session_message = await client_to_server_receive.receive()
        jsonrpc_request = session_message.message
        assert isinstance(jsonrpc_request.root, JSONRPCRequest)
        request = ClientRequest.model_validate(
            jsonrpc_request.model_dump(by_alias=True, mode="json", exclude_none=True)
        )
        assert isinstance(request.root, InitializeRequest)
        received_capabilities = request.root.params.capabilities

        result = ServerResult(
            InitializeResult(
                protocolVersion=LATEST_PROTOCOL_VERSION,
                capabilities=ServerCapabilities(),
                serverInfo=Implementation(name="mock-server", version="0.1.0"),
            )
        )

        async with server_to_client_send:
            await server_to_client_send.send(
                SessionMessage(
                    JSONRPCMessage(
                        JSONRPCResponse(
                            jsonrpc="2.0",
                            id=jsonrpc_request.root.id,
                            result=result.model_dump(by_alias=True, mode="json", exclude_none=True),
                        )
                    )
                )
            )
            # Receive initialized notification
            await client_to_server_receive.receive()

    async with (
        ClientSession(
            server_to_client_receive,
            client_to_server_send,
        ) as session,
        anyio.create_task_group() as tg,
        client_to_server_send,
        client_to_server_receive,
        server_to_client_send,
        server_to_client_receive,
    ):
        tg.start_soon(mock_server)
        await session.initialize()

    # Assert that capabilities are properly set with defaults
    assert received_capabilities is not None
    assert received_capabilities.sampling is None  # No custom sampling callback
    assert received_capabilities.roots is None  # No custom list_roots callback


@pytest.mark.anyio
async def test_client_capabilities_with_custom_callbacks():
    """Test that client capabilities are properly set with custom callbacks"""
    client_to_server_send, client_to_server_receive = anyio.create_memory_object_stream[SessionMessage](1)
    server_to_client_send, server_to_client_receive = anyio.create_memory_object_stream[SessionMessage](1)

    received_capabilities = None

    async def custom_sampling_callback(  # pragma: no cover
        context: RequestContext["ClientSession", Any],
        params: types.CreateMessageRequestParams,
    ) -> types.CreateMessageResult | types.ErrorData:
        return types.CreateMessageResult(
            role="assistant",
            content=types.TextContent(type="text", text="test"),
            model="test-model",
        )

    async def custom_list_roots_callback(  # pragma: no cover
        context: RequestContext["ClientSession", Any],
    ) -> types.ListRootsResult | types.ErrorData:
        return types.ListRootsResult(roots=[])

    async def mock_server():
        nonlocal received_capabilities

        session_message = await client_to_server_receive.receive()
        jsonrpc_request = session_message.message
        assert isinstance(jsonrpc_request.root, JSONRPCRequest)
        request = ClientRequest.model_validate(
            jsonrpc_request.model_dump(by_alias=True, mode="json", exclude_none=True)
        )
        assert isinstance(request.root, InitializeRequest)
        received_capabilities = request.root.params.capabilities

        result = ServerResult(
            InitializeResult(
                protocolVersion=LATEST_PROTOCOL_VERSION,
                capabilities=ServerCapabilities(),
                serverInfo=Implementation(name="mock-server", version="0.1.0"),
            )
        )

        async with server_to_client_send:
            await server_to_client_send.send(
                SessionMessage(
                    JSONRPCMessage(
                        JSONRPCResponse(
                            jsonrpc="2.0",
                            id=jsonrpc_request.root.id,
                            result=result.model_dump(by_alias=True, mode="json", exclude_none=True),
                        )
                    )
                )
            )
            # Receive initialized notification
            await client_to_server_receive.receive()

    async with (
        ClientSession(
            server_to_client_receive,
            client_to_server_send,
            sampling_callback=custom_sampling_callback,
            list_roots_callback=custom_list_roots_callback,
        ) as session,
        anyio.create_task_group() as tg,
        client_to_server_send,
        client_to_server_receive,
        server_to_client_send,
        server_to_client_receive,
    ):
        tg.start_soon(mock_server)
        await session.initialize()

    # Assert that capabilities are properly set with custom callbacks
    assert received_capabilities is not None
    # Custom sampling callback provided
    assert received_capabilities.sampling is not None
    assert isinstance(received_capabilities.sampling, types.SamplingCapability)
    # Custom list_roots callback provided
    assert received_capabilities.roots is not None
    assert isinstance(received_capabilities.roots, types.RootsCapability)
    # Should be True for custom callback
    assert received_capabilities.roots.listChanged is True


@pytest.mark.anyio
<<<<<<< HEAD
async def test_client_capabilities_without_task_store():
    """Test that client does not announce tasks capability without task_store"""
    client_to_server_send, client_to_server_receive = anyio.create_memory_object_stream[SessionMessage](1)
    server_to_client_send, server_to_client_receive = anyio.create_memory_object_stream[SessionMessage](1)

    received_capabilities = None

    async def mock_server():
        nonlocal received_capabilities

=======
async def test_get_server_capabilities():
    """Test that get_server_capabilities returns None before init and capabilities after"""
    client_to_server_send, client_to_server_receive = anyio.create_memory_object_stream[SessionMessage](1)
    server_to_client_send, server_to_client_receive = anyio.create_memory_object_stream[SessionMessage](1)

    expected_capabilities = ServerCapabilities(
        logging=types.LoggingCapability(),
        prompts=types.PromptsCapability(listChanged=True),
        resources=types.ResourcesCapability(subscribe=True, listChanged=True),
        tools=types.ToolsCapability(listChanged=False),
    )

    async def mock_server():
>>>>>>> be730674
        session_message = await client_to_server_receive.receive()
        jsonrpc_request = session_message.message
        assert isinstance(jsonrpc_request.root, JSONRPCRequest)
        request = ClientRequest.model_validate(
            jsonrpc_request.model_dump(by_alias=True, mode="json", exclude_none=True)
        )
        assert isinstance(request.root, InitializeRequest)
<<<<<<< HEAD
        received_capabilities = request.root.params.capabilities
=======
>>>>>>> be730674

        result = ServerResult(
            InitializeResult(
                protocolVersion=LATEST_PROTOCOL_VERSION,
<<<<<<< HEAD
                capabilities=ServerCapabilities(),
=======
                capabilities=expected_capabilities,
>>>>>>> be730674
                serverInfo=Implementation(name="mock-server", version="0.1.0"),
            )
        )

        async with server_to_client_send:
            await server_to_client_send.send(
                SessionMessage(
                    JSONRPCMessage(
                        JSONRPCResponse(
                            jsonrpc="2.0",
                            id=jsonrpc_request.root.id,
                            result=result.model_dump(by_alias=True, mode="json", exclude_none=True),
                        )
                    )
                )
            )
<<<<<<< HEAD
            # Receive initialized notification
=======
>>>>>>> be730674
            await client_to_server_receive.receive()

    async with (
        ClientSession(
            server_to_client_receive,
            client_to_server_send,
        ) as session,
        anyio.create_task_group() as tg,
        client_to_server_send,
        client_to_server_receive,
        server_to_client_send,
        server_to_client_receive,
    ):
<<<<<<< HEAD
        tg.start_soon(mock_server)
        await session.initialize()

    # Assert that tasks capability is not announced without task_store
    assert received_capabilities is not None
    assert received_capabilities.tasks is None


@pytest.mark.anyio
async def test_client_capabilities_with_task_store():
    """Test that client announces tasks capability with task_store"""
    from examples.shared.in_memory_task_store import InMemoryTaskStore

    client_to_server_send, client_to_server_receive = anyio.create_memory_object_stream[SessionMessage](1)
    server_to_client_send, server_to_client_receive = anyio.create_memory_object_stream[SessionMessage](1)

    received_capabilities = None

    async def mock_server():
        nonlocal received_capabilities

        session_message = await client_to_server_receive.receive()
        jsonrpc_request = session_message.message
        assert isinstance(jsonrpc_request.root, JSONRPCRequest)
        request = ClientRequest.model_validate(
            jsonrpc_request.model_dump(by_alias=True, mode="json", exclude_none=True)
        )
        assert isinstance(request.root, InitializeRequest)
        received_capabilities = request.root.params.capabilities

        result = ServerResult(
            InitializeResult(
                protocolVersion=LATEST_PROTOCOL_VERSION,
                capabilities=ServerCapabilities(),
                serverInfo=Implementation(name="mock-server", version="0.1.0"),
            )
        )

        async with server_to_client_send:
            await server_to_client_send.send(
                SessionMessage(
                    JSONRPCMessage(
                        JSONRPCResponse(
                            jsonrpc="2.0",
                            id=jsonrpc_request.root.id,
                            result=result.model_dump(by_alias=True, mode="json", exclude_none=True),
                        )
                    )
                )
            )
            # Receive initialized notification
            await client_to_server_receive.receive()

    task_store = InMemoryTaskStore()
    async with (
        ClientSession(
            server_to_client_receive,
            client_to_server_send,
            task_store=task_store,
        ) as session,
        anyio.create_task_group() as tg,
        client_to_server_send,
        client_to_server_receive,
        server_to_client_send,
        server_to_client_receive,
    ):
        tg.start_soon(mock_server)
        await session.initialize()

    # Assert that tasks capability is announced with task_store
    assert received_capabilities is not None
    assert received_capabilities.tasks is not None
    assert isinstance(received_capabilities.tasks, types.ClientTasksCapability)
    assert received_capabilities.tasks.requests is not None
    # Verify all expected request capabilities are present
    assert received_capabilities.tasks.requests.sampling is not None
    assert received_capabilities.tasks.requests.elicitation is not None
    assert received_capabilities.tasks.requests.roots is not None
    assert received_capabilities.tasks.requests.tasks is not None
=======
        assert session.get_server_capabilities() is None

        tg.start_soon(mock_server)
        await session.initialize()

        capabilities = session.get_server_capabilities()
        assert capabilities is not None
        assert capabilities == expected_capabilities
        assert capabilities.logging is not None
        assert capabilities.prompts is not None
        assert capabilities.prompts.listChanged is True
        assert capabilities.resources is not None
        assert capabilities.resources.subscribe is True
        assert capabilities.tools is not None
        assert capabilities.tools.listChanged is False
>>>>>>> be730674


@pytest.mark.anyio
@pytest.mark.parametrize(argnames="meta", argvalues=[None, {"toolMeta": "value"}])
async def test_client_tool_call_with_meta(meta: dict[str, Any] | None):
    """Test that client tool call requests can include metadata"""
    client_to_server_send, client_to_server_receive = anyio.create_memory_object_stream[SessionMessage](1)
    server_to_client_send, server_to_client_receive = anyio.create_memory_object_stream[SessionMessage](1)

    mocked_tool = types.Tool(name="sample_tool", inputSchema={})

    async def mock_server():
        # Receive initialization request from client
        session_message = await client_to_server_receive.receive()
        jsonrpc_request = session_message.message
        assert isinstance(jsonrpc_request.root, JSONRPCRequest)
        request = ClientRequest.model_validate(
            jsonrpc_request.model_dump(by_alias=True, mode="json", exclude_none=True)
        )
        assert isinstance(request.root, InitializeRequest)

        result = ServerResult(
            InitializeResult(
                protocolVersion=LATEST_PROTOCOL_VERSION,
                capabilities=ServerCapabilities(),
                serverInfo=Implementation(name="mock-server", version="0.1.0"),
            )
        )

        # Answer initialization request
        await server_to_client_send.send(
            SessionMessage(
                JSONRPCMessage(
                    JSONRPCResponse(
                        jsonrpc="2.0",
                        id=jsonrpc_request.root.id,
                        result=result.model_dump(by_alias=True, mode="json", exclude_none=True),
                    )
                )
            )
        )

        # Receive initialized notification
        await client_to_server_receive.receive()

        # Wait for the client to send a 'tools/call' request
        session_message = await client_to_server_receive.receive()
        jsonrpc_request = session_message.message
        assert isinstance(jsonrpc_request.root, JSONRPCRequest)

        assert jsonrpc_request.root.method == "tools/call"

        if meta is not None:
            assert jsonrpc_request.root.params
            assert "_meta" in jsonrpc_request.root.params
            assert jsonrpc_request.root.params["_meta"] == meta

        result = ServerResult(
            CallToolResult(content=[TextContent(type="text", text="Called successfully")], isError=False)
        )

        # Send the tools/call result
        await server_to_client_send.send(
            SessionMessage(
                JSONRPCMessage(
                    JSONRPCResponse(
                        jsonrpc="2.0",
                        id=jsonrpc_request.root.id,
                        result=result.model_dump(by_alias=True, mode="json", exclude_none=True),
                    )
                )
            )
        )

        # Wait for the tools/list request from the client
        # The client requires this step to validate the tool output schema
        session_message = await client_to_server_receive.receive()
        jsonrpc_request = session_message.message
        assert isinstance(jsonrpc_request.root, JSONRPCRequest)

        assert jsonrpc_request.root.method == "tools/list"

        result = types.ListToolsResult(tools=[mocked_tool])

        await server_to_client_send.send(
            SessionMessage(
                JSONRPCMessage(
                    JSONRPCResponse(
                        jsonrpc="2.0",
                        id=jsonrpc_request.root.id,
                        result=result.model_dump(by_alias=True, mode="json", exclude_none=True),
                    )
                )
            )
        )

        server_to_client_send.close()

    async with (
        ClientSession(
            server_to_client_receive,
            client_to_server_send,
        ) as session,
        anyio.create_task_group() as tg,
        client_to_server_send,
        client_to_server_receive,
        server_to_client_send,
        server_to_client_receive,
    ):
        tg.start_soon(mock_server)

        await session.initialize()

        await session.call_tool(name=mocked_tool.name, arguments={"foo": "bar"}, meta=meta)<|MERGE_RESOLUTION|>--- conflicted
+++ resolved
@@ -505,7 +505,6 @@
 
 
 @pytest.mark.anyio
-<<<<<<< HEAD
 async def test_client_capabilities_without_task_store():
     """Test that client does not announce tasks capability without task_store"""
     client_to_server_send, client_to_server_receive = anyio.create_memory_object_stream[SessionMessage](1)
@@ -516,61 +515,36 @@
     async def mock_server():
         nonlocal received_capabilities
 
-=======
-async def test_get_server_capabilities():
-    """Test that get_server_capabilities returns None before init and capabilities after"""
-    client_to_server_send, client_to_server_receive = anyio.create_memory_object_stream[SessionMessage](1)
-    server_to_client_send, server_to_client_receive = anyio.create_memory_object_stream[SessionMessage](1)
-
-    expected_capabilities = ServerCapabilities(
-        logging=types.LoggingCapability(),
-        prompts=types.PromptsCapability(listChanged=True),
-        resources=types.ResourcesCapability(subscribe=True, listChanged=True),
-        tools=types.ToolsCapability(listChanged=False),
-    )
-
-    async def mock_server():
->>>>>>> be730674
-        session_message = await client_to_server_receive.receive()
-        jsonrpc_request = session_message.message
-        assert isinstance(jsonrpc_request.root, JSONRPCRequest)
-        request = ClientRequest.model_validate(
-            jsonrpc_request.model_dump(by_alias=True, mode="json", exclude_none=True)
-        )
-        assert isinstance(request.root, InitializeRequest)
-<<<<<<< HEAD
+        session_message = await client_to_server_receive.receive()
+        jsonrpc_request = session_message.message
+        assert isinstance(jsonrpc_request.root, JSONRPCRequest)
+        request = ClientRequest.model_validate(
+            jsonrpc_request.model_dump(by_alias=True, mode="json", exclude_none=True)
+        )
+        assert isinstance(request.root, InitializeRequest)
         received_capabilities = request.root.params.capabilities
-=======
->>>>>>> be730674
 
         result = ServerResult(
             InitializeResult(
                 protocolVersion=LATEST_PROTOCOL_VERSION,
-<<<<<<< HEAD
                 capabilities=ServerCapabilities(),
-=======
-                capabilities=expected_capabilities,
->>>>>>> be730674
-                serverInfo=Implementation(name="mock-server", version="0.1.0"),
-            )
-        )
-
-        async with server_to_client_send:
-            await server_to_client_send.send(
-                SessionMessage(
-                    JSONRPCMessage(
-                        JSONRPCResponse(
-                            jsonrpc="2.0",
-                            id=jsonrpc_request.root.id,
-                            result=result.model_dump(by_alias=True, mode="json", exclude_none=True),
-                        )
-                    )
-                )
-            )
-<<<<<<< HEAD
+                serverInfo=Implementation(name="mock-server", version="0.1.0"),
+            )
+        )
+
+        async with server_to_client_send:
+            await server_to_client_send.send(
+                SessionMessage(
+                    JSONRPCMessage(
+                        JSONRPCResponse(
+                            jsonrpc="2.0",
+                            id=jsonrpc_request.root.id,
+                            result=result.model_dump(by_alias=True, mode="json", exclude_none=True),
+                        )
+                    )
+                )
+            )
             # Receive initialized notification
-=======
->>>>>>> be730674
             await client_to_server_receive.receive()
 
     async with (
@@ -584,7 +558,6 @@
         server_to_client_send,
         server_to_client_receive,
     ):
-<<<<<<< HEAD
         tg.start_soon(mock_server)
         await session.initialize()
 
@@ -664,7 +637,63 @@
     assert received_capabilities.tasks.requests.elicitation is not None
     assert received_capabilities.tasks.requests.roots is not None
     assert received_capabilities.tasks.requests.tasks is not None
-=======
+
+
+@pytest.mark.anyio
+async def test_get_server_capabilities():
+    """Test that get_server_capabilities returns None before init and capabilities after"""
+    client_to_server_send, client_to_server_receive = anyio.create_memory_object_stream[SessionMessage](1)
+    server_to_client_send, server_to_client_receive = anyio.create_memory_object_stream[SessionMessage](1)
+
+    expected_capabilities = ServerCapabilities(
+        logging=types.LoggingCapability(),
+        prompts=types.PromptsCapability(listChanged=True),
+        resources=types.ResourcesCapability(subscribe=True, listChanged=True),
+        tools=types.ToolsCapability(listChanged=False),
+    )
+
+    async def mock_server():
+        session_message = await client_to_server_receive.receive()
+        jsonrpc_request = session_message.message
+        assert isinstance(jsonrpc_request.root, JSONRPCRequest)
+        request = ClientRequest.model_validate(
+            jsonrpc_request.model_dump(by_alias=True, mode="json", exclude_none=True)
+        )
+        assert isinstance(request.root, InitializeRequest)
+
+        result = ServerResult(
+            InitializeResult(
+                protocolVersion=LATEST_PROTOCOL_VERSION,
+                capabilities=expected_capabilities,
+                serverInfo=Implementation(name="mock-server", version="0.1.0"),
+            )
+        )
+
+        async with server_to_client_send:
+            await server_to_client_send.send(
+                SessionMessage(
+                    JSONRPCMessage(
+                        JSONRPCResponse(
+                            jsonrpc="2.0",
+                            id=jsonrpc_request.root.id,
+                            result=result.model_dump(by_alias=True, mode="json", exclude_none=True),
+                        )
+                    )
+                )
+            )
+            await client_to_server_receive.receive()
+
+    async with (
+        ClientSession(
+            server_to_client_receive,
+            client_to_server_send,
+        ) as session,
+        anyio.create_task_group() as tg,
+        client_to_server_send,
+        client_to_server_receive,
+        server_to_client_send,
+        server_to_client_receive,
+    ):
         assert session.get_server_capabilities() is None
 
         tg.start_soon(mock_server)
@@ -680,7 +709,6 @@
         assert capabilities.resources.subscribe is True
         assert capabilities.tools is not None
         assert capabilities.tools.listChanged is False
->>>>>>> be730674
 
 
 @pytest.mark.anyio
