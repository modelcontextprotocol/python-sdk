--- conflicted
+++ resolved
@@ -1,7 +1,3 @@
-<<<<<<< HEAD
-import shutil
-
-=======
 import os
 import shutil
 import sys
@@ -10,7 +6,6 @@
 import time
 
 import anyio
->>>>>>> 7b1078b5
 import pytest
 
 from mcp.client.session import ClientSession
@@ -32,14 +27,14 @@
 tee: str = shutil.which("tee")  # type: ignore
 python: str = shutil.which("python")  # type: ignore
 
+tee: str = shutil.which("tee")  # type: ignore
+
 
 @pytest.mark.anyio
 @pytest.mark.skipif(tee is None, reason="could not find tee command")
 async def test_stdio_context_manager_exiting():
     async with stdio_client(StdioServerParameters(command=tee)) as (_, _):
         pass
-
-tee: str = shutil.which("tee")  # type: ignore
 
 
 @pytest.mark.anyio
@@ -337,9 +332,9 @@
                 final_size = os.path.getsize(marker_file)
 
                 print(f"After cleanup: file size {size_after_cleanup} -> {final_size}")
-                assert final_size == size_after_cleanup, (
-                    f"Child process still running! File grew by {final_size - size_after_cleanup} bytes"
-                )
+                assert (
+                    final_size == size_after_cleanup
+                ), f"Child process still running! File grew by {final_size - size_after_cleanup} bytes"
 
             print("SUCCESS: Child process was properly terminated")
 
