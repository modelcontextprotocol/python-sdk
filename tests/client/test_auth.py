"""
Tests for refactored OAuth client authentication implementation.
"""

import time
<<<<<<< HEAD
from contextlib import aclosing
from unittest.mock import AsyncMock, Mock, patch
from urllib.parse import parse_qs, urlparse
=======
>>>>>>> 0323831b

import httpx
import pytest
from pydantic import AnyHttpUrl, AnyUrl

from mcp.client.auth import OAuthClientProvider, PKCEParameters
from mcp.shared.auth import (
    OAuthClientInformationFull,
    OAuthClientMetadata,
    OAuthToken,
    ProtectedResourceMetadata,
)


class MockTokenStorage:
    """Mock token storage for testing."""

    def __init__(self):
        self._tokens: OAuthToken | None = None
        self._client_info: OAuthClientInformationFull | None = None

    async def get_tokens(self) -> OAuthToken | None:
        return self._tokens

    async def set_tokens(self, tokens: OAuthToken) -> None:
        self._tokens = tokens

    async def get_client_info(self) -> OAuthClientInformationFull | None:
        return self._client_info

    async def set_client_info(self, client_info: OAuthClientInformationFull) -> None:
        self._client_info = client_info


@pytest.fixture
def mock_storage():
    return MockTokenStorage()


@pytest.fixture
def client_metadata():
    return OAuthClientMetadata(
        client_name="Test Client",
        client_uri=AnyHttpUrl("https://example.com"),
        redirect_uris=[AnyUrl("http://localhost:3030/callback")],
        scope="read write",
    )


@pytest.fixture
def valid_tokens():
    return OAuthToken(
        access_token="test_access_token",
        token_type="Bearer",
        expires_in=3600,
        refresh_token="test_refresh_token",
        scope="read write",
    )


@pytest.fixture
def oauth_provider(client_metadata, mock_storage):
<<<<<<< HEAD
    async def mock_redirect_handler(url: str) -> None:
=======
    async def redirect_handler(url: str) -> None:
        """Mock redirect handler."""
>>>>>>> 0323831b
        pass

    async def callback_handler() -> tuple[str, str | None]:
        """Mock callback handler."""
        return "test_auth_code", "test_state"

    return OAuthClientProvider(
        server_url="https://api.example.com/v1/mcp",
        client_metadata=client_metadata,
        storage=mock_storage,
        redirect_handler=redirect_handler,
        callback_handler=callback_handler,
    )


class TestPKCEParameters:
    """Test PKCE parameter generation."""

    def test_pkce_generation(self):
        """Test PKCE parameter generation creates valid values."""
        pkce = PKCEParameters.generate()

        # Verify lengths
        assert len(pkce.code_verifier) == 128
        assert 43 <= len(pkce.code_challenge) <= 128

        # Verify characters used in verifier
        allowed_chars = set("ABCDEFGHIJKLMNOPQRSTUVWXYZabcdefghijklmnopqrstuvwxyz0123456789-._~")
        assert all(c in allowed_chars for c in pkce.code_verifier)

        # Verify base64url encoding in challenge (no padding)
        assert "=" not in pkce.code_challenge

    def test_pkce_uniqueness(self):
        """Test PKCE generates unique values each time."""
        pkce1 = PKCEParameters.generate()
        pkce2 = PKCEParameters.generate()

        assert pkce1.code_verifier != pkce2.code_verifier
        assert pkce1.code_challenge != pkce2.code_challenge


class TestOAuthContext:
    """Test OAuth context functionality."""

    @pytest.mark.anyio
    async def test_oauth_provider_initialization(self, oauth_provider, client_metadata, mock_storage):
        """Test OAuthClientProvider basic setup."""
        assert oauth_provider.context.server_url == "https://api.example.com/v1/mcp"
        assert oauth_provider.context.client_metadata == client_metadata
        assert oauth_provider.context.storage == mock_storage
        assert oauth_provider.context.timeout == 300.0
        assert oauth_provider.context is not None

    def test_context_url_parsing(self, oauth_provider):
        """Test get_authorization_base_url() extracts base URLs correctly."""
        context = oauth_provider.context

        # Test with path
        assert context.get_authorization_base_url("https://api.example.com/v1/mcp") == "https://api.example.com"

        # Test with no path
        assert context.get_authorization_base_url("https://api.example.com") == "https://api.example.com"

        # Test with port
        assert (
            context.get_authorization_base_url("https://api.example.com:8080/path/to/mcp")
            == "https://api.example.com:8080"
        )

        # Test with query params
        assert (
            context.get_authorization_base_url("https://api.example.com/path?param=value") == "https://api.example.com"
        )

    @pytest.mark.anyio
    async def test_token_validity_checking(self, oauth_provider, mock_storage, valid_tokens):
        """Test is_token_valid() and can_refresh_token() logic."""
        context = oauth_provider.context

        # No tokens - should be invalid
        assert not context.is_token_valid()
        assert not context.can_refresh_token()

        # Set valid tokens and client info
        context.current_tokens = valid_tokens
        context.token_expiry_time = time.time() + 1800  # 30 minutes from now
        context.client_info = OAuthClientInformationFull(
            client_id="test_client_id",
            client_secret="test_client_secret",
            redirect_uris=[AnyUrl("http://localhost:3030/callback")],
        )

        # Should be valid
        assert context.is_token_valid()
        assert context.can_refresh_token()  # Has refresh token and client info

        # Expire the token
        context.token_expiry_time = time.time() - 100  # Expired 100 seconds ago
        assert not context.is_token_valid()
        assert context.can_refresh_token()  # Can still refresh

        # Remove refresh token
        context.current_tokens.refresh_token = None
        assert not context.can_refresh_token()

        # Remove client info
        context.current_tokens.refresh_token = "test_refresh_token"
        context.client_info = None
        assert not context.can_refresh_token()

    def test_clear_tokens(self, oauth_provider, valid_tokens):
        """Test clear_tokens() removes token data."""
        context = oauth_provider.context
        context.current_tokens = valid_tokens
        context.token_expiry_time = time.time() + 1800

        # Clear tokens
        context.clear_tokens()

        # Verify cleared
        assert context.current_tokens is None
        assert context.token_expiry_time is None


class TestOAuthFlow:
    """Test OAuth flow methods."""

    @pytest.mark.anyio
    async def test_discover_protected_resource_request(self, oauth_provider):
        """Test protected resource discovery request building."""
        request = await oauth_provider._discover_protected_resource()

        assert request.method == "GET"
        assert str(request.url) == "https://api.example.com/.well-known/oauth-protected-resource"
        assert "mcp-protocol-version" in request.headers

    @pytest.mark.anyio
    async def test_discover_oauth_metadata_request(self, oauth_provider):
        """Test OAuth metadata discovery request building."""
        request = await oauth_provider._discover_oauth_metadata()

        assert request.method == "GET"
        assert str(request.url) == "https://api.example.com/.well-known/oauth-authorization-server/v1/mcp"
        assert "mcp-protocol-version" in request.headers

    @pytest.mark.anyio
    async def test_discover_oauth_metadata_request_no_path(self, client_metadata, mock_storage):
        """Test OAuth metadata discovery request building when server has no path."""

        async def redirect_handler(url: str) -> None:
            pass

        async def callback_handler() -> tuple[str, str | None]:
            return "test_auth_code", "test_state"

        provider = OAuthClientProvider(
            server_url="https://api.example.com",
            client_metadata=client_metadata,
            storage=mock_storage,
            redirect_handler=redirect_handler,
            callback_handler=callback_handler,
        )

        request = await provider._discover_oauth_metadata()

        assert request.method == "GET"
        assert str(request.url) == "https://api.example.com/.well-known/oauth-authorization-server"
        assert "mcp-protocol-version" in request.headers

    @pytest.mark.anyio
    async def test_discover_oauth_metadata_request_trailing_slash(self, client_metadata, mock_storage):
        """Test OAuth metadata discovery request building when server path has trailing slash."""

        async def redirect_handler(url: str) -> None:
            pass

        async def callback_handler() -> tuple[str, str | None]:
            return "test_auth_code", "test_state"

        provider = OAuthClientProvider(
            server_url="https://api.example.com/v1/mcp/",
            client_metadata=client_metadata,
            storage=mock_storage,
            redirect_handler=redirect_handler,
            callback_handler=callback_handler,
        )

        request = await provider._discover_oauth_metadata()

        assert request.method == "GET"
        assert str(request.url) == "https://api.example.com/.well-known/oauth-authorization-server/v1/mcp"
        assert "mcp-protocol-version" in request.headers


class TestOAuthFallback:
    """Test OAuth discovery fallback behavior for legacy (act as AS not RS) servers."""

    @pytest.mark.anyio
    async def test_fallback_discovery_request(self, client_metadata, mock_storage):
        """Test fallback discovery request building."""

        async def redirect_handler(url: str) -> None:
            pass

        async def callback_handler() -> tuple[str, str | None]:
            return "test_auth_code", "test_state"

        provider = OAuthClientProvider(
            server_url="https://api.example.com/v1/mcp",
            client_metadata=client_metadata,
            storage=mock_storage,
            redirect_handler=redirect_handler,
            callback_handler=callback_handler,
        )

        # Set up discovery state manually as if path-aware discovery was attempted
        provider.context.discovery_base_url = "https://api.example.com"
        provider.context.discovery_pathname = "/v1/mcp"

        # Test fallback request building
        request = await provider._discover_oauth_metadata_fallback()

        assert request.method == "GET"
        assert str(request.url) == "https://api.example.com/.well-known/oauth-authorization-server"
        assert "mcp-protocol-version" in request.headers

    @pytest.mark.anyio
    async def test_should_attempt_fallback(self, oauth_provider):
        """Test fallback decision logic."""
        # Should attempt fallback on 404 with non-root path
        assert oauth_provider._should_attempt_fallback(404, "/v1/mcp")

        # Should NOT attempt fallback on 404 with root path
        assert not oauth_provider._should_attempt_fallback(404, "/")

        # Should NOT attempt fallback on other status codes
        assert not oauth_provider._should_attempt_fallback(200, "/v1/mcp")
        assert not oauth_provider._should_attempt_fallback(500, "/v1/mcp")

    @pytest.mark.anyio
    async def test_handle_metadata_response_success(self, oauth_provider):
        """Test successful metadata response handling."""
        # Create minimal valid OAuth metadata
        content = b"""{
            "issuer": "https://auth.example.com",
            "authorization_endpoint": "https://auth.example.com/authorize", 
            "token_endpoint": "https://auth.example.com/token"
        }"""
        response = httpx.Response(200, content=content)

        # Should return True (success) and set metadata
        result = await oauth_provider._handle_oauth_metadata_response(response, is_fallback=False)
        assert result is True
        assert oauth_provider.context.oauth_metadata is not None
        assert str(oauth_provider.context.oauth_metadata.issuer) == "https://auth.example.com/"

    @pytest.mark.anyio
    async def test_handle_metadata_response_404_needs_fallback(self, oauth_provider):
        """Test 404 response handling that should trigger fallback."""
        # Set up discovery state for non-root path
        oauth_provider.context.discovery_base_url = "https://api.example.com"
        oauth_provider.context.discovery_pathname = "/v1/mcp"

        # Mock 404 response
        response = httpx.Response(404)

        # Should return False (needs fallback)
        result = await oauth_provider._handle_oauth_metadata_response(response, is_fallback=False)
        assert result is False

    @pytest.mark.anyio
    async def test_handle_metadata_response_404_no_fallback_needed(self, oauth_provider):
        """Test 404 response handling when no fallback is needed."""
        # Set up discovery state for root path
        oauth_provider.context.discovery_base_url = "https://api.example.com"
        oauth_provider.context.discovery_pathname = "/"

        # Mock 404 response
        response = httpx.Response(404)

        # Should return True (no fallback needed)
        result = await oauth_provider._handle_oauth_metadata_response(response, is_fallback=False)
        assert result is True

    @pytest.mark.anyio
    async def test_handle_metadata_response_404_fallback_attempt(self, oauth_provider):
        """Test 404 response handling during fallback attempt."""
        # Mock 404 response during fallback
        response = httpx.Response(404)

        # Should return True (fallback attempt complete, no further action needed)
        result = await oauth_provider._handle_oauth_metadata_response(response, is_fallback=True)
        assert result is True

    @pytest.mark.anyio
    async def test_register_client_request(self, oauth_provider):
        """Test client registration request building."""
        request = await oauth_provider._register_client()

        assert request is not None
        assert request.method == "POST"
        assert str(request.url) == "https://api.example.com/register"
        assert request.headers["Content-Type"] == "application/json"

    @pytest.mark.anyio
<<<<<<< HEAD
    async def test_async_auth_flow_401_response(self, oauth_provider, oauth_token):
        """Test async auth flow handling 401 response."""
        oauth_provider._current_tokens = oauth_token
        oauth_provider._token_expiry_time = time.time() + 3600

        request = httpx.Request("GET", "https://api.example.com/data")

        # Mock 401 response
        mock_response = Mock()
        mock_response.status_code = 401

        async with aclosing(oauth_provider.async_auth_flow(request)) as auth_flow:
            await auth_flow.__anext__()

            # Send 401 response
            try:
                await auth_flow.asend(mock_response)
            except StopAsyncIteration:
                pass

            # Should clear current tokens
            assert oauth_provider._current_tokens is None
=======
    async def test_register_client_skip_if_registered(self, oauth_provider, mock_storage):
        """Test client registration is skipped if already registered."""
        # Set existing client info
        client_info = OAuthClientInformationFull(
            client_id="existing_client",
            redirect_uris=[AnyUrl("http://localhost:3030/callback")],
        )
        oauth_provider.context.client_info = client_info

        # Should return None (skip registration)
        request = await oauth_provider._register_client()
        assert request is None
>>>>>>> 0323831b

    @pytest.mark.anyio
    async def test_token_exchange_request(self, oauth_provider):
        """Test token exchange request building."""
        # Set up required context
        oauth_provider.context.client_info = OAuthClientInformationFull(
            client_id="test_client",
            client_secret="test_secret",
            redirect_uris=[AnyUrl("http://localhost:3030/callback")],
        )

<<<<<<< HEAD
        with (
            patch.object(oauth_provider, "initialize") as mock_init,
            patch.object(oauth_provider, "ensure_token") as mock_ensure,
        ):
            async with aclosing(oauth_provider.async_auth_flow(request)) as auth_flow:
                updated_request = await auth_flow.__anext__()

                mock_init.assert_called_once()
                mock_ensure.assert_called_once()

                # No Authorization header should be added if no token
                assert "Authorization" not in updated_request.headers
=======
        request = await oauth_provider._exchange_token("test_auth_code", "test_verifier")

        assert request.method == "POST"
        assert str(request.url) == "https://api.example.com/token"
        assert request.headers["Content-Type"] == "application/x-www-form-urlencoded"

        # Check form data
        content = request.content.decode()
        assert "grant_type=authorization_code" in content
        assert "code=test_auth_code" in content
        assert "code_verifier=test_verifier" in content
        assert "client_id=test_client" in content
        assert "client_secret=test_secret" in content

    @pytest.mark.anyio
    async def test_refresh_token_request(self, oauth_provider, valid_tokens):
        """Test refresh token request building."""
        # Set up required context
        oauth_provider.context.current_tokens = valid_tokens
        oauth_provider.context.client_info = OAuthClientInformationFull(
            client_id="test_client",
            client_secret="test_secret",
            redirect_uris=[AnyUrl("http://localhost:3030/callback")],
        )

        request = await oauth_provider._refresh_token()

        assert request.method == "POST"
        assert str(request.url) == "https://api.example.com/token"
        assert request.headers["Content-Type"] == "application/x-www-form-urlencoded"
>>>>>>> 0323831b

        # Check form data
        content = request.content.decode()
        assert "grant_type=refresh_token" in content
        assert "refresh_token=test_refresh_token" in content
        assert "client_id=test_client" in content
        assert "client_secret=test_secret" in content


class TestProtectedResourceMetadata:
    """Test protected resource handling."""

    @pytest.mark.anyio
    async def test_resource_param_included_with_recent_protocol_version(self, oauth_provider: OAuthClientProvider):
        """Test resource parameter is included for protocol version >= 2025-06-18."""
        # Set protocol version to 2025-06-18
        oauth_provider.context.protocol_version = "2025-06-18"
        oauth_provider.context.client_info = OAuthClientInformationFull(
            client_id="test_client",
            client_secret="test_secret",
            redirect_uris=[AnyUrl("http://localhost:3030/callback")],
        )

        # Test in token exchange
        request = await oauth_provider._exchange_token("test_code", "test_verifier")
        content = request.content.decode()
        assert "resource=" in content
        # Check URL-encoded resource parameter
        from urllib.parse import quote

        expected_resource = quote(oauth_provider.context.get_resource_url(), safe="")
        assert f"resource={expected_resource}" in content

        # Test in refresh token
        oauth_provider.context.current_tokens = OAuthToken(
            access_token="test_access",
            token_type="Bearer",
            refresh_token="test_refresh",
        )
        refresh_request = await oauth_provider._refresh_token()
        refresh_content = refresh_request.content.decode()
        assert "resource=" in refresh_content

    @pytest.mark.anyio
    async def test_resource_param_excluded_with_old_protocol_version(self, oauth_provider: OAuthClientProvider):
        """Test resource parameter is excluded for protocol version < 2025-06-18."""
        # Set protocol version to older version
        oauth_provider.context.protocol_version = "2025-03-26"
        oauth_provider.context.client_info = OAuthClientInformationFull(
            client_id="test_client",
            client_secret="test_secret",
            redirect_uris=[AnyUrl("http://localhost:3030/callback")],
        )

        # Test in token exchange
        request = await oauth_provider._exchange_token("test_code", "test_verifier")
        content = request.content.decode()
        assert "resource=" not in content

        # Test in refresh token
        oauth_provider.context.current_tokens = OAuthToken(
            access_token="test_access",
            token_type="Bearer",
            refresh_token="test_refresh",
        )
        refresh_request = await oauth_provider._refresh_token()
        refresh_content = refresh_request.content.decode()
        assert "resource=" not in refresh_content

    @pytest.mark.anyio
    async def test_resource_param_included_with_protected_resource_metadata(self, oauth_provider: OAuthClientProvider):
        """Test resource parameter is always included when protected resource metadata exists."""
        # Set old protocol version but with protected resource metadata
        oauth_provider.context.protocol_version = "2025-03-26"
        oauth_provider.context.protected_resource_metadata = ProtectedResourceMetadata(
            resource=AnyHttpUrl("https://api.example.com/v1/mcp"),
            authorization_servers=[AnyHttpUrl("https://api.example.com")],
        )
        oauth_provider.context.client_info = OAuthClientInformationFull(
            client_id="test_client",
            client_secret="test_secret",
            redirect_uris=[AnyUrl("http://localhost:3030/callback")],
        )

        # Test in token exchange
        request = await oauth_provider._exchange_token("test_code", "test_verifier")
        content = request.content.decode()
        assert "resource=" in content


class TestAuthFlow:
    """Test the auth flow in httpx."""

    @pytest.mark.anyio
    async def test_auth_flow_with_valid_tokens(self, oauth_provider, mock_storage, valid_tokens):
        """Test auth flow when tokens are already valid."""
        # Pre-store valid tokens
        await mock_storage.set_tokens(valid_tokens)
        oauth_provider.context.current_tokens = valid_tokens
        oauth_provider.context.token_expiry_time = time.time() + 1800
        oauth_provider._initialized = True

        # Create a test request
        test_request = httpx.Request("GET", "https://api.example.com/test")

        # Mock the auth flow
        auth_flow = oauth_provider.async_auth_flow(test_request)

        # Should get the request with auth header added
        request = await auth_flow.__anext__()
        assert request.headers["Authorization"] == "Bearer test_access_token"

        # Send a successful response
        response = httpx.Response(200)
        try:
            await auth_flow.asend(response)
        except StopAsyncIteration:
            pass  # Expected<|MERGE_RESOLUTION|>--- conflicted
+++ resolved
@@ -3,12 +3,6 @@
 """
 
 import time
-<<<<<<< HEAD
-from contextlib import aclosing
-from unittest.mock import AsyncMock, Mock, patch
-from urllib.parse import parse_qs, urlparse
-=======
->>>>>>> 0323831b
 
 import httpx
 import pytest
@@ -71,12 +65,8 @@
 
 @pytest.fixture
 def oauth_provider(client_metadata, mock_storage):
-<<<<<<< HEAD
-    async def mock_redirect_handler(url: str) -> None:
-=======
     async def redirect_handler(url: str) -> None:
         """Mock redirect handler."""
->>>>>>> 0323831b
         pass
 
     async def callback_handler() -> tuple[str, str | None]:
@@ -383,30 +373,6 @@
         assert request.headers["Content-Type"] == "application/json"
 
     @pytest.mark.anyio
-<<<<<<< HEAD
-    async def test_async_auth_flow_401_response(self, oauth_provider, oauth_token):
-        """Test async auth flow handling 401 response."""
-        oauth_provider._current_tokens = oauth_token
-        oauth_provider._token_expiry_time = time.time() + 3600
-
-        request = httpx.Request("GET", "https://api.example.com/data")
-
-        # Mock 401 response
-        mock_response = Mock()
-        mock_response.status_code = 401
-
-        async with aclosing(oauth_provider.async_auth_flow(request)) as auth_flow:
-            await auth_flow.__anext__()
-
-            # Send 401 response
-            try:
-                await auth_flow.asend(mock_response)
-            except StopAsyncIteration:
-                pass
-
-            # Should clear current tokens
-            assert oauth_provider._current_tokens is None
-=======
     async def test_register_client_skip_if_registered(self, oauth_provider, mock_storage):
         """Test client registration is skipped if already registered."""
         # Set existing client info
@@ -419,7 +385,6 @@
         # Should return None (skip registration)
         request = await oauth_provider._register_client()
         assert request is None
->>>>>>> 0323831b
 
     @pytest.mark.anyio
     async def test_token_exchange_request(self, oauth_provider):
@@ -431,20 +396,6 @@
             redirect_uris=[AnyUrl("http://localhost:3030/callback")],
         )
 
-<<<<<<< HEAD
-        with (
-            patch.object(oauth_provider, "initialize") as mock_init,
-            patch.object(oauth_provider, "ensure_token") as mock_ensure,
-        ):
-            async with aclosing(oauth_provider.async_auth_flow(request)) as auth_flow:
-                updated_request = await auth_flow.__anext__()
-
-                mock_init.assert_called_once()
-                mock_ensure.assert_called_once()
-
-                # No Authorization header should be added if no token
-                assert "Authorization" not in updated_request.headers
-=======
         request = await oauth_provider._exchange_token("test_auth_code", "test_verifier")
 
         assert request.method == "POST"
@@ -475,7 +426,6 @@
         assert request.method == "POST"
         assert str(request.url) == "https://api.example.com/token"
         assert request.headers["Content-Type"] == "application/x-www-form-urlencoded"
->>>>>>> 0323831b
 
         # Check form data
         content = request.content.decode()
