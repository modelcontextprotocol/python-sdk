--- conflicted
+++ resolved
@@ -259,57 +259,6 @@
         assert "code_verifier=test_verifier" in content
         assert "client_id=test_client" in content
         assert "client_secret=test_secret" in content
-<<<<<<< HEAD
-        # Resource parameter should be included per RFC 8707
-        assert "resource=https%3A%2F%2Fapi.example.com%2Fv1%2Fmcp" in content
-
-    @pytest.mark.anyio
-    async def test_authorization_url_request(self, oauth_provider):
-        """Test authorization URL construction with resource parameter."""
-        from unittest.mock import patch
-
-        # Set up required context
-        oauth_provider.context.client_info = OAuthClientInformationFull(
-            client_id="test_client",
-            client_secret="test_secret",
-            redirect_uris=[AnyUrl("http://localhost:3030/callback")],
-        )
-
-        # Mock the redirect handler to capture the URL
-        captured_url = None
-
-        async def mock_redirect_handler(url: str):
-            nonlocal captured_url
-            captured_url = url
-
-        oauth_provider.context.redirect_handler = mock_redirect_handler
-
-        # Mock callback handler
-        async def mock_callback_handler():
-            return "test_auth_code", "test_state"
-
-        oauth_provider.context.callback_handler = mock_callback_handler
-
-        # Mock pkce and state generation for predictable testing
-        with (
-            patch("mcp.client.auth.PKCEParameters.generate") as mock_pkce,
-            patch("mcp.client.auth.secrets.token_urlsafe") as mock_state,
-        ):
-            mock_pkce.return_value.code_verifier = "test_verifier"
-            mock_pkce.return_value.code_challenge = "test_challenge"
-            mock_state.return_value = "test_state"
-
-            # Mock compare_digest to return True
-            with patch("mcp.client.auth.secrets.compare_digest", return_value=True):
-                await oauth_provider._perform_authorization()
-
-        # Verify the captured URL contains resource parameter
-        assert captured_url is not None
-        assert "resource=https%3A%2F%2Fapi.example.com%2Fv1%2Fmcp" in captured_url
-        assert "client_id=test_client" in captured_url
-        assert "response_type=code" in captured_url
-        assert "code_challenge=test_challenge" in captured_url
-        assert "code_challenge_method=S256" in captured_url
 
     @pytest.mark.anyio
     async def test_refresh_token_request(self, oauth_provider, valid_tokens):
@@ -334,8 +283,6 @@
         assert "refresh_token=test_refresh_token" in content
         assert "client_id=test_client" in content
         assert "client_secret=test_secret" in content
-        # Resource parameter should be included per RFC 8707
-        assert "resource=https%3A%2F%2Fapi.example.com%2Fv1%2Fmcp" in content
 
 
 class TestAuthFlow:
@@ -353,49 +300,6 @@
         # Create a test request
         test_request = httpx.Request("GET", "https://api.example.com/test")
 
-=======
-
-    @pytest.mark.anyio
-    async def test_refresh_token_request(self, oauth_provider, valid_tokens):
-        """Test refresh token request building."""
-        # Set up required context
-        oauth_provider.context.current_tokens = valid_tokens
-        oauth_provider.context.client_info = OAuthClientInformationFull(
-            client_id="test_client",
-            client_secret="test_secret",
-            redirect_uris=[AnyUrl("http://localhost:3030/callback")],
-        )
-
-        request = await oauth_provider._refresh_token()
-
-        assert request.method == "POST"
-        assert str(request.url) == "https://api.example.com/token"
-        assert request.headers["Content-Type"] == "application/x-www-form-urlencoded"
-
-        # Check form data
-        content = request.content.decode()
-        assert "grant_type=refresh_token" in content
-        assert "refresh_token=test_refresh_token" in content
-        assert "client_id=test_client" in content
-        assert "client_secret=test_secret" in content
-
-
-class TestAuthFlow:
-    """Test the auth flow in httpx."""
-
-    @pytest.mark.anyio
-    async def test_auth_flow_with_valid_tokens(self, oauth_provider, mock_storage, valid_tokens):
-        """Test auth flow when tokens are already valid."""
-        # Pre-store valid tokens
-        await mock_storage.set_tokens(valid_tokens)
-        oauth_provider.context.current_tokens = valid_tokens
-        oauth_provider.context.token_expiry_time = time.time() + 1800
-        oauth_provider._initialized = True
-
-        # Create a test request
-        test_request = httpx.Request("GET", "https://api.example.com/test")
-
->>>>>>> 17f9c00c
         # Mock the auth flow
         auth_flow = oauth_provider.async_auth_flow(test_request)
 
