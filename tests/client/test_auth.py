"""
Tests for refactored OAuth client authentication implementation.
"""

import time
import urllib
import urllib.parse
from unittest import mock

import httpx
import jwt
import pytest
from inline_snapshot import Is, snapshot
from pydantic import AnyHttpUrl, AnyUrl

from mcp.client.auth import JWTParameters, OAuthClientProvider, PKCEParameters, RFC7523OAuthClientProvider
from mcp.shared.auth import OAuthClientInformationFull, OAuthClientMetadata, OAuthToken, ProtectedResourceMetadata


class MockTokenStorage:
    """Mock token storage for testing."""

    def __init__(self):
        self._tokens: OAuthToken | None = None
        self._client_info: OAuthClientInformationFull | None = None

    async def get_tokens(self) -> OAuthToken | None:
        return self._tokens

    async def set_tokens(self, tokens: OAuthToken) -> None:
        self._tokens = tokens

    async def get_client_info(self) -> OAuthClientInformationFull | None:
        return self._client_info

    async def set_client_info(self, client_info: OAuthClientInformationFull) -> None:
        self._client_info = client_info


@pytest.fixture
def mock_storage():
    return MockTokenStorage()


@pytest.fixture
def client_metadata():
    return OAuthClientMetadata(
        client_name="Test Client",
        client_uri=AnyHttpUrl("https://example.com"),
        redirect_uris=[AnyUrl("http://localhost:3030/callback")],
        scope="read write",
    )


@pytest.fixture
def valid_tokens():
    return OAuthToken(
        access_token="test_access_token",
        token_type="Bearer",
        expires_in=3600,
        refresh_token="test_refresh_token",
        scope="read write",
    )


@pytest.fixture
def oauth_provider(client_metadata: OAuthClientMetadata, mock_storage: MockTokenStorage):
    async def redirect_handler(url: str) -> None:
        """Mock redirect handler."""
        pass

    async def callback_handler() -> tuple[str, str | None]:
        """Mock callback handler."""
        return "test_auth_code", "test_state"

    return OAuthClientProvider(
        server_url="https://api.example.com/v1/mcp",
        client_metadata=client_metadata,
        storage=mock_storage,
        redirect_handler=redirect_handler,
        callback_handler=callback_handler,
    )


@pytest.fixture
<<<<<<< HEAD
def rfc7523_oauth_provider(client_metadata: OAuthClientMetadata, mock_storage: MockTokenStorage):
    async def redirect_handler(url: str) -> None:
        """Mock redirect handler."""
        pass

    async def callback_handler() -> tuple[str, str | None]:
        """Mock callback handler."""
        return "test_auth_code", "test_state"

    return RFC7523OAuthClientProvider(
        server_url="https://api.example.com/v1/mcp",
        client_metadata=client_metadata,
        storage=mock_storage,
        redirect_handler=redirect_handler,
        callback_handler=callback_handler,
=======
def prm_metadata_response():
    """PRM metadata response with scopes."""
    return httpx.Response(
        200,
        content=(
            b'{"resource": "https://api.example.com/v1/mcp", '
            b'"authorization_servers": ["https://auth.example.com"], '
            b'"scopes_supported": ["resource:read", "resource:write"]}'
        ),
    )


@pytest.fixture
def prm_metadata_without_scopes_response():
    """PRM metadata response without scopes."""
    return httpx.Response(
        200,
        content=(
            b'{"resource": "https://api.example.com/v1/mcp", '
            b'"authorization_servers": ["https://auth.example.com"], '
            b'"scopes_supported": null}'
        ),
    )


@pytest.fixture
def init_response_with_www_auth_scope():
    """Initial 401 response with WWW-Authenticate header containing scope."""
    return httpx.Response(
        401,
        headers={"WWW-Authenticate": 'Bearer scope="special:scope from:www-authenticate"'},
        request=httpx.Request("GET", "https://api.example.com/test"),
    )


@pytest.fixture
def init_response_without_www_auth_scope():
    """Initial 401 response without WWW-Authenticate scope."""
    return httpx.Response(
        401,
        headers={},
        request=httpx.Request("GET", "https://api.example.com/test"),
>>>>>>> 1200ba00
    )


class TestPKCEParameters:
    """Test PKCE parameter generation."""

    def test_pkce_generation(self):
        """Test PKCE parameter generation creates valid values."""
        pkce = PKCEParameters.generate()

        # Verify lengths
        assert len(pkce.code_verifier) == 128
        assert 43 <= len(pkce.code_challenge) <= 128

        # Verify characters used in verifier
        allowed_chars = set("ABCDEFGHIJKLMNOPQRSTUVWXYZabcdefghijklmnopqrstuvwxyz0123456789-._~")
        assert all(c in allowed_chars for c in pkce.code_verifier)

        # Verify base64url encoding in challenge (no padding)
        assert "=" not in pkce.code_challenge

    def test_pkce_uniqueness(self):
        """Test PKCE generates unique values each time."""
        pkce1 = PKCEParameters.generate()
        pkce2 = PKCEParameters.generate()

        assert pkce1.code_verifier != pkce2.code_verifier
        assert pkce1.code_challenge != pkce2.code_challenge


class TestOAuthContext:
    """Test OAuth context functionality."""

    @pytest.mark.anyio
    async def test_oauth_provider_initialization(
        self, oauth_provider: OAuthClientProvider, client_metadata: OAuthClientMetadata, mock_storage: MockTokenStorage
    ):
        """Test OAuthClientProvider basic setup."""
        assert oauth_provider.context.server_url == "https://api.example.com/v1/mcp"
        assert oauth_provider.context.client_metadata == client_metadata
        assert oauth_provider.context.storage == mock_storage
        assert oauth_provider.context.timeout == 300.0
        assert oauth_provider.context is not None

    def test_context_url_parsing(self, oauth_provider: OAuthClientProvider):
        """Test get_authorization_base_url() extracts base URLs correctly."""
        context = oauth_provider.context

        # Test with path
        assert context.get_authorization_base_url("https://api.example.com/v1/mcp") == "https://api.example.com"

        # Test with no path
        assert context.get_authorization_base_url("https://api.example.com") == "https://api.example.com"

        # Test with port
        assert (
            context.get_authorization_base_url("https://api.example.com:8080/path/to/mcp")
            == "https://api.example.com:8080"
        )

        # Test with query params
        assert (
            context.get_authorization_base_url("https://api.example.com/path?param=value") == "https://api.example.com"
        )

    @pytest.mark.anyio
    async def test_token_validity_checking(self, oauth_provider: OAuthClientProvider, valid_tokens: OAuthToken):
        """Test is_token_valid() and can_refresh_token() logic."""
        context = oauth_provider.context

        # No tokens - should be invalid
        assert not context.is_token_valid()
        assert not context.can_refresh_token()

        # Set valid tokens and client info
        context.current_tokens = valid_tokens
        context.token_expiry_time = time.time() + 1800  # 30 minutes from now
        context.client_info = OAuthClientInformationFull(
            client_id="test_client_id",
            client_secret="test_client_secret",
            redirect_uris=[AnyUrl("http://localhost:3030/callback")],
        )

        # Should be valid
        assert context.is_token_valid()
        assert context.can_refresh_token()  # Has refresh token and client info

        # Expire the token
        context.token_expiry_time = time.time() - 100  # Expired 100 seconds ago
        assert not context.is_token_valid()
        assert context.can_refresh_token()  # Can still refresh

        # Remove refresh token
        context.current_tokens.refresh_token = None
        assert not context.can_refresh_token()

        # Remove client info
        context.current_tokens.refresh_token = "test_refresh_token"
        context.client_info = None
        assert not context.can_refresh_token()

    def test_clear_tokens(self, oauth_provider: OAuthClientProvider, valid_tokens: OAuthToken):
        """Test clear_tokens() removes token data."""
        context = oauth_provider.context
        context.current_tokens = valid_tokens
        context.token_expiry_time = time.time() + 1800

        # Clear tokens
        context.clear_tokens()

        # Verify cleared
        assert context.current_tokens is None
        assert context.token_expiry_time is None


class TestOAuthFlow:
    """Test OAuth flow methods."""

    @pytest.mark.anyio
    async def test_discover_protected_resource_request(
        self, client_metadata: OAuthClientMetadata, mock_storage: MockTokenStorage
    ):
        """Test protected resource discovery request building maintains backward compatibility."""

        async def redirect_handler(url: str) -> None:
            pass

        async def callback_handler() -> tuple[str, str | None]:
            return "test_auth_code", "test_state"

        provider = OAuthClientProvider(
            server_url="https://api.example.com",
            client_metadata=client_metadata,
            storage=mock_storage,
            redirect_handler=redirect_handler,
            callback_handler=callback_handler,
        )

        # Test without WWW-Authenticate (fallback)
        init_response = httpx.Response(
            status_code=401, headers={}, request=httpx.Request("GET", "https://request-api.example.com")
        )

        request = await provider._discover_protected_resource(init_response)
        assert request.method == "GET"
        assert str(request.url) == "https://api.example.com/.well-known/oauth-protected-resource"
        assert "mcp-protocol-version" in request.headers

        # Test with WWW-Authenticate header
        init_response.headers["WWW-Authenticate"] = (
            'Bearer resource_metadata="https://prm.example.com/.well-known/oauth-protected-resource/path"'
        )

        request = await provider._discover_protected_resource(init_response)
        assert request.method == "GET"
        assert str(request.url) == "https://prm.example.com/.well-known/oauth-protected-resource/path"
        assert "mcp-protocol-version" in request.headers

    @pytest.mark.anyio
    def test_create_oauth_metadata_request(self, oauth_provider: OAuthClientProvider):
        """Test OAuth metadata discovery request building."""
        request = oauth_provider._create_oauth_metadata_request("https://example.com")

        # Ensure correct method and headers, and that the URL is unmodified
        assert request.method == "GET"
        assert str(request.url) == "https://example.com"
        assert "mcp-protocol-version" in request.headers


class TestOAuthFallback:
    """Test OAuth discovery fallback behavior for legacy (act as AS not RS) servers."""

    @pytest.mark.anyio
    async def test_oauth_discovery_fallback_order(self, oauth_provider: OAuthClientProvider):
        """Test fallback URL construction order."""
        discovery_urls = oauth_provider._get_discovery_urls()

        assert discovery_urls == [
            "https://api.example.com/.well-known/oauth-authorization-server/v1/mcp",
            "https://api.example.com/.well-known/oauth-authorization-server",
            "https://api.example.com/.well-known/openid-configuration/v1/mcp",
            "https://api.example.com/v1/mcp/.well-known/openid-configuration",
        ]

    @pytest.mark.anyio
    async def test_oauth_discovery_fallback_conditions(self, oauth_provider: OAuthClientProvider):
        """Test the conditions during which an AS metadata discovery fallback will be attempted."""
        # Ensure no tokens are stored
        oauth_provider.context.current_tokens = None
        oauth_provider.context.token_expiry_time = None
        oauth_provider._initialized = True

        # Mock client info to skip DCR
        oauth_provider.context.client_info = OAuthClientInformationFull(
            client_id="existing_client",
            redirect_uris=[AnyUrl("http://localhost:3030/callback")],
        )

        # Create a test request
        test_request = httpx.Request("GET", "https://api.example.com/v1/mcp")

        # Mock the auth flow
        auth_flow = oauth_provider.async_auth_flow(test_request)

        # First request should be the original request without auth header
        request = await auth_flow.__anext__()
        assert "Authorization" not in request.headers

        # Send a 401 response to trigger the OAuth flow
        response = httpx.Response(
            401,
            headers={
                "WWW-Authenticate": 'Bearer resource_metadata="https://api.example.com/.well-known/oauth-protected-resource"'
            },
            request=test_request,
        )

        # Next request should be to discover protected resource metadata
        discovery_request = await auth_flow.asend(response)
        assert str(discovery_request.url) == "https://api.example.com/.well-known/oauth-protected-resource"
        assert discovery_request.method == "GET"

        # Send a successful discovery response with minimal protected resource metadata
        discovery_response = httpx.Response(
            200,
            content=b'{"resource": "https://api.example.com/v1/mcp", "authorization_servers": ["https://auth.example.com/v1/mcp"]}',
            request=discovery_request,
        )

        # Next request should be to discover OAuth metadata
        oauth_metadata_request_1 = await auth_flow.asend(discovery_response)
        assert (
            str(oauth_metadata_request_1.url)
            == "https://auth.example.com/.well-known/oauth-authorization-server/v1/mcp"
        )
        assert oauth_metadata_request_1.method == "GET"

        # Send a 404 response
        oauth_metadata_response_1 = httpx.Response(
            404,
            content=b"Not Found",
            request=oauth_metadata_request_1,
        )

        # Next request should be to discover OAuth metadata at the next endpoint
        oauth_metadata_request_2 = await auth_flow.asend(oauth_metadata_response_1)
        assert str(oauth_metadata_request_2.url) == "https://auth.example.com/.well-known/oauth-authorization-server"
        assert oauth_metadata_request_2.method == "GET"

        # Send a 400 response
        oauth_metadata_response_2 = httpx.Response(
            400,
            content=b"Bad Request",
            request=oauth_metadata_request_2,
        )

        # Next request should be to discover OAuth metadata at the next endpoint
        oauth_metadata_request_3 = await auth_flow.asend(oauth_metadata_response_2)
        assert str(oauth_metadata_request_3.url) == "https://auth.example.com/.well-known/openid-configuration/v1/mcp"
        assert oauth_metadata_request_3.method == "GET"

        # Send a 500 response
        oauth_metadata_response_3 = httpx.Response(
            500,
            content=b"Internal Server Error",
            request=oauth_metadata_request_3,
        )

        # Mock the authorization process to minimize unnecessary state in this test
        oauth_provider._perform_authorization_code_grant = mock.AsyncMock(
            return_value=("test_auth_code", "test_code_verifier")
        )

        # Next request should fall back to legacy behavior and auth with the RS (mocked /authorize, next is /token)
        token_request = await auth_flow.asend(oauth_metadata_response_3)
        assert str(token_request.url) == "https://api.example.com/token"
        assert token_request.method == "POST"

        # Send a successful token response
        token_response = httpx.Response(
            200,
            content=(
                b'{"access_token": "new_access_token", "token_type": "Bearer", "expires_in": 3600, '
                b'"refresh_token": "new_refresh_token"}'
            ),
            request=token_request,
        )

        # After OAuth flow completes, the original request is retried with auth header
        final_request = await auth_flow.asend(token_response)
        assert final_request.headers["Authorization"] == "Bearer new_access_token"
        assert final_request.method == "GET"
        assert str(final_request.url) == "https://api.example.com/v1/mcp"

        # Send final success response to properly close the generator
        final_response = httpx.Response(200, request=final_request)
        try:
            await auth_flow.asend(final_response)
        except StopAsyncIteration:
            pass  # Expected - generator should complete

    @pytest.mark.anyio
    async def test_handle_metadata_response_success(self, oauth_provider: OAuthClientProvider):
        """Test successful metadata response handling."""
        # Create minimal valid OAuth metadata
        content = b"""{
            "issuer": "https://auth.example.com",
            "authorization_endpoint": "https://auth.example.com/authorize",
            "token_endpoint": "https://auth.example.com/token"
        }"""
        response = httpx.Response(200, content=content)

        # Should set metadata
        await oauth_provider._handle_oauth_metadata_response(response)
        assert oauth_provider.context.oauth_metadata is not None
        assert str(oauth_provider.context.oauth_metadata.issuer) == "https://auth.example.com/"

    @pytest.mark.anyio
    async def test_prioritize_www_auth_scope_over_prm(
        self,
        oauth_provider: OAuthClientProvider,
        prm_metadata_response: httpx.Response,
        init_response_with_www_auth_scope: httpx.Response,
    ):
        """Test that WWW-Authenticate scope is prioritized over PRM scopes."""
        # First, process PRM metadata to set protected_resource_metadata with scopes
        await oauth_provider._handle_protected_resource_response(prm_metadata_response)

        # Process the scope selection with WWW-Authenticate header
        oauth_provider._select_scopes(init_response_with_www_auth_scope)

        # Verify that WWW-Authenticate scope is used (not PRM scopes)
        assert oauth_provider.context.client_metadata.scope == "special:scope from:www-authenticate"

    @pytest.mark.anyio
    async def test_prioritize_prm_scopes_when_no_www_auth_scope(
        self,
        oauth_provider: OAuthClientProvider,
        prm_metadata_response: httpx.Response,
        init_response_without_www_auth_scope: httpx.Response,
    ):
        """Test that PRM scopes are prioritized when WWW-Authenticate header has no scopes."""
        # Process the PRM metadata to set protected_resource_metadata with scopes
        await oauth_provider._handle_protected_resource_response(prm_metadata_response)

        # Process the scope selection without WWW-Authenticate scope
        oauth_provider._select_scopes(init_response_without_www_auth_scope)

        # Verify that PRM scopes are used
        assert oauth_provider.context.client_metadata.scope == "resource:read resource:write"

    @pytest.mark.anyio
    async def test_omit_scope_when_no_prm_scopes_or_www_auth(
        self,
        oauth_provider: OAuthClientProvider,
        prm_metadata_without_scopes_response: httpx.Response,
        init_response_without_www_auth_scope: httpx.Response,
    ):
        """Test that scope is omitted when PRM has no scopes and WWW-Authenticate doesn't specify scope."""
        # Process the PRM metadata without scopes
        await oauth_provider._handle_protected_resource_response(prm_metadata_without_scopes_response)

        # Process the scope selection without WWW-Authenticate scope
        oauth_provider._select_scopes(init_response_without_www_auth_scope)

        # Verify that scope is omitted
        assert oauth_provider.context.client_metadata.scope is None

    @pytest.mark.anyio
    async def test_register_client_request(self, oauth_provider: OAuthClientProvider):
        """Test client registration request building."""
        request = await oauth_provider._register_client()

        assert request is not None
        assert request.method == "POST"
        assert str(request.url) == "https://api.example.com/register"
        assert request.headers["Content-Type"] == "application/json"

    @pytest.mark.anyio
    async def test_register_client_skip_if_registered(self, oauth_provider: OAuthClientProvider):
        """Test client registration is skipped if already registered."""
        # Set existing client info
        client_info = OAuthClientInformationFull(
            client_id="existing_client",
            redirect_uris=[AnyUrl("http://localhost:3030/callback")],
        )
        oauth_provider.context.client_info = client_info

        # Should return None (skip registration)
        request = await oauth_provider._register_client()
        assert request is None

    @pytest.mark.anyio
    async def test_token_exchange_request_authorization_code(self, oauth_provider: OAuthClientProvider):
        """Test token exchange request building."""
        # Set up required context
        oauth_provider.context.client_info = OAuthClientInformationFull(
            client_id="test_client",
            client_secret="test_secret",
            redirect_uris=[AnyUrl("http://localhost:3030/callback")],
        )

        request = await oauth_provider._exchange_token_authorization_code("test_auth_code", "test_verifier")

        assert request.method == "POST"
        assert str(request.url) == "https://api.example.com/token"
        assert request.headers["Content-Type"] == "application/x-www-form-urlencoded"

        # Check form data
        content = request.content.decode()
        assert "grant_type=authorization_code" in content
        assert "code=test_auth_code" in content
        assert "code_verifier=test_verifier" in content
        assert "client_id=test_client" in content
        assert "client_secret=test_secret" in content

    @pytest.mark.anyio
    async def test_token_exchange_request_jwt_predefined(self, rfc7523_oauth_provider: RFC7523OAuthClientProvider):
        """Test token exchange request building with a predefined JWT assertion."""
        # Set up required context
        rfc7523_oauth_provider.context.client_info = OAuthClientInformationFull(
            grant_types=["urn:ietf:params:oauth:grant-type:jwt-bearer"],
            token_endpoint_auth_method="private_key_jwt",
            redirect_uris=None,
            scope="read write",
        )
        rfc7523_oauth_provider.context.client_metadata = rfc7523_oauth_provider.context.client_info
        rfc7523_oauth_provider.context.protocol_version = "2025-06-18"
        rfc7523_oauth_provider.jwt_parameters = JWTParameters(
            # https://www.jwt.io
            assertion="eyJhbGciOiJIUzI1NiIsInR5cCI6IkpXVCJ9.eyJzdWIiOiIxMjM0NTY3ODkwIiwibmFtZSI6IkpvaG4gRG9lIiwiYWRtaW4iOnRydWUsImlhdCI6MTUxNjIzOTAyMn0.KMUFsIDTnFmyG3nMiGM6H9FNFUROf3wh7SmqJp-QV30"
        )

        request = await rfc7523_oauth_provider._exchange_token_jwt_bearer()

        assert request.method == "POST"
        assert str(request.url) == "https://api.example.com/token"
        assert request.headers["Content-Type"] == "application/x-www-form-urlencoded"

        # Check form data
        content = urllib.parse.unquote_plus(request.content.decode())
        assert "grant_type=urn:ietf:params:oauth:grant-type:jwt-bearer" in content
        assert "scope=read write" in content
        assert "resource=https://api.example.com/v1/mcp" in content
        assert (
            "assertion=eyJhbGciOiJIUzI1NiIsInR5cCI6IkpXVCJ9.eyJzdWIiOiIxMjM0NTY3ODkwIiwibmFtZSI6IkpvaG4gRG9lIiwiYWRtaW4iOnRydWUsImlhdCI6MTUxNjIzOTAyMn0.KMUFsIDTnFmyG3nMiGM6H9FNFUROf3wh7SmqJp-QV30"
            in content
        )

    @pytest.mark.anyio
    async def test_token_exchange_request_jwt(self, rfc7523_oauth_provider: RFC7523OAuthClientProvider):
        """Test token exchange request building wiith a generated JWT assertion."""
        # Set up required context
        rfc7523_oauth_provider.context.client_info = OAuthClientInformationFull(
            grant_types=["urn:ietf:params:oauth:grant-type:jwt-bearer"],
            token_endpoint_auth_method="private_key_jwt",
            redirect_uris=None,
            scope="read write",
        )
        rfc7523_oauth_provider.context.client_metadata = rfc7523_oauth_provider.context.client_info
        rfc7523_oauth_provider.context.protocol_version = "2025-06-18"
        rfc7523_oauth_provider.jwt_parameters = JWTParameters(
            issuer="foo",
            subject="1234567890",
            claims={
                "name": "John Doe",
                "admin": True,
                "iat": 1516239022,
            },
            jwt_signing_algorithm="HS256",
            jwt_signing_key="a-string-secret-at-least-256-bits-long",
            jwt_lifetime_seconds=300,
        )

        request = await rfc7523_oauth_provider._exchange_token_jwt_bearer()

        assert request.method == "POST"
        assert str(request.url) == "https://api.example.com/token"
        assert request.headers["Content-Type"] == "application/x-www-form-urlencoded"

        # Check form data
        content = urllib.parse.unquote_plus(request.content.decode()).split("&")
        assert "grant_type=urn:ietf:params:oauth:grant-type:jwt-bearer" in content
        assert "scope=read write" in content
        assert "resource=https://api.example.com/v1/mcp" in content

        # Check assertion
        assertion = next(param for param in content if param.startswith("assertion="))[len("assertion=") :]
        claims = jwt.decode(
            assertion,
            key="a-string-secret-at-least-256-bits-long",
            algorithms=["HS256"],
            audience="https://api.example.com/token",
            subject="1234567890",
            issuer="foo",
            verify=True,
        )
        assert claims["name"] == "John Doe"
        assert claims["admin"]
        assert claims["iat"] == 1516239022

    @pytest.mark.anyio
    async def test_refresh_token_request(self, oauth_provider: OAuthClientProvider, valid_tokens: OAuthToken):
        """Test refresh token request building."""
        # Set up required context
        oauth_provider.context.current_tokens = valid_tokens
        oauth_provider.context.client_info = OAuthClientInformationFull(
            client_id="test_client",
            client_secret="test_secret",
            redirect_uris=[AnyUrl("http://localhost:3030/callback")],
        )

        request = await oauth_provider._refresh_token()

        assert request.method == "POST"
        assert str(request.url) == "https://api.example.com/token"
        assert request.headers["Content-Type"] == "application/x-www-form-urlencoded"

        # Check form data
        content = request.content.decode()
        assert "grant_type=refresh_token" in content
        assert "refresh_token=test_refresh_token" in content
        assert "client_id=test_client" in content
        assert "client_secret=test_secret" in content


class TestProtectedResourceMetadata:
    """Test protected resource handling."""

    @pytest.mark.anyio
    async def test_resource_param_included_with_recent_protocol_version(self, oauth_provider: OAuthClientProvider):
        """Test resource parameter is included for protocol version >= 2025-06-18."""
        # Set protocol version to 2025-06-18
        oauth_provider.context.protocol_version = "2025-06-18"
        oauth_provider.context.client_info = OAuthClientInformationFull(
            client_id="test_client",
            client_secret="test_secret",
            redirect_uris=[AnyUrl("http://localhost:3030/callback")],
        )

        # Test in token exchange
        request = await oauth_provider._exchange_token_authorization_code("test_code", "test_verifier")
        content = request.content.decode()
        assert "resource=" in content
        # Check URL-encoded resource parameter
        from urllib.parse import quote

        expected_resource = quote(oauth_provider.context.get_resource_url(), safe="")
        assert f"resource={expected_resource}" in content

        # Test in refresh token
        oauth_provider.context.current_tokens = OAuthToken(
            access_token="test_access",
            token_type="Bearer",
            refresh_token="test_refresh",
        )
        refresh_request = await oauth_provider._refresh_token()
        refresh_content = refresh_request.content.decode()
        assert "resource=" in refresh_content

    @pytest.mark.anyio
    async def test_resource_param_excluded_with_old_protocol_version(self, oauth_provider: OAuthClientProvider):
        """Test resource parameter is excluded for protocol version < 2025-06-18."""
        # Set protocol version to older version
        oauth_provider.context.protocol_version = "2025-03-26"
        oauth_provider.context.client_info = OAuthClientInformationFull(
            client_id="test_client",
            client_secret="test_secret",
            redirect_uris=[AnyUrl("http://localhost:3030/callback")],
        )

        # Test in token exchange
        request = await oauth_provider._exchange_token_authorization_code("test_code", "test_verifier")
        content = request.content.decode()
        assert "resource=" not in content

        # Test in refresh token
        oauth_provider.context.current_tokens = OAuthToken(
            access_token="test_access",
            token_type="Bearer",
            refresh_token="test_refresh",
        )
        refresh_request = await oauth_provider._refresh_token()
        refresh_content = refresh_request.content.decode()
        assert "resource=" not in refresh_content

    @pytest.mark.anyio
    async def test_resource_param_included_with_protected_resource_metadata(self, oauth_provider: OAuthClientProvider):
        """Test resource parameter is always included when protected resource metadata exists."""
        # Set old protocol version but with protected resource metadata
        oauth_provider.context.protocol_version = "2025-03-26"
        oauth_provider.context.protected_resource_metadata = ProtectedResourceMetadata(
            resource=AnyHttpUrl("https://api.example.com/v1/mcp"),
            authorization_servers=[AnyHttpUrl("https://api.example.com")],
        )
        oauth_provider.context.client_info = OAuthClientInformationFull(
            client_id="test_client",
            client_secret="test_secret",
            redirect_uris=[AnyUrl("http://localhost:3030/callback")],
        )

        # Test in token exchange
        request = await oauth_provider._exchange_token_authorization_code("test_code", "test_verifier")
        content = request.content.decode()
        assert "resource=" in content


class TestRegistrationResponse:
    """Test client registration response handling."""

    @pytest.mark.anyio
    async def test_handle_registration_response_reads_before_accessing_text(self, oauth_provider: OAuthClientProvider):
        """Test that response.aread() is called before accessing response.text."""

        # Track if aread() was called
        class MockResponse(httpx.Response):
            def __init__(self):
                self.status_code = 400
                self._aread_called = False
                self._text = "Registration failed with error"

            async def aread(self):
                self._aread_called = True
                return b"test content"

            @property
            def text(self):
                if not self._aread_called:
                    raise RuntimeError("Response.text accessed before response.aread()")
                return self._text

        mock_response = MockResponse()

        # This should call aread() before accessing text
        with pytest.raises(Exception) as exc_info:
            await oauth_provider._handle_registration_response(mock_response)

        # Verify aread() was called
        assert mock_response._aread_called
        # Verify the error message includes the response text
        assert "Registration failed: 400" in str(exc_info.value)


class TestAuthFlow:
    """Test the auth flow in httpx."""

    @pytest.mark.anyio
    async def test_auth_flow_with_valid_tokens(
        self, oauth_provider: OAuthClientProvider, mock_storage: MockTokenStorage, valid_tokens: OAuthToken
    ):
        """Test auth flow when tokens are already valid."""
        # Pre-store valid tokens
        await mock_storage.set_tokens(valid_tokens)
        oauth_provider.context.current_tokens = valid_tokens
        oauth_provider.context.token_expiry_time = time.time() + 1800
        oauth_provider._initialized = True

        # Create a test request
        test_request = httpx.Request("GET", "https://api.example.com/test")

        # Mock the auth flow
        auth_flow = oauth_provider.async_auth_flow(test_request)

        # Should get the request with auth header added
        request = await auth_flow.__anext__()
        assert request.headers["Authorization"] == "Bearer test_access_token"

        # Send a successful response
        response = httpx.Response(200)
        try:
            await auth_flow.asend(response)
        except StopAsyncIteration:
            pass  # Expected

    @pytest.mark.anyio
    async def test_auth_flow_with_no_tokens(self, oauth_provider: OAuthClientProvider, mock_storage: MockTokenStorage):
        """Test auth flow when no tokens are available, triggering the full OAuth flow."""
        # Ensure no tokens are stored
        oauth_provider.context.current_tokens = None
        oauth_provider.context.token_expiry_time = None
        oauth_provider._initialized = True

        # Create a test request
        test_request = httpx.Request("GET", "https://api.example.com/mcp")

        # Mock the auth flow
        auth_flow = oauth_provider.async_auth_flow(test_request)

        # First request should be the original request without auth header
        request = await auth_flow.__anext__()
        assert "Authorization" not in request.headers

        # Send a 401 response to trigger the OAuth flow
        response = httpx.Response(
            401,
            headers={
                "WWW-Authenticate": 'Bearer resource_metadata="https://api.example.com/.well-known/oauth-protected-resource"'
            },
            request=test_request,
        )

        # Next request should be to discover protected resource metadata
        discovery_request = await auth_flow.asend(response)
        assert discovery_request.method == "GET"
        assert str(discovery_request.url) == "https://api.example.com/.well-known/oauth-protected-resource"

        # Send a successful discovery response with minimal protected resource metadata
        discovery_response = httpx.Response(
            200,
            content=b'{"resource": "https://api.example.com/mcp", "authorization_servers": ["https://auth.example.com"]}',
            request=discovery_request,
        )

        # Next request should be to discover OAuth metadata
        oauth_metadata_request = await auth_flow.asend(discovery_response)
        assert oauth_metadata_request.method == "GET"
        assert str(oauth_metadata_request.url).startswith("https://auth.example.com/")
        assert "mcp-protocol-version" in oauth_metadata_request.headers

        # Send a successful OAuth metadata response
        oauth_metadata_response = httpx.Response(
            200,
            content=(
                b'{"issuer": "https://auth.example.com", '
                b'"authorization_endpoint": "https://auth.example.com/authorize", '
                b'"token_endpoint": "https://auth.example.com/token", '
                b'"registration_endpoint": "https://auth.example.com/register"}'
            ),
            request=oauth_metadata_request,
        )

        # Next request should be to register client
        registration_request = await auth_flow.asend(oauth_metadata_response)
        assert registration_request.method == "POST"
        assert str(registration_request.url) == "https://auth.example.com/register"

        # Send a successful registration response
        registration_response = httpx.Response(
            201,
            content=b'{"client_id": "test_client_id", "client_secret": "test_client_secret", "redirect_uris": ["http://localhost:3030/callback"]}',
            request=registration_request,
        )

        # Mock the authorization process
        oauth_provider._perform_authorization_code_grant = mock.AsyncMock(
            return_value=("test_auth_code", "test_code_verifier")
        )

        # Next request should be to exchange token
        token_request = await auth_flow.asend(registration_response)
        assert token_request.method == "POST"
        assert str(token_request.url) == "https://auth.example.com/token"
        assert "code=test_auth_code" in token_request.content.decode()

        # Send a successful token response
        token_response = httpx.Response(
            200,
            content=(
                b'{"access_token": "new_access_token", "token_type": "Bearer", "expires_in": 3600, '
                b'"refresh_token": "new_refresh_token"}'
            ),
            request=token_request,
        )

        # Final request should be the original request with auth header
        final_request = await auth_flow.asend(token_response)
        assert final_request.headers["Authorization"] == "Bearer new_access_token"
        assert final_request.method == "GET"
        assert str(final_request.url) == "https://api.example.com/mcp"

        # Send final success response to properly close the generator
        final_response = httpx.Response(200, request=final_request)
        try:
            await auth_flow.asend(final_response)
        except StopAsyncIteration:
            pass  # Expected - generator should complete

        # Verify tokens were stored
        assert oauth_provider.context.current_tokens is not None
        assert oauth_provider.context.current_tokens.access_token == "new_access_token"
        assert oauth_provider.context.token_expiry_time is not None

    @pytest.mark.anyio
    async def test_auth_flow_no_unnecessary_retry_after_oauth(
        self, oauth_provider: OAuthClientProvider, mock_storage: MockTokenStorage, valid_tokens: OAuthToken
    ):
        """Test that requests are not retried unnecessarily - the core bug that caused 2x performance degradation."""
        # Pre-store valid tokens so no OAuth flow is needed
        await mock_storage.set_tokens(valid_tokens)
        oauth_provider.context.current_tokens = valid_tokens
        oauth_provider.context.token_expiry_time = time.time() + 1800
        oauth_provider._initialized = True

        test_request = httpx.Request("GET", "https://api.example.com/mcp")
        auth_flow = oauth_provider.async_auth_flow(test_request)

        # Count how many times the request is yielded
        request_yields = 0

        # First request - should have auth header already
        request = await auth_flow.__anext__()
        request_yields += 1
        assert request.headers["Authorization"] == "Bearer test_access_token"

        # Send a successful 200 response
        response = httpx.Response(200, request=request)

        # In the buggy version, this would yield the request AGAIN unconditionally
        # In the fixed version, this should end the generator
        try:
            await auth_flow.asend(response)  # extra request
            request_yields += 1
            # If we reach here, the bug is present
            pytest.fail(
                f"Unnecessary retry detected! Request was yielded {request_yields} times. "
                f"This indicates the retry logic bug that caused 2x performance degradation. "
                f"The request should only be yielded once for successful responses."
            )
        except StopAsyncIteration:
            # This is the expected behavior - no unnecessary retry
            pass

        # Verify exactly one request was yielded (no double-sending)
        assert request_yields == 1, f"Expected 1 request yield, got {request_yields}"

    @pytest.mark.anyio
    async def test_403_insufficient_scope_updates_scope_from_header(
        self,
        oauth_provider: OAuthClientProvider,
        mock_storage: MockTokenStorage,
        valid_tokens: OAuthToken,
    ):
        """Test that 403 response correctly updates scope from WWW-Authenticate header."""
        # Pre-store valid tokens and client info
        client_info = OAuthClientInformationFull(
            client_id="test_client_id",
            client_secret="test_client_secret",
            redirect_uris=[AnyUrl("http://localhost:3030/callback")],
        )
        await mock_storage.set_tokens(valid_tokens)
        await mock_storage.set_client_info(client_info)
        oauth_provider.context.current_tokens = valid_tokens
        oauth_provider.context.token_expiry_time = time.time() + 1800
        oauth_provider.context.client_info = client_info
        oauth_provider._initialized = True

        # Original scope
        assert oauth_provider.context.client_metadata.scope == "read write"

        redirect_captured = False
        captured_state = None

        async def capture_redirect(url: str) -> None:
            nonlocal redirect_captured, captured_state
            redirect_captured = True
            # Verify the new scope is included in authorization URL
            assert "scope=admin%3Awrite+admin%3Adelete" in url or "scope=admin:write+admin:delete" in url.replace(
                "%3A", ":"
            ).replace("+", " ")
            # Extract state from redirect URL
            from urllib.parse import parse_qs, urlparse

            parsed = urlparse(url)
            params = parse_qs(parsed.query)
            captured_state = params.get("state", [None])[0]

        oauth_provider.context.redirect_handler = capture_redirect

        # Mock callback
        async def mock_callback() -> tuple[str, str | None]:
            return "auth_code", captured_state

        oauth_provider.context.callback_handler = mock_callback

        test_request = httpx.Request("GET", "https://api.example.com/mcp")
        auth_flow = oauth_provider.async_auth_flow(test_request)

        # First request
        request = await auth_flow.__anext__()

        # Send 403 with new scope requirement
        response_403 = httpx.Response(
            403,
            headers={"WWW-Authenticate": 'Bearer error="insufficient_scope", scope="admin:write admin:delete"'},
            request=request,
        )

        # Trigger step-up - should get token exchange request
        token_exchange_request = await auth_flow.asend(response_403)

        # Verify scope was updated
        assert oauth_provider.context.client_metadata.scope == "admin:write admin:delete"
        assert redirect_captured

        # Complete the flow with successful token response
        token_response = httpx.Response(
            200,
            json={
                "access_token": "new_token_with_new_scope",
                "token_type": "Bearer",
                "expires_in": 3600,
                "scope": "admin:write admin:delete",
            },
            request=token_exchange_request,
        )

        # Should get final retry request
        final_request = await auth_flow.asend(token_response)

        # Send success response - flow should complete
        success_response = httpx.Response(200, request=final_request)
        try:
            await auth_flow.asend(success_response)
            pytest.fail("Should have stopped after successful response")
        except StopAsyncIteration:
            pass  # Expected


@pytest.mark.parametrize(
    (
        "issuer_url",
        "service_documentation_url",
        "authorization_endpoint",
        "token_endpoint",
        "registration_endpoint",
        "revocation_endpoint",
    ),
    (
        # Pydantic's AnyUrl incorrectly adds trailing slash to base URLs
        # This is being fixed in https://github.com/pydantic/pydantic-core/pull/1719 (Pydantic 2.12+)
        pytest.param(
            "https://auth.example.com",
            "https://auth.example.com/docs",
            "https://auth.example.com/authorize",
            "https://auth.example.com/token",
            "https://auth.example.com/register",
            "https://auth.example.com/revoke",
            id="simple-url",
            marks=pytest.mark.xfail(
                reason="Pydantic AnyUrl adds trailing slash to base URLs - fixed in Pydantic 2.12+"
            ),
        ),
        pytest.param(
            "https://auth.example.com/",
            "https://auth.example.com/docs",
            "https://auth.example.com/authorize",
            "https://auth.example.com/token",
            "https://auth.example.com/register",
            "https://auth.example.com/revoke",
            id="with-trailing-slash",
        ),
        pytest.param(
            "https://auth.example.com/v1/mcp",
            "https://auth.example.com/v1/mcp/docs",
            "https://auth.example.com/v1/mcp/authorize",
            "https://auth.example.com/v1/mcp/token",
            "https://auth.example.com/v1/mcp/register",
            "https://auth.example.com/v1/mcp/revoke",
            id="with-path-param",
        ),
    ),
)
def test_build_metadata(
    issuer_url: str,
    service_documentation_url: str,
    authorization_endpoint: str,
    token_endpoint: str,
    registration_endpoint: str,
    revocation_endpoint: str,
):
    from mcp.server.auth.routes import build_metadata
    from mcp.server.auth.settings import ClientRegistrationOptions, RevocationOptions

    metadata = build_metadata(
        issuer_url=AnyHttpUrl(issuer_url),
        service_documentation_url=AnyHttpUrl(service_documentation_url),
        client_registration_options=ClientRegistrationOptions(enabled=True, valid_scopes=["read", "write", "admin"]),
        revocation_options=RevocationOptions(enabled=True),
    )

    assert metadata.model_dump(exclude_defaults=True, mode="json") == snapshot(
        {
            "issuer": Is(issuer_url),
            "authorization_endpoint": Is(authorization_endpoint),
            "token_endpoint": Is(token_endpoint),
            "registration_endpoint": Is(registration_endpoint),
            "scopes_supported": ["read", "write", "admin"],
            "grant_types_supported": ["authorization_code", "refresh_token"],
            "token_endpoint_auth_methods_supported": ["client_secret_post"],
            "service_documentation": Is(service_documentation_url),
            "revocation_endpoint": Is(revocation_endpoint),
            "revocation_endpoint_auth_methods_supported": ["client_secret_post"],
            "code_challenge_methods_supported": ["S256"],
        }
    )


class TestWWWAuthenticate:
    """Test WWW-Authenticate header parsing functionality."""

    @pytest.mark.parametrize(
        "www_auth_header,field_name,expected_value",
        [
            # Quoted values
            ('Bearer scope="read write"', "scope", "read write"),
            (
                'Bearer resource_metadata="https://api.example.com/.well-known/oauth-protected-resource"',
                "resource_metadata",
                "https://api.example.com/.well-known/oauth-protected-resource",
            ),
            ('Bearer error="insufficient_scope"', "error", "insufficient_scope"),
            # Unquoted values
            ("Bearer scope=read", "scope", "read"),
            (
                "Bearer resource_metadata=https://api.example.com/.well-known/oauth-protected-resource",
                "resource_metadata",
                "https://api.example.com/.well-known/oauth-protected-resource",
            ),
            ("Bearer error=invalid_token", "error", "invalid_token"),
            # Multiple parameters with quoted value
            (
                'Bearer realm="api", scope="admin:write resource:read", error="insufficient_scope"',
                "scope",
                "admin:write resource:read",
            ),
            (
                'Bearer realm="api", resource_metadata="https://api.example.com/.well-known/oauth-protected-resource", '
                'error="insufficient_scope"',
                "resource_metadata",
                "https://api.example.com/.well-known/oauth-protected-resource",
            ),
            # Multiple parameters with unquoted value
            ('Bearer realm="api", scope=basic', "scope", "basic"),
            # Values with special characters
            (
                'Bearer scope="resource:read resource:write user_profile"',
                "scope",
                "resource:read resource:write user_profile",
            ),
            (
                'Bearer resource_metadata="https://api.example.com/auth/metadata?version=1"',
                "resource_metadata",
                "https://api.example.com/auth/metadata?version=1",
            ),
        ],
    )
    def test_extract_field_from_www_auth_valid_cases(
        self,
        client_metadata: OAuthClientMetadata,
        mock_storage: MockTokenStorage,
        www_auth_header: str,
        field_name: str,
        expected_value: str,
    ):
        """Test extraction of various fields from valid WWW-Authenticate headers."""

        async def redirect_handler(url: str) -> None:
            pass

        async def callback_handler() -> tuple[str, str | None]:
            return "test_auth_code", "test_state"

        provider = OAuthClientProvider(
            server_url="https://api.example.com/v1/mcp",
            client_metadata=client_metadata,
            storage=mock_storage,
            redirect_handler=redirect_handler,
            callback_handler=callback_handler,
        )

        init_response = httpx.Response(
            status_code=401,
            headers={"WWW-Authenticate": www_auth_header},
            request=httpx.Request("GET", "https://api.example.com/test"),
        )

        result = provider._extract_field_from_www_auth(init_response, field_name)
        assert result == expected_value

    @pytest.mark.parametrize(
        "www_auth_header,field_name,description",
        [
            # No header
            (None, "scope", "no WWW-Authenticate header"),
            # Empty header
            ("", "scope", "empty WWW-Authenticate header"),
            # Header without requested field
            ('Bearer realm="api", error="insufficient_scope"', "scope", "no scope parameter"),
            ('Bearer realm="api", scope="read write"', "resource_metadata", "no resource_metadata parameter"),
            # Malformed field (empty value)
            ("Bearer scope=", "scope", "malformed scope parameter"),
            ("Bearer resource_metadata=", "resource_metadata", "malformed resource_metadata parameter"),
        ],
    )
    def test_extract_field_from_www_auth_invalid_cases(
        self,
        client_metadata: OAuthClientMetadata,
        mock_storage: MockTokenStorage,
        www_auth_header: str | None,
        field_name: str,
        description: str,
    ):
        """Test extraction returns None for invalid cases."""

        async def redirect_handler(url: str) -> None:
            pass

        async def callback_handler() -> tuple[str, str | None]:
            return "test_auth_code", "test_state"

        provider = OAuthClientProvider(
            server_url="https://api.example.com/v1/mcp",
            client_metadata=client_metadata,
            storage=mock_storage,
            redirect_handler=redirect_handler,
            callback_handler=callback_handler,
        )

        headers = {"WWW-Authenticate": www_auth_header} if www_auth_header is not None else {}
        init_response = httpx.Response(
            status_code=401, headers=headers, request=httpx.Request("GET", "https://api.example.com/test")
        )

        result = provider._extract_field_from_www_auth(init_response, field_name)
        assert result is None, f"Should return None for {description}"<|MERGE_RESOLUTION|>--- conflicted
+++ resolved
@@ -83,7 +83,6 @@
 
 
 @pytest.fixture
-<<<<<<< HEAD
 def rfc7523_oauth_provider(client_metadata: OAuthClientMetadata, mock_storage: MockTokenStorage):
     async def redirect_handler(url: str) -> None:
         """Mock redirect handler."""
@@ -99,7 +98,10 @@
         storage=mock_storage,
         redirect_handler=redirect_handler,
         callback_handler=callback_handler,
-=======
+    )
+
+
+@pytest.fixture
 def prm_metadata_response():
     """PRM metadata response with scopes."""
     return httpx.Response(
@@ -142,7 +144,6 @@
         401,
         headers={},
         request=httpx.Request("GET", "https://api.example.com/test"),
->>>>>>> 1200ba00
     )
 
 
