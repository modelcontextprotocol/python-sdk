--- conflicted
+++ resolved
@@ -4,11 +4,7 @@
 
 import asyncio
 import time
-<<<<<<< HEAD
 from unittest.mock import AsyncMock, Mock, patch
-=======
-from unittest import mock
->>>>>>> 6a84a2f7
 
 import httpx
 import pytest
