"""
Tests for OAuth client authentication implementation.
"""

import asyncio
import base64
import hashlib
import time
from unittest.mock import AsyncMock, Mock, patch
from urllib.parse import parse_qs, urlparse

import httpx
import pytest
<<<<<<< HEAD
from pydantic import AnyHttpUrl
=======
from inline_snapshot import snapshot
from pydantic import AnyHttpUrl, AnyUrl
>>>>>>> 29c69e6a

from mcp.client.auth import (
    ClientCredentialsProvider,
    OAuthClientProvider,
    TokenExchangeProvider,
    _discover_oauth_metadata,
    _get_authorization_base_url,
)
from mcp.server.auth.routes import build_metadata
from mcp.server.auth.settings import ClientRegistrationOptions, RevocationOptions
from mcp.shared.auth import (
    OAuthClientInformationFull,
    OAuthClientMetadata,
    OAuthMetadata,
    OAuthToken,
)


class MockTokenStorage:
    """Mock token storage for testing."""

    def __init__(self):
        self._tokens: OAuthToken | None = None
        self._client_info: OAuthClientInformationFull | None = None

    async def get_tokens(self) -> OAuthToken | None:
        return self._tokens

    async def set_tokens(self, tokens: OAuthToken) -> None:
        self._tokens = tokens

    async def get_client_info(self) -> OAuthClientInformationFull | None:
        return self._client_info

    async def set_client_info(self, client_info: OAuthClientInformationFull) -> None:
        self._client_info = client_info


@pytest.fixture
def mock_storage():
    return MockTokenStorage()


@pytest.fixture
def client_metadata():
    return OAuthClientMetadata(
        redirect_uris=[AnyUrl("http://localhost:3000/callback")],
        client_name="Test Client",
        grant_types=["authorization_code", "refresh_token"],
        response_types=["code"],
        scope="read write",
    )


@pytest.fixture
def client_credentials_metadata():
    return OAuthClientMetadata(
        redirect_uris=[AnyHttpUrl("http://localhost:3000/callback")],
        client_name="CC Client",
        grant_types=["client_credentials"],
        response_types=["code"],
        scope="read write",
        token_endpoint_auth_method="client_secret_post",
    )


@pytest.fixture
def oauth_metadata():
    return OAuthMetadata(
        issuer=AnyHttpUrl("https://auth.example.com"),
        authorization_endpoint=AnyHttpUrl("https://auth.example.com/authorize"),
        token_endpoint=AnyHttpUrl("https://auth.example.com/token"),
        registration_endpoint=AnyHttpUrl("https://auth.example.com/register"),
        scopes_supported=["read", "write", "admin"],
        response_types_supported=["code"],
        grant_types_supported=[
            "authorization_code",
            "refresh_token",
            "client_credentials",
        ],
        code_challenge_methods_supported=["S256"],
    )


@pytest.fixture
def oauth_client_info():
    return OAuthClientInformationFull(
        client_id="test_client_id",
        client_secret="test_client_secret",
        redirect_uris=[AnyUrl("http://localhost:3000/callback")],
        client_name="Test Client",
        grant_types=["authorization_code", "refresh_token"],
        response_types=["code"],
        scope="read write",
    )


@pytest.fixture
def oauth_token():
    return OAuthToken(
        access_token="test_access_token",
        token_type="Bearer",
        expires_in=3600,
        refresh_token="test_refresh_token",
        scope="read write",
    )


@pytest.fixture
async def oauth_provider(client_metadata, mock_storage):
    async def mock_redirect_handler(url: str) -> None:
        pass

    async def mock_callback_handler() -> tuple[str, str | None]:
        return "test_auth_code", "test_state"

    return OAuthClientProvider(
        server_url="https://api.example.com/v1/mcp",
        client_metadata=client_metadata,
        storage=mock_storage,
        redirect_handler=mock_redirect_handler,
        callback_handler=mock_callback_handler,
    )


@pytest.fixture
async def client_credentials_provider(client_credentials_metadata, mock_storage):
    return ClientCredentialsProvider(
        server_url="https://api.example.com/v1/mcp",
        client_metadata=client_credentials_metadata,
        storage=mock_storage,
    )


@pytest.fixture
async def token_exchange_provider(client_credentials_metadata, mock_storage):
    return TokenExchangeProvider(
        server_url="https://api.example.com/v1/mcp",
        client_metadata=client_credentials_metadata,
        storage=mock_storage,
        subject_token_supplier=lambda: asyncio.sleep(0, result="user_token"),
    )


class TestOAuthClientProvider:
    """Test OAuth client provider functionality."""

    @pytest.mark.anyio
    async def test_init(self, oauth_provider, client_metadata, mock_storage):
        """Test OAuth provider initialization."""
        assert oauth_provider.server_url == "https://api.example.com/v1/mcp"
        assert oauth_provider.client_metadata == client_metadata
        assert oauth_provider.storage == mock_storage
        assert oauth_provider.timeout == 300.0

    @pytest.mark.anyio
    async def test_generate_code_verifier(self, oauth_provider):
        """Test PKCE code verifier generation."""
        verifier = oauth_provider._generate_code_verifier()

        # Check length (128 characters)
        assert len(verifier) == 128

        # Check charset (RFC 7636: A-Z, a-z, 0-9, "-", ".", "_", "~")
        allowed_chars = set(
            "ABCDEFGHIJKLMNOPQRSTUVWXYZabcdefghijklmnopqrstuvwxyz0123456789-._~"
        )
        assert set(verifier) <= allowed_chars

        # Check uniqueness (generate multiple and ensure they're different)
        verifiers = {oauth_provider._generate_code_verifier() for _ in range(10)}
        assert len(verifiers) == 10

    @pytest.mark.anyio
    async def test_generate_code_challenge(self, oauth_provider):
        """Test PKCE code challenge generation."""
        verifier = "test_code_verifier_123"
        challenge = oauth_provider._generate_code_challenge(verifier)

        # Manually calculate expected challenge
        expected_digest = hashlib.sha256(verifier.encode()).digest()
        expected_challenge = (
            base64.urlsafe_b64encode(expected_digest).decode().rstrip("=")
        )

        assert challenge == expected_challenge

        # Verify it's base64url without padding
        assert "=" not in challenge
        assert "+" not in challenge
        assert "/" not in challenge

    @pytest.mark.anyio
    async def test_get_authorization_base_url(self, oauth_provider):
        """Test authorization base URL extraction."""
        # Test with path
        assert (
            _get_authorization_base_url("https://api.example.com/v1/mcp")
            == "https://api.example.com"
        )

        # Test with no path
        assert (
            _get_authorization_base_url("https://api.example.com")
            == "https://api.example.com"
        )

        # Test with port
        assert (
            _get_authorization_base_url("https://api.example.com:8080/path/to/mcp")
            == "https://api.example.com:8080"
        )

    @pytest.mark.anyio
    async def test_discover_oauth_metadata_success(
        self, oauth_provider, oauth_metadata
    ):
        """Test successful OAuth metadata discovery."""
        metadata_response = oauth_metadata.model_dump(by_alias=True, mode="json")

        with patch("httpx.AsyncClient") as mock_client_class:
            mock_client = AsyncMock()
            mock_client_class.return_value.__aenter__.return_value = mock_client

            mock_response = Mock()
            mock_response.status_code = 200
            mock_response.json.return_value = metadata_response
            mock_client.get.return_value = mock_response

            result = await _discover_oauth_metadata("https://api.example.com/v1/mcp")

            assert result is not None
            assert (
                result.authorization_endpoint == oauth_metadata.authorization_endpoint
            )
            assert result.token_endpoint == oauth_metadata.token_endpoint

            # Verify correct URL was called
            mock_client.get.assert_called_once()
            call_args = mock_client.get.call_args[0]
            assert (
                call_args[0]
                == "https://api.example.com/.well-known/oauth-authorization-server"
            )

    @pytest.mark.anyio
    async def test_discover_oauth_metadata_not_found(self, oauth_provider):
        """Test OAuth metadata discovery when not found."""
        with patch("httpx.AsyncClient") as mock_client_class:
            mock_client = AsyncMock()
            mock_client_class.return_value.__aenter__.return_value = mock_client

            mock_response = Mock()
            mock_response.status_code = 404
            mock_client.get.return_value = mock_response

            result = await _discover_oauth_metadata("https://api.example.com/v1/mcp")

            assert result is None

    @pytest.mark.anyio
    async def test_discover_oauth_metadata_cors_fallback(
        self, oauth_provider, oauth_metadata
    ):
        """Test OAuth metadata discovery with CORS fallback."""
        metadata_response = oauth_metadata.model_dump(by_alias=True, mode="json")

        with patch("httpx.AsyncClient") as mock_client_class:
            mock_client = AsyncMock()
            mock_client_class.return_value.__aenter__.return_value = mock_client

            # First call fails (CORS), second succeeds
            mock_response_success = Mock()
            mock_response_success.status_code = 200
            mock_response_success.json.return_value = metadata_response

            mock_client.get.side_effect = [
                TypeError("CORS error"),  # First call fails
                mock_response_success,  # Second call succeeds
            ]

            result = await _discover_oauth_metadata("https://api.example.com/v1/mcp")

            assert result is not None
            assert mock_client.get.call_count == 2

    @pytest.mark.anyio
    async def test_register_oauth_client_success(
        self, oauth_provider, oauth_metadata, oauth_client_info
    ):
        """Test successful OAuth client registration."""
        registration_response = oauth_client_info.model_dump(by_alias=True, mode="json")

        with patch("httpx.AsyncClient") as mock_client_class:
            mock_client = AsyncMock()
            mock_client_class.return_value.__aenter__.return_value = mock_client

            mock_response = Mock()
            mock_response.status_code = 201
            mock_response.json.return_value = registration_response
            mock_client.post.return_value = mock_response

            result = await oauth_provider._register_oauth_client(
                "https://api.example.com/v1/mcp",
                oauth_provider.client_metadata,
                oauth_metadata,
            )

            assert result.client_id == oauth_client_info.client_id
            assert result.client_secret == oauth_client_info.client_secret

            # Verify correct registration endpoint was used
            mock_client.post.assert_called_once()
            call_args = mock_client.post.call_args
            assert call_args[0][0] == str(oauth_metadata.registration_endpoint)

    @pytest.mark.anyio
    async def test_register_oauth_client_fallback_endpoint(
        self, oauth_provider, oauth_client_info
    ):
        """Test OAuth client registration with fallback endpoint."""
        registration_response = oauth_client_info.model_dump(by_alias=True, mode="json")

        with patch("httpx.AsyncClient") as mock_client_class:
            mock_client = AsyncMock()
            mock_client_class.return_value.__aenter__.return_value = mock_client

            mock_response = Mock()
            mock_response.status_code = 201
            mock_response.json.return_value = registration_response
            mock_client.post.return_value = mock_response

            # Mock metadata discovery to return None (fallback)
            with patch("mcp.client.auth._discover_oauth_metadata", return_value=None):
                result = await oauth_provider._register_oauth_client(
                    "https://api.example.com/v1/mcp",
                    oauth_provider.client_metadata,
                    None,
                )

                assert result.client_id == oauth_client_info.client_id

                # Verify fallback endpoint was used
                mock_client.post.assert_called_once()
                call_args = mock_client.post.call_args
                assert call_args[0][0] == "https://api.example.com/register"

    @pytest.mark.anyio
    async def test_register_oauth_client_failure(self, oauth_provider):
        """Test OAuth client registration failure."""
        with patch("httpx.AsyncClient") as mock_client_class:
            mock_client = AsyncMock()
            mock_client_class.return_value.__aenter__.return_value = mock_client

            mock_response = Mock()
            mock_response.status_code = 400
            mock_response.text = "Bad Request"
            mock_client.post.return_value = mock_response

            # Mock metadata discovery to return None (fallback)
            with patch("mcp.client.auth._discover_oauth_metadata", return_value=None):
                with pytest.raises(httpx.HTTPStatusError):
                    await oauth_provider._register_oauth_client(
                        "https://api.example.com/v1/mcp",
                        oauth_provider.client_metadata,
                        None,
                    )

    @pytest.mark.anyio
    async def test_has_valid_token_no_token(self, oauth_provider):
        """Test token validation with no token."""
        assert not oauth_provider._has_valid_token()

    @pytest.mark.anyio
    async def test_has_valid_token_valid(self, oauth_provider, oauth_token):
        """Test token validation with valid token."""
        oauth_provider._current_tokens = oauth_token
        oauth_provider._token_expiry_time = time.time() + 3600  # Future expiry

        assert oauth_provider._has_valid_token()

    @pytest.mark.anyio
    async def test_has_valid_token_expired(self, oauth_provider, oauth_token):
        """Test token validation with expired token."""
        oauth_provider._current_tokens = oauth_token
        oauth_provider._token_expiry_time = time.time() - 3600  # Past expiry

        assert not oauth_provider._has_valid_token()

    @pytest.mark.anyio
    async def test_validate_token_scopes_no_scope(self, oauth_provider):
        """Test scope validation with no scope returned."""
        token = OAuthToken(access_token="test", token_type="Bearer")

        # Should not raise exception
        await oauth_provider._validate_token_scopes(token)

    @pytest.mark.anyio
    async def test_validate_token_scopes_valid(self, oauth_provider, client_metadata):
        """Test scope validation with valid scopes."""
        oauth_provider.client_metadata = client_metadata
        token = OAuthToken(
            access_token="test",
            token_type="Bearer",
            scope="read write",
        )

        # Should not raise exception
        await oauth_provider._validate_token_scopes(token)

    @pytest.mark.anyio
    async def test_validate_token_scopes_subset(self, oauth_provider, client_metadata):
        """Test scope validation with subset of requested scopes."""
        oauth_provider.client_metadata = client_metadata
        token = OAuthToken(
            access_token="test",
            token_type="Bearer",
            scope="read",
        )

        # Should not raise exception (servers can grant subset)
        await oauth_provider._validate_token_scopes(token)

    @pytest.mark.anyio
    async def test_validate_token_scopes_unauthorized(
        self, oauth_provider, client_metadata
    ):
        """Test scope validation with unauthorized scopes."""
        oauth_provider.client_metadata = client_metadata
        token = OAuthToken(
            access_token="test",
            token_type="Bearer",
            scope="read write admin",  # Includes unauthorized "admin"
        )

        with pytest.raises(Exception, match="Server granted unauthorized scopes"):
            await oauth_provider._validate_token_scopes(token)

    @pytest.mark.anyio
    async def test_validate_token_scopes_no_requested(self, oauth_provider):
        """Test scope validation with no requested scopes accepts any server scopes."""
        # No scope in client metadata
        oauth_provider.client_metadata.scope = None
        token = OAuthToken(
            access_token="test",
            token_type="Bearer",
            scope="admin super",
        )

        # Should not raise exception when no scopes were explicitly requested
        # (accepts server defaults)
        await oauth_provider._validate_token_scopes(token)

    @pytest.mark.anyio
    async def test_initialize(
        self, oauth_provider, mock_storage, oauth_token, oauth_client_info
    ):
        """Test initialization loading from storage."""
        mock_storage._tokens = oauth_token
        mock_storage._client_info = oauth_client_info

        await oauth_provider.initialize()

        assert oauth_provider._current_tokens == oauth_token
        assert oauth_provider._client_info == oauth_client_info

    @pytest.mark.anyio
    async def test_get_or_register_client_existing(
        self, oauth_provider, oauth_client_info
    ):
        """Test getting existing client info."""
        oauth_provider._client_info = oauth_client_info

        result = await oauth_provider._get_or_register_client()

        assert result == oauth_client_info

    @pytest.mark.anyio
    async def test_get_or_register_client_register_new(
        self, oauth_provider, oauth_client_info
    ):
        """Test registering new client."""
        with patch.object(
            oauth_provider, "_register_oauth_client", return_value=oauth_client_info
        ) as mock_register:
            result = await oauth_provider._get_or_register_client()

            assert result == oauth_client_info
            assert oauth_provider._client_info == oauth_client_info
            mock_register.assert_called_once()

    @pytest.mark.anyio
    async def test_exchange_code_for_token_success(
        self, oauth_provider, oauth_client_info, oauth_token
    ):
        """Test successful code exchange for token."""
        oauth_provider._code_verifier = "test_verifier"
        token_response = oauth_token.model_dump(by_alias=True, mode="json")

        with patch("httpx.AsyncClient") as mock_client_class:
            mock_client = AsyncMock()
            mock_client_class.return_value.__aenter__.return_value = mock_client

            mock_response = Mock()
            mock_response.status_code = 200
            mock_response.json.return_value = token_response
            mock_client.post.return_value = mock_response

            with patch.object(
                oauth_provider, "_validate_token_scopes"
            ) as mock_validate:
                await oauth_provider._exchange_code_for_token(
                    "test_auth_code", oauth_client_info
                )

                assert (
                    oauth_provider._current_tokens.access_token
                    == oauth_token.access_token
                )
                mock_validate.assert_called_once()

    @pytest.mark.anyio
    async def test_exchange_code_for_token_failure(
        self, oauth_provider, oauth_client_info
    ):
        """Test failed code exchange for token."""
        oauth_provider._code_verifier = "test_verifier"

        with patch("httpx.AsyncClient") as mock_client_class:
            mock_client = AsyncMock()
            mock_client_class.return_value.__aenter__.return_value = mock_client

            mock_response = Mock()
            mock_response.status_code = 400
            mock_response.text = "Invalid grant"
            mock_client.post.return_value = mock_response

            with pytest.raises(Exception, match="Token exchange failed"):
                await oauth_provider._exchange_code_for_token(
                    "invalid_auth_code", oauth_client_info
                )

    @pytest.mark.anyio
    async def test_refresh_access_token_success(
        self, oauth_provider, oauth_client_info, oauth_token
    ):
        """Test successful token refresh."""
        oauth_provider._current_tokens = oauth_token
        oauth_provider._client_info = oauth_client_info

        new_token = OAuthToken(
            access_token="new_access_token",
            token_type="Bearer",
            expires_in=3600,
            refresh_token="new_refresh_token",
            scope="read write",
        )
        token_response = new_token.model_dump(by_alias=True, mode="json")

        with patch("httpx.AsyncClient") as mock_client_class:
            mock_client = AsyncMock()
            mock_client_class.return_value.__aenter__.return_value = mock_client

            mock_response = Mock()
            mock_response.status_code = 200
            mock_response.json.return_value = token_response
            mock_client.post.return_value = mock_response

            with patch.object(
                oauth_provider, "_validate_token_scopes"
            ) as mock_validate:
                result = await oauth_provider._refresh_access_token()

                assert result is True
                assert (
                    oauth_provider._current_tokens.access_token
                    == new_token.access_token
                )
                mock_validate.assert_called_once()

    @pytest.mark.anyio
    async def test_refresh_access_token_no_refresh_token(self, oauth_provider):
        """Test token refresh with no refresh token."""
        oauth_provider._current_tokens = OAuthToken(
            access_token="test",
            token_type="Bearer",
            # No refresh_token
        )

        result = await oauth_provider._refresh_access_token()
        assert result is False

    @pytest.mark.anyio
    async def test_refresh_access_token_failure(
        self, oauth_provider, oauth_client_info, oauth_token
    ):
        """Test failed token refresh."""
        oauth_provider._current_tokens = oauth_token
        oauth_provider._client_info = oauth_client_info

        with patch("httpx.AsyncClient") as mock_client_class:
            mock_client = AsyncMock()
            mock_client_class.return_value.__aenter__.return_value = mock_client

            mock_response = Mock()
            mock_response.status_code = 400
            mock_client.post.return_value = mock_response

            result = await oauth_provider._refresh_access_token()
            assert result is False

    @pytest.mark.anyio
    async def test_perform_oauth_flow_success(
        self, oauth_provider, oauth_metadata, oauth_client_info
    ):
        """Test successful OAuth flow."""
        oauth_provider._metadata = oauth_metadata
        oauth_provider._client_info = oauth_client_info

        # Mock the redirect handler to capture the auth URL
        auth_url_captured = None

        async def mock_redirect_handler(url: str) -> None:
            nonlocal auth_url_captured
            auth_url_captured = url

        oauth_provider.redirect_handler = mock_redirect_handler

        # Mock callback handler with matching state
        async def mock_callback_handler() -> tuple[str, str | None]:
            # Extract state from auth URL to return matching value
            if auth_url_captured:
                parsed_url = urlparse(auth_url_captured)
                query_params = parse_qs(parsed_url.query)
                state = query_params.get("state", [None])[0]
                return "test_auth_code", state
            return "test_auth_code", "test_state"

        oauth_provider.callback_handler = mock_callback_handler

        with patch.object(oauth_provider, "_exchange_code_for_token") as mock_exchange:
            await oauth_provider._perform_oauth_flow()

            # Verify auth URL was generated correctly
            assert auth_url_captured is not None
            parsed_url = urlparse(auth_url_captured)
            query_params = parse_qs(parsed_url.query)

            assert query_params["response_type"][0] == "code"
            assert query_params["client_id"][0] == oauth_client_info.client_id
            assert query_params["code_challenge_method"][0] == "S256"
            assert "code_challenge" in query_params
            assert "state" in query_params

            # Verify code exchange was called
            mock_exchange.assert_called_once_with("test_auth_code", oauth_client_info)

    @pytest.mark.anyio
    async def test_perform_oauth_flow_state_mismatch(
        self, oauth_provider, oauth_metadata, oauth_client_info
    ):
        """Test OAuth flow with state parameter mismatch."""
        oauth_provider._metadata = oauth_metadata
        oauth_provider._client_info = oauth_client_info

        # Mock callback handler to return mismatched state
        async def mock_callback_handler() -> tuple[str, str | None]:
            return "test_auth_code", "wrong_state"

        oauth_provider.callback_handler = mock_callback_handler

        async def mock_redirect_handler(url: str) -> None:
            pass

        oauth_provider.redirect_handler = mock_redirect_handler

        with pytest.raises(Exception, match="State parameter mismatch"):
            await oauth_provider._perform_oauth_flow()

    @pytest.mark.anyio
    async def test_ensure_token_existing_valid(self, oauth_provider, oauth_token):
        """Test ensure_token with existing valid token."""
        oauth_provider._current_tokens = oauth_token
        oauth_provider._token_expiry_time = time.time() + 3600

        await oauth_provider.ensure_token()

        # Should not trigger new auth flow
        assert oauth_provider._current_tokens == oauth_token

    @pytest.mark.anyio
    async def test_ensure_token_refresh(self, oauth_provider, oauth_token):
        """Test ensure_token with expired token that can be refreshed."""
        oauth_provider._current_tokens = oauth_token
        oauth_provider._token_expiry_time = time.time() - 3600  # Expired

        with patch.object(
            oauth_provider, "_refresh_access_token", return_value=True
        ) as mock_refresh:
            await oauth_provider.ensure_token()
            mock_refresh.assert_called_once()

    @pytest.mark.anyio
    async def test_ensure_token_full_flow(self, oauth_provider):
        """Test ensure_token triggering full OAuth flow."""
        # No existing token
        with patch.object(oauth_provider, "_perform_oauth_flow") as mock_flow:
            await oauth_provider.ensure_token()
            mock_flow.assert_called_once()

    @pytest.mark.anyio
    async def test_async_auth_flow_add_token(self, oauth_provider, oauth_token):
        """Test async auth flow adding Bearer token to request."""
        oauth_provider._current_tokens = oauth_token
        oauth_provider._token_expiry_time = time.time() + 3600

        request = httpx.Request("GET", "https://api.example.com/data")

        # Mock response
        mock_response = Mock()
        mock_response.status_code = 200

        auth_flow = oauth_provider.async_auth_flow(request)
        updated_request = await auth_flow.__anext__()

        assert (
            updated_request.headers["Authorization"]
            == f"Bearer {oauth_token.access_token}"
        )

        # Send mock response
        try:
            await auth_flow.asend(mock_response)
        except StopAsyncIteration:
            pass

    @pytest.mark.anyio
    async def test_async_auth_flow_401_response(self, oauth_provider, oauth_token):
        """Test async auth flow handling 401 response."""
        oauth_provider._current_tokens = oauth_token
        oauth_provider._token_expiry_time = time.time() + 3600

        request = httpx.Request("GET", "https://api.example.com/data")

        # Mock 401 response
        mock_response = Mock()
        mock_response.status_code = 401

        auth_flow = oauth_provider.async_auth_flow(request)
        await auth_flow.__anext__()

        # Send 401 response
        try:
            await auth_flow.asend(mock_response)
        except StopAsyncIteration:
            pass

        # Should clear current tokens
        assert oauth_provider._current_tokens is None

    @pytest.mark.anyio
    async def test_async_auth_flow_no_token(self, oauth_provider):
        """Test async auth flow with no token triggers auth flow."""
        request = httpx.Request("GET", "https://api.example.com/data")

        with (
            patch.object(oauth_provider, "initialize") as mock_init,
            patch.object(oauth_provider, "ensure_token") as mock_ensure,
        ):
            auth_flow = oauth_provider.async_auth_flow(request)
            updated_request = await auth_flow.__anext__()

            mock_init.assert_called_once()
            mock_ensure.assert_called_once()

            # No Authorization header should be added if no token
            assert "Authorization" not in updated_request.headers

    @pytest.mark.anyio
    async def test_scope_priority_client_metadata_first(
        self, oauth_provider, oauth_client_info
    ):
        """Test that client metadata scope takes priority."""
        oauth_provider.client_metadata.scope = "read write"
        oauth_provider._client_info = oauth_client_info
        oauth_provider._client_info.scope = "admin"

        # Build auth params to test scope logic
        auth_params = {
            "response_type": "code",
            "client_id": "test_client",
            "redirect_uri": "http://localhost:3000/callback",
            "state": "test_state",
            "code_challenge": "test_challenge",
            "code_challenge_method": "S256",
        }

        # Apply scope logic from _perform_oauth_flow
        if oauth_provider.client_metadata.scope:
            auth_params["scope"] = oauth_provider.client_metadata.scope
        elif (
            hasattr(oauth_provider._client_info, "scope")
            and oauth_provider._client_info.scope
        ):
            auth_params["scope"] = oauth_provider._client_info.scope

        assert auth_params["scope"] == "read write"

    @pytest.mark.anyio
    async def test_scope_priority_no_client_metadata_scope(
        self, oauth_provider, oauth_client_info
    ):
        """Test that no scope parameter is set when client metadata has no scope."""
        oauth_provider.client_metadata.scope = None
        oauth_provider._client_info = oauth_client_info
        oauth_provider._client_info.scope = "admin"

        # Build auth params to test scope logic
        auth_params = {
            "response_type": "code",
            "client_id": "test_client",
            "redirect_uri": "http://localhost:3000/callback",
            "state": "test_state",
            "code_challenge": "test_challenge",
            "code_challenge_method": "S256",
        }

        # Apply simplified scope logic from _perform_oauth_flow
        if oauth_provider.client_metadata.scope:
            auth_params["scope"] = oauth_provider.client_metadata.scope
        # No fallback to client_info scope in simplified logic

        # No scope should be set since client metadata doesn't have explicit scope
        assert "scope" not in auth_params

    @pytest.mark.anyio
    async def test_scope_priority_no_scope(self, oauth_provider, oauth_client_info):
        """Test that no scope parameter is set when no scopes specified."""
        oauth_provider.client_metadata.scope = None
        oauth_provider._client_info = oauth_client_info
        oauth_provider._client_info.scope = None

        # Build auth params to test scope logic
        auth_params = {
            "response_type": "code",
            "client_id": "test_client",
            "redirect_uri": "http://localhost:3000/callback",
            "state": "test_state",
            "code_challenge": "test_challenge",
            "code_challenge_method": "S256",
        }

        # Apply scope logic from _perform_oauth_flow
        if oauth_provider.client_metadata.scope:
            auth_params["scope"] = oauth_provider.client_metadata.scope
        elif (
            hasattr(oauth_provider._client_info, "scope")
            and oauth_provider._client_info.scope
        ):
            auth_params["scope"] = oauth_provider._client_info.scope

        # No scope should be set
        assert "scope" not in auth_params

    @pytest.mark.anyio
    async def test_state_parameter_validation_uses_constant_time(
        self, oauth_provider, oauth_metadata, oauth_client_info
    ):
        """Test that state parameter validation uses constant-time comparison."""
        oauth_provider._metadata = oauth_metadata
        oauth_provider._client_info = oauth_client_info

        # Mock callback handler to return mismatched state
        async def mock_callback_handler() -> tuple[str, str | None]:
            return "test_auth_code", "wrong_state"

        oauth_provider.callback_handler = mock_callback_handler

        async def mock_redirect_handler(url: str) -> None:
            pass

        oauth_provider.redirect_handler = mock_redirect_handler

        # Patch secrets.compare_digest to verify it's being called
        with patch(
            "mcp.client.auth.secrets.compare_digest", return_value=False
        ) as mock_compare:
            with pytest.raises(Exception, match="State parameter mismatch"):
                await oauth_provider._perform_oauth_flow()

            # Verify constant-time comparison was used
            mock_compare.assert_called_once()

    @pytest.mark.anyio
    async def test_state_parameter_validation_none_state(
        self, oauth_provider, oauth_metadata, oauth_client_info
    ):
        """Test that None state is handled correctly."""
        oauth_provider._metadata = oauth_metadata
        oauth_provider._client_info = oauth_client_info

        # Mock callback handler to return None state
        async def mock_callback_handler() -> tuple[str, str | None]:
            return "test_auth_code", None

        oauth_provider.callback_handler = mock_callback_handler

        async def mock_redirect_handler(url: str) -> None:
            pass

        oauth_provider.redirect_handler = mock_redirect_handler

        with pytest.raises(Exception, match="State parameter mismatch"):
            await oauth_provider._perform_oauth_flow()

    @pytest.mark.anyio
    async def test_token_exchange_error_basic(self, oauth_provider, oauth_client_info):
        """Test token exchange error handling (basic)."""
        oauth_provider._code_verifier = "test_verifier"

        with patch("httpx.AsyncClient") as mock_client_class:
            mock_client = AsyncMock()
            mock_client_class.return_value.__aenter__.return_value = mock_client

            # Mock error response
            mock_response = Mock()
            mock_response.status_code = 400
            mock_response.text = "Bad Request"
            mock_client.post.return_value = mock_response

            with pytest.raises(Exception, match="Token exchange failed"):
                await oauth_provider._exchange_code_for_token(
                    "invalid_auth_code", oauth_client_info
                )


@pytest.mark.parametrize(
    (
        "issuer_url",
        "service_documentation_url",
        "authorization_endpoint",
        "token_endpoint",
        "registration_endpoint",
        "revocation_endpoint",
    ),
    (
        pytest.param(
            "https://auth.example.com",
            "https://auth.example.com/docs",
            "https://auth.example.com/authorize",
            "https://auth.example.com/token",
            "https://auth.example.com/register",
            "https://auth.example.com/revoke",
            id="simple-url",
        ),
        pytest.param(
            "https://auth.example.com/",
            "https://auth.example.com/docs",
            "https://auth.example.com/authorize",
            "https://auth.example.com/token",
            "https://auth.example.com/register",
            "https://auth.example.com/revoke",
            id="with-trailing-slash",
        ),
        pytest.param(
            "https://auth.example.com/v1/mcp",
            "https://auth.example.com/v1/mcp/docs",
            "https://auth.example.com/v1/mcp/authorize",
            "https://auth.example.com/v1/mcp/token",
            "https://auth.example.com/v1/mcp/register",
            "https://auth.example.com/v1/mcp/revoke",
            id="with-path-param",
        ),
    ),
)
def test_build_metadata(
    issuer_url: str,
    service_documentation_url: str,
    authorization_endpoint: str,
    token_endpoint: str,
    registration_endpoint: str,
    revocation_endpoint: str,
):
    metadata = build_metadata(
        issuer_url=AnyHttpUrl(issuer_url),
        service_documentation_url=AnyHttpUrl(service_documentation_url),
        client_registration_options=ClientRegistrationOptions(
            enabled=True, valid_scopes=["read", "write", "admin"]
        ),
        revocation_options=RevocationOptions(enabled=True),
    )

    expected = OAuthMetadata(
        issuer=AnyHttpUrl(issuer_url),
        authorization_endpoint=AnyHttpUrl(authorization_endpoint),
        token_endpoint=AnyHttpUrl(token_endpoint),
        registration_endpoint=AnyHttpUrl(registration_endpoint),
        scopes_supported=["read", "write", "admin"],
        grant_types_supported=[
            "authorization_code",
            "refresh_token",
            "client_credentials",
        ],
        token_endpoint_auth_methods_supported=["client_secret_post"],
        service_documentation=AnyHttpUrl(service_documentation_url),
        revocation_endpoint=AnyHttpUrl(revocation_endpoint),
        revocation_endpoint_auth_methods_supported=["client_secret_post"],
        code_challenge_methods_supported=["S256"],
    )

    assert metadata == expected


class TestClientCredentialsProvider:
    @pytest.mark.anyio
    async def test_request_token_success(
        self,
        client_credentials_provider,
        oauth_metadata,
        oauth_client_info,
        oauth_token,
    ):
        client_credentials_provider._metadata = oauth_metadata
        client_credentials_provider._client_info = oauth_client_info

        token_json = oauth_token.model_dump(by_alias=True, mode="json")
        token_json.pop("refresh_token", None)

        with patch("httpx.AsyncClient") as mock_client_class:
            mock_client = AsyncMock()
            mock_client_class.return_value.__aenter__.return_value = mock_client

            mock_response = Mock()
            mock_response.status_code = 200
            mock_response.json.return_value = token_json
            mock_client.post.return_value = mock_response

            await client_credentials_provider.ensure_token()

            mock_client.post.assert_called_once()
            assert (
                client_credentials_provider._current_tokens.access_token
                == oauth_token.access_token
            )

    @pytest.mark.anyio
    async def test_async_auth_flow(self, client_credentials_provider, oauth_token):
        client_credentials_provider._current_tokens = oauth_token
        client_credentials_provider._token_expiry_time = time.time() + 3600

        request = httpx.Request("GET", "https://api.example.com/data")
        mock_response = Mock()
        mock_response.status_code = 200

        auth_flow = client_credentials_provider.async_auth_flow(request)
        updated_request = await auth_flow.__anext__()
        assert (
            updated_request.headers["Authorization"]
            == f"Bearer {oauth_token.access_token}"
        )
        try:
            await auth_flow.asend(mock_response)
        except StopAsyncIteration:
            pass


class TestTokenExchangeProvider:
    @pytest.mark.anyio
    async def test_request_token_success(
        self,
        token_exchange_provider,
        oauth_metadata,
        oauth_client_info,
        oauth_token,
    ):
        token_exchange_provider._metadata = oauth_metadata
        token_exchange_provider._client_info = oauth_client_info

        token_json = oauth_token.model_dump(by_alias=True, mode="json")
        token_json.pop("refresh_token", None)

        with patch("httpx.AsyncClient") as mock_client_class:
            mock_client = AsyncMock()
            mock_client_class.return_value.__aenter__.return_value = mock_client

            mock_response = Mock()
            mock_response.status_code = 200
            mock_response.json.return_value = token_json
            mock_client.post.return_value = mock_response

            await token_exchange_provider.ensure_token()

            mock_client.post.assert_called_once()
            assert (
                token_exchange_provider._current_tokens.access_token
                == oauth_token.access_token
            )<|MERGE_RESOLUTION|>--- conflicted
+++ resolved
@@ -11,12 +11,7 @@
 
 import httpx
 import pytest
-<<<<<<< HEAD
 from pydantic import AnyHttpUrl
-=======
-from inline_snapshot import snapshot
-from pydantic import AnyHttpUrl, AnyUrl
->>>>>>> 29c69e6a
 
 from mcp.client.auth import (
     ClientCredentialsProvider,
