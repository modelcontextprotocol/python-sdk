"""Tests for refactored OAuth client authentication implementation."""

# pyright: reportUnknownParameterType=false, reportUnknownVariableType=false, reportUnknownMemberType=false

import asyncio
import time
from collections.abc import AsyncGenerator
from typing import Any
from unittest.mock import AsyncMock, Mock, patch

import httpx
import pytest
from inline_snapshot import Is, snapshot
from pydantic import AnyHttpUrl, AnyUrl

from mcp.client.auth import (
    ClientCredentialsProvider,
    OAuthClientProvider,
    PKCEParameters,
    TokenExchangeProvider,
)
from mcp.shared.auth import (
    OAuthClientInformationFull,
    OAuthClientMetadata,
    OAuthMetadata,
    OAuthToken,
    ProtectedResourceMetadata,
)


class MockTokenStorage:
    """Mock token storage for testing."""

    def __init__(self):
        self._tokens: OAuthToken | None = None
        self._client_info: OAuthClientInformationFull | None = None

    async def get_tokens(self) -> OAuthToken | None:
        return self._tokens

    async def set_tokens(self, tokens: OAuthToken) -> None:
        self._tokens = tokens

    async def get_client_info(self) -> OAuthClientInformationFull | None:
        return self._client_info

    async def set_client_info(self, client_info: OAuthClientInformationFull) -> None:
        self._client_info = client_info


@pytest.fixture
def mock_storage():
    return MockTokenStorage()


@pytest.fixture
def client_metadata():
    return OAuthClientMetadata(
        client_name="Test Client",
        client_uri=AnyHttpUrl("https://example.com"),
        redirect_uris=[AnyUrl("http://localhost:3030/callback")],
        scope="read write",
    )


@pytest.fixture
def valid_tokens():
    return OAuthToken(
        access_token="test_access_token",
        token_type="Bearer",
        expires_in=3600,
        refresh_token="test_refresh_token",
        scope="read write",
    )


@pytest.fixture
def oauth_provider(client_metadata: OAuthClientMetadata, mock_storage: MockTokenStorage):
    async def redirect_handler(url: str) -> None:
        """Mock redirect handler."""
        pass

    async def callback_handler() -> tuple[str, str | None]:
        """Mock callback handler."""
        return "test_auth_code", "test_state"

    return OAuthClientProvider(
        server_url="https://api.example.com/v1/mcp",
        client_metadata=client_metadata,
        storage=mock_storage,
        redirect_handler=redirect_handler,
        callback_handler=callback_handler,
    )


@pytest.fixture
def client_credentials_metadata():
    return OAuthClientMetadata(
        redirect_uris=[AnyHttpUrl("http://localhost:3000/callback")],
        client_name="CC Client",
        grant_types=["client_credentials"],
        response_types=["code"],
        scope="read write",
        token_endpoint_auth_method="client_secret_post",
    )


@pytest.fixture
def oauth_metadata():
    return OAuthMetadata(
        issuer=AnyHttpUrl("https://auth.example.com"),
        authorization_endpoint=AnyHttpUrl("https://auth.example.com/authorize"),
        token_endpoint=AnyHttpUrl("https://auth.example.com/token"),
        registration_endpoint=AnyHttpUrl("https://auth.example.com/register"),
        scopes_supported=["read", "write", "admin"],
        response_types_supported=["code"],
        grant_types_supported=["authorization_code", "refresh_token", "client_credentials"],
        code_challenge_methods_supported=["S256"],
    )


@pytest.fixture
def oauth_client_info():
    return OAuthClientInformationFull(
        client_id="test_client_id",
        client_secret="test_client_secret",
        redirect_uris=[AnyUrl("http://localhost:3000/callback")],
        client_name="Test Client",
        grant_types=["authorization_code", "refresh_token"],
        response_types=["code"],
        scope="read write",
    )


@pytest.fixture
def oauth_token():
    return OAuthToken(
        access_token="test_access_token",
        token_type="Bearer",
        expires_in=3600,
        refresh_token="test_refresh_token",
        scope="read write",
    )


@pytest.fixture
async def client_credentials_provider(
    client_credentials_metadata: OAuthClientMetadata, mock_storage: MockTokenStorage
) -> ClientCredentialsProvider:
    return ClientCredentialsProvider(
        server_url="https://api.example.com/v1/mcp",
        client_metadata=client_credentials_metadata,
        storage=mock_storage,
    )


@pytest.fixture
async def token_exchange_provider(
    client_credentials_metadata: OAuthClientMetadata, mock_storage: MockTokenStorage
) -> TokenExchangeProvider:
    return TokenExchangeProvider(
        server_url="https://api.example.com/v1/mcp",
        client_metadata=client_credentials_metadata,
        storage=mock_storage,
        subject_token_supplier=lambda: asyncio.sleep(0, result="user_token"),
    )


class TestPKCEParameters:
    """Test PKCE parameter generation."""

    def test_pkce_generation(self):
        """Test PKCE parameter generation creates valid values."""
        pkce = PKCEParameters.generate()

        # Verify lengths
        assert len(pkce.code_verifier) == 128
        assert 43 <= len(pkce.code_challenge) <= 128

        # Verify characters used in verifier
        allowed_chars = set("ABCDEFGHIJKLMNOPQRSTUVWXYZabcdefghijklmnopqrstuvwxyz0123456789-._~")
        assert all(c in allowed_chars for c in pkce.code_verifier)

        # Verify base64url encoding in challenge (no padding)
        assert "=" not in pkce.code_challenge

    def test_pkce_uniqueness(self):
        """Test PKCE generates unique values each time."""
        pkce1 = PKCEParameters.generate()
        pkce2 = PKCEParameters.generate()

        assert pkce1.code_verifier != pkce2.code_verifier
        assert pkce1.code_challenge != pkce2.code_challenge


class TestOAuthContext:
    """Test OAuth context functionality."""

    @pytest.mark.anyio
    async def test_oauth_provider_initialization(
        self, oauth_provider: OAuthClientProvider, client_metadata: OAuthClientMetadata, mock_storage: MockTokenStorage
    ):
        """Test OAuthClientProvider basic setup."""
        assert oauth_provider.context.server_url == "https://api.example.com/v1/mcp"
        assert oauth_provider.context.client_metadata == client_metadata
        assert oauth_provider.context.storage == mock_storage
        assert oauth_provider.context.timeout == 300.0
        assert oauth_provider.context is not None

    def test_context_url_parsing(self, oauth_provider: OAuthClientProvider):
        """Test get_authorization_base_url() extracts base URLs correctly."""
        context = oauth_provider.context

        # Test with path
        assert context.get_authorization_base_url("https://api.example.com/v1/mcp") == "https://api.example.com"

        # Test with no path
        assert context.get_authorization_base_url("https://api.example.com") == "https://api.example.com"

        # Test with port
        assert (
            context.get_authorization_base_url("https://api.example.com:8080/path/to/mcp")
            == "https://api.example.com:8080"
        )

        # Test with query params
        assert (
            context.get_authorization_base_url("https://api.example.com/path?param=value") == "https://api.example.com"
        )

    @pytest.mark.anyio
    async def test_token_validity_checking(self, oauth_provider: OAuthClientProvider, valid_tokens: OAuthToken):
        """Test is_token_valid() and can_refresh_token() logic."""
        context = oauth_provider.context

        # No tokens - should be invalid
        assert not context.is_token_valid()
        assert not context.can_refresh_token()

        # Set valid tokens and client info
        context.current_tokens = valid_tokens
        context.token_expiry_time = time.time() + 1800  # 30 minutes from now
        context.client_info = OAuthClientInformationFull(
            client_id="test_client_id",
            client_secret="test_client_secret",
            redirect_uris=[AnyUrl("http://localhost:3030/callback")],
        )

        # Should be valid
        assert context.is_token_valid()
        assert context.can_refresh_token()  # Has refresh token and client info

        # Expire the token
        context.token_expiry_time = time.time() - 100  # Expired 100 seconds ago
        assert not context.is_token_valid()
        assert context.can_refresh_token()  # Can still refresh

        # Remove refresh token
        context.current_tokens.refresh_token = None
        assert not context.can_refresh_token()

        # Remove client info
        context.current_tokens.refresh_token = "test_refresh_token"
        context.client_info = None
        assert not context.can_refresh_token()

    def test_clear_tokens(self, oauth_provider: OAuthClientProvider, valid_tokens: OAuthToken):
        """Test clear_tokens() removes token data."""
        context = oauth_provider.context
        context.current_tokens = valid_tokens
        context.token_expiry_time = time.time() + 1800

        # Clear tokens
        context.clear_tokens()

        # Verify cleared
        assert context.current_tokens is None
        assert context.token_expiry_time is None


class TestOAuthFlow:
    """Test OAuth flow methods."""

    @pytest.mark.anyio
    async def test_discover_protected_resource_request(
        self, client_metadata: OAuthClientMetadata, mock_storage: MockTokenStorage
    ):
        """Test protected resource discovery request building maintains backward compatibility."""

        async def redirect_handler(url: str) -> None:
            pass

        async def callback_handler() -> tuple[str, str | None]:
            return "test_auth_code", "test_state"

        provider = OAuthClientProvider(
            server_url="https://api.example.com",
            client_metadata=client_metadata,
            storage=mock_storage,
            redirect_handler=redirect_handler,
            callback_handler=callback_handler,
        )

        # Test without WWW-Authenticate (fallback)
        init_response = httpx.Response(
            status_code=401, headers={}, request=httpx.Request("GET", "https://request-api.example.com")
        )

        request = await provider._discover_protected_resource(init_response)
        assert request.method == "GET"
        assert str(request.url) == "https://api.example.com/.well-known/oauth-protected-resource"
        assert "mcp-protocol-version" in request.headers

        # Test with WWW-Authenticate header
        init_response.headers["WWW-Authenticate"] = (
            'Bearer resource_metadata="https://prm.example.com/.well-known/oauth-protected-resource/path"'
        )

        request = await provider._discover_protected_resource(init_response)
        assert request.method == "GET"
        assert str(request.url) == "https://prm.example.com/.well-known/oauth-protected-resource/path"
        assert "mcp-protocol-version" in request.headers

    @pytest.mark.anyio
    def test_create_oauth_metadata_request(self, oauth_provider: OAuthClientProvider):
        """Test OAuth metadata discovery request building."""
        request = oauth_provider._create_oauth_metadata_request("https://example.com")

        # Ensure correct method and headers, and that the URL is unmodified
        assert request.method == "GET"
        assert str(request.url) == "https://example.com"
        assert "mcp-protocol-version" in request.headers


class TestOAuthFallback:
    """Test OAuth discovery fallback behavior for legacy (act as AS not RS) servers."""

    @pytest.mark.anyio
    async def test_oauth_discovery_fallback_order(self, oauth_provider: OAuthClientProvider):
        """Test fallback URL construction order."""
        discovery_urls = oauth_provider._get_discovery_urls()

        assert discovery_urls == [
            "https://api.example.com/.well-known/oauth-authorization-server/v1/mcp",
            "https://api.example.com/.well-known/oauth-authorization-server",
            "https://api.example.com/.well-known/openid-configuration/v1/mcp",
            "https://api.example.com/v1/mcp/.well-known/openid-configuration",
        ]

    @pytest.mark.anyio
    async def test_oauth_discovery_fallback_conditions(self, oauth_provider: OAuthClientProvider):
        """Test the conditions during which an AS metadata discovery fallback will be attempted."""
        # Ensure no tokens are stored
        oauth_provider.context.current_tokens = None
        oauth_provider.context.token_expiry_time = None
        oauth_provider._initialized = True

        # Mock client info to skip DCR
        oauth_provider.context.client_info = OAuthClientInformationFull(
            client_id="existing_client",
            redirect_uris=[AnyUrl("http://localhost:3030/callback")],
        )

        # Create a test request
        test_request = httpx.Request("GET", "https://api.example.com/v1/mcp")

        # Mock the auth flow
        auth_flow = oauth_provider.async_auth_flow(test_request)

        # First request should be the original request without auth header
        request = await auth_flow.__anext__()
        assert "Authorization" not in request.headers

        # Send a 401 response to trigger the OAuth flow
        response = httpx.Response(
            401,
            headers={
                "WWW-Authenticate": 'Bearer resource_metadata="https://api.example.com/.well-known/oauth-protected-resource"'
            },
            request=test_request,
        )

        # Next request should be to discover protected resource metadata
        discovery_request = await auth_flow.asend(response)
        assert str(discovery_request.url) == "https://api.example.com/.well-known/oauth-protected-resource"
        assert discovery_request.method == "GET"

        # Send a successful discovery response with minimal protected resource metadata
        discovery_response = httpx.Response(
            200,
            content=b'{"resource": "https://api.example.com/v1/mcp", "authorization_servers": ["https://auth.example.com/v1/mcp"]}',
            request=discovery_request,
        )

        # Next request should be to discover OAuth metadata
        oauth_metadata_request_1 = await auth_flow.asend(discovery_response)
        assert (
            str(oauth_metadata_request_1.url)
            == "https://auth.example.com/.well-known/oauth-authorization-server/v1/mcp"
        )
        assert oauth_metadata_request_1.method == "GET"

        # Send a 404 response
        oauth_metadata_response_1 = httpx.Response(
            404,
            content=b"Not Found",
            request=oauth_metadata_request_1,
        )

        # Next request should be to discover OAuth metadata at the next endpoint
        oauth_metadata_request_2 = await auth_flow.asend(oauth_metadata_response_1)
        assert str(oauth_metadata_request_2.url) == "https://auth.example.com/.well-known/oauth-authorization-server"
        assert oauth_metadata_request_2.method == "GET"

        # Send a 400 response
        oauth_metadata_response_2 = httpx.Response(
            400,
            content=b"Bad Request",
            request=oauth_metadata_request_2,
        )

        # Next request should be to discover OAuth metadata at the next endpoint
        oauth_metadata_request_3 = await auth_flow.asend(oauth_metadata_response_2)
        assert str(oauth_metadata_request_3.url) == "https://auth.example.com/.well-known/openid-configuration/v1/mcp"
        assert oauth_metadata_request_3.method == "GET"

        # Send a 500 response
        oauth_metadata_response_3 = httpx.Response(
            500,
            content=b"Internal Server Error",
            request=oauth_metadata_request_3,
        )

        # Mock the authorization process to minimize unnecessary state in this test
        oauth_provider._perform_authorization = AsyncMock(return_value=("test_auth_code", "test_code_verifier"))

        # Next request should fall back to legacy behavior: register then obtain token
        registration_request = await auth_flow.asend(oauth_metadata_response_3)
        assert str(registration_request.url) == "https://api.example.com/register"
        assert registration_request.method == "POST"

        registration_response = httpx.Response(
            200,
            content=b'{"client_id":"c","redirect_uris":["http://localhost:3030/callback"]}',
            request=registration_request,
        )
        token_request = await auth_flow.asend(registration_response)
        assert str(token_request.url) == "https://api.example.com/token"
        assert token_request.method == "POST"

        token_response = httpx.Response(
            200,
            content=(
                b'{"access_token": "new_access_token", "token_type": "Bearer", "expires_in": 3600, '
                b'"refresh_token": "new_refresh_token"}'
            ),
            request=token_request,
        )
<<<<<<< HEAD
        await auth_flow.asend(token_response)
=======

        # After OAuth flow completes, the original request is retried with auth header
        final_request = await auth_flow.asend(token_response)
        assert final_request.headers["Authorization"] == "Bearer new_access_token"
        assert final_request.method == "GET"
        assert str(final_request.url) == "https://api.example.com/v1/mcp"

        # Send final success response to properly close the generator
        final_response = httpx.Response(200, request=final_request)
        try:
            await auth_flow.asend(final_response)
        except StopAsyncIteration:
            pass  # Expected - generator should complete
>>>>>>> 07ae8c0d

    @pytest.mark.anyio
    async def test_handle_metadata_response_success(self, oauth_provider: OAuthClientProvider):
        """Test successful metadata response handling."""
        # Create minimal valid OAuth metadata
        content = b"""{
            "issuer": "https://auth.example.com",
            "authorization_endpoint": "https://auth.example.com/authorize",
            "token_endpoint": "https://auth.example.com/token"
        }"""
        response = httpx.Response(200, content=content)

        # Should set metadata
        await oauth_provider._handle_oauth_metadata_response(response)
        assert oauth_provider._metadata is not None
        assert str(oauth_provider._metadata.issuer) == "https://auth.example.com/"

    @pytest.mark.anyio
    async def test_register_client_request(self, oauth_provider: OAuthClientProvider):
        """Test client registration request building."""
        request = oauth_provider._create_registration_request(oauth_provider.context.oauth_metadata)

        assert request is not None
        assert request.method == "POST"
        assert str(request.url) == "https://api.example.com/register"
        assert request.headers["Content-Type"] == "application/json"

    @pytest.mark.anyio
    async def test_register_client_skip_if_registered(self, oauth_provider: OAuthClientProvider):
        """Test client registration is skipped if already registered."""
        # Set existing client info
        client_info = OAuthClientInformationFull(
            client_id="existing_client",
            redirect_uris=[AnyUrl("http://localhost:3030/callback")],
        )
        oauth_provider.context.client_info = client_info
        oauth_provider._client_info = client_info

        # Should return None (skip registration)
        request = oauth_provider._create_registration_request(oauth_provider.context.oauth_metadata)
        assert request is None

    @pytest.mark.anyio
    async def test_token_exchange_request(self, oauth_provider: OAuthClientProvider):
        """Test token exchange request building."""
        # Set up required context
        oauth_provider.context.client_info = OAuthClientInformationFull(
            client_id="test_client",
            client_secret="test_secret",
            redirect_uris=[AnyUrl("http://localhost:3030/callback")],
        )

        request = await oauth_provider._exchange_token("test_auth_code", "test_verifier")

        assert request.method == "POST"
        assert str(request.url) == "https://api.example.com/token"
        assert request.headers["Content-Type"] == "application/x-www-form-urlencoded"

        # Check form data
        content = request.content.decode()
        assert "grant_type=authorization_code" in content
        assert "code=test_auth_code" in content
        assert "code_verifier=test_verifier" in content
        assert "client_id=test_client" in content
        assert "client_secret=test_secret" in content

    @pytest.mark.anyio
    async def test_refresh_token_request(self, oauth_provider: OAuthClientProvider, valid_tokens: OAuthToken):
        """Test refresh token request building."""
        # Set up required context
        oauth_provider.context.current_tokens = valid_tokens
        oauth_provider.context.client_info = OAuthClientInformationFull(
            client_id="test_client",
            client_secret="test_secret",
            redirect_uris=[AnyUrl("http://localhost:3030/callback")],
        )

        request = await oauth_provider._refresh_token()

        assert request.method == "POST"
        assert str(request.url) == "https://api.example.com/token"
        assert request.headers["Content-Type"] == "application/x-www-form-urlencoded"

        # Check form data
        content = request.content.decode()
        assert "grant_type=refresh_token" in content
        assert "refresh_token=test_refresh_token" in content
        assert "client_id=test_client" in content
        assert "client_secret=test_secret" in content


class TestProtectedResourceMetadata:
    """Test protected resource handling."""

    @pytest.mark.anyio
    async def test_resource_param_included_with_recent_protocol_version(self, oauth_provider: OAuthClientProvider):
        """Test resource parameter is included for protocol version >= 2025-06-18."""
        # Set protocol version to 2025-06-18
        oauth_provider.context.protocol_version = "2025-06-18"
        oauth_provider.context.client_info = OAuthClientInformationFull(
            client_id="test_client",
            client_secret="test_secret",
            redirect_uris=[AnyUrl("http://localhost:3030/callback")],
        )

        # Test in token exchange
        request = await oauth_provider._exchange_token("test_code", "test_verifier")
        content = request.content.decode()
        assert "resource=" in content
        # Check URL-encoded resource parameter
        from urllib.parse import quote

        expected_resource = quote(oauth_provider.context.get_resource_url(), safe="")
        assert f"resource={expected_resource}" in content

        # Test in refresh token
        oauth_provider.context.current_tokens = OAuthToken(
            access_token="test_access",
            token_type="Bearer",
            refresh_token="test_refresh",
        )
        refresh_request = await oauth_provider._refresh_token()
        refresh_content = refresh_request.content.decode()
        assert "resource=" in refresh_content

    @pytest.mark.anyio
    async def test_resource_param_excluded_with_old_protocol_version(self, oauth_provider: OAuthClientProvider):
        """Test resource parameter is excluded for protocol version < 2025-06-18."""
        # Set protocol version to older version
        oauth_provider.context.protocol_version = "2025-03-26"
        oauth_provider.context.client_info = OAuthClientInformationFull(
            client_id="test_client",
            client_secret="test_secret",
            redirect_uris=[AnyUrl("http://localhost:3030/callback")],
        )

        # Test in token exchange
        request = await oauth_provider._exchange_token("test_code", "test_verifier")
        content = request.content.decode()
        assert "resource=" not in content

        # Test in refresh token
        oauth_provider.context.current_tokens = OAuthToken(
            access_token="test_access",
            token_type="Bearer",
            refresh_token="test_refresh",
        )
        refresh_request = await oauth_provider._refresh_token()
        refresh_content = refresh_request.content.decode()
        assert "resource=" not in refresh_content

    @pytest.mark.anyio
    async def test_resource_param_included_with_protected_resource_metadata(self, oauth_provider: OAuthClientProvider):
        """Test resource parameter is always included when protected resource metadata exists."""
        # Set old protocol version but with protected resource metadata
        oauth_provider.context.protocol_version = "2025-03-26"
        oauth_provider.context.protected_resource_metadata = ProtectedResourceMetadata(
            resource=AnyHttpUrl("https://api.example.com/v1/mcp"),
            authorization_servers=[AnyHttpUrl("https://api.example.com")],
        )
        oauth_provider.context.client_info = OAuthClientInformationFull(
            client_id="test_client",
            client_secret="test_secret",
            redirect_uris=[AnyUrl("http://localhost:3030/callback")],
        )

        # Test in token exchange
        request = await oauth_provider._exchange_token("test_code", "test_verifier")
        content = request.content.decode()
        assert "resource=" in content


class TestRegistrationResponse:
    """Test client registration response handling."""

    @pytest.mark.anyio
    async def test_handle_registration_response_reads_before_accessing_text(self, oauth_provider: OAuthClientProvider):
        """Test that response.aread() is called before accessing response.text."""

        # Track if aread() was called
        class MockResponse(httpx.Response):
            def __init__(self):
                self.status_code = 400
                self._aread_called = False
                self._text = "Registration failed with error"

            async def aread(self):
                self._aread_called = True
                return b"test content"

            @property
            def text(self):
                if not self._aread_called:
                    raise RuntimeError("Response.text accessed before response.aread()")
                return self._text

        mock_response = MockResponse()

        # This should call aread() before accessing text
        with pytest.raises(Exception) as exc_info:
            await oauth_provider._handle_registration_response(mock_response)

        # Verify aread() was called
        assert mock_response._aread_called
        # Verify the error message includes the response text
        assert "Registration failed: 400" in str(exc_info.value)


class TestAuthFlow:
    """Test the auth flow in httpx."""

    @pytest.mark.anyio
    async def test_auth_flow_with_valid_tokens(
        self, oauth_provider: OAuthClientProvider, mock_storage: MockTokenStorage, valid_tokens: OAuthToken
    ):
        """Test auth flow when tokens are already valid."""
        # Pre-store valid tokens
        await mock_storage.set_tokens(valid_tokens)
        oauth_provider.context.current_tokens = valid_tokens
        oauth_provider.context.token_expiry_time = time.time() + 1800
        oauth_provider._initialized = True

        # Create a test request
        test_request = httpx.Request("GET", "https://api.example.com/test")

        # Mock the auth flow
        auth_flow = oauth_provider.async_auth_flow(test_request)

        # Should get the request with auth header added
        request = await auth_flow.__anext__()
        assert request.headers["Authorization"] == "Bearer test_access_token"

        # Send a successful response
        response = httpx.Response(200)
        try:
            await auth_flow.asend(response)
        except StopAsyncIteration:
            pass  # Expected

    @pytest.mark.anyio
    async def test_auth_flow_with_no_tokens(self, oauth_provider: OAuthClientProvider):
        """Test auth flow when no tokens are available, triggering the full OAuth flow."""
        # Ensure no tokens are stored
        oauth_provider.context.current_tokens = None
        oauth_provider.context.token_expiry_time = None
        oauth_provider._initialized = True

        # Create a test request
        test_request = httpx.Request("GET", "https://api.example.com/mcp")

        # Mock the auth flow
        auth_flow = oauth_provider.async_auth_flow(test_request)

        # First request should be the original request without auth header
        request = await auth_flow.__anext__()
        assert "Authorization" not in request.headers

        # Send a 401 response to trigger the OAuth flow
        response = httpx.Response(
            401,
            headers={
                "WWW-Authenticate": 'Bearer resource_metadata="https://api.example.com/.well-known/oauth-protected-resource"'
            },
            request=test_request,
        )

        # Next request should be to discover protected resource metadata
        discovery_request = await auth_flow.asend(response)
        assert discovery_request.method == "GET"
        assert str(discovery_request.url) == "https://api.example.com/.well-known/oauth-protected-resource"

        # Send a successful discovery response with minimal protected resource metadata
        discovery_response = httpx.Response(
            200,
            content=b'{"resource": "https://api.example.com/mcp", "authorization_servers": ["https://auth.example.com"]}',
            request=discovery_request,
        )

        # Next request should be to discover OAuth metadata
        oauth_metadata_request = await auth_flow.asend(discovery_response)
        assert oauth_metadata_request.method == "GET"
        assert str(oauth_metadata_request.url).startswith("https://auth.example.com/")
        assert "mcp-protocol-version" in oauth_metadata_request.headers

        # Send a successful OAuth metadata response
        oauth_metadata_response = httpx.Response(
            200,
            content=(
                b'{"issuer": "https://auth.example.com", '
                b'"authorization_endpoint": "https://auth.example.com/authorize", '
                b'"token_endpoint": "https://auth.example.com/token", '
                b'"registration_endpoint": "https://auth.example.com/register"}'
            ),
            request=oauth_metadata_request,
        )

        # Next request should be to register client
        registration_request = await auth_flow.asend(oauth_metadata_response)
        assert registration_request.method == "POST"
        assert str(registration_request.url) == "https://auth.example.com/register"

        # Send a successful registration response
        registration_response = httpx.Response(
            201,
            content=b'{"client_id": "test_client_id", "client_secret": "test_client_secret", "redirect_uris": ["http://localhost:3030/callback"]}',
            request=registration_request,
        )

        # Mock the authorization process
        oauth_provider._perform_authorization = AsyncMock(return_value=("test_auth_code", "test_code_verifier"))

        # Next request should be to exchange token
        token_request = await auth_flow.asend(registration_response)
        assert token_request.method == "POST"
        assert str(token_request.url) == "https://auth.example.com/token"
        assert "code=test_auth_code" in token_request.content.decode()

        # Send a successful token response
        token_response = httpx.Response(
            200,
            content=(
                b'{"access_token": "new_access_token", "token_type": "Bearer", "expires_in": 3600, '
                b'"refresh_token": "new_refresh_token"}'
            ),
            request=token_request,
        )

        # Final request should be the original request with auth header
        final_request = await auth_flow.asend(token_response)
        assert final_request.headers["Authorization"] == "Bearer new_access_token"
        assert final_request.method == "GET"
        assert str(final_request.url) == "https://api.example.com/mcp"

        # Send final success response to properly close the generator
        final_response = httpx.Response(200, request=final_request)
        try:
            await auth_flow.asend(final_response)
        except StopAsyncIteration:
            pass  # Expected - generator should complete

        # Verify tokens were stored
        assert oauth_provider.context.current_tokens is not None
        assert oauth_provider.context.current_tokens.access_token == "new_access_token"
        assert oauth_provider.context.token_expiry_time is not None

    @pytest.mark.anyio
    async def test_auth_flow_no_unnecessary_retry_after_oauth(
        self, oauth_provider: OAuthClientProvider, mock_storage: MockTokenStorage, valid_tokens: OAuthToken
    ):
        """Test that requests are not retried unnecessarily - the core bug that caused 2x performance degradation."""
        # Pre-store valid tokens so no OAuth flow is needed
        await mock_storage.set_tokens(valid_tokens)
        oauth_provider.context.current_tokens = valid_tokens
        oauth_provider.context.token_expiry_time = time.time() + 1800
        oauth_provider._initialized = True

        test_request = httpx.Request("GET", "https://api.example.com/mcp")
        auth_flow = oauth_provider.async_auth_flow(test_request)

        # Count how many times the request is yielded
        request_yields = 0

        # First request - should have auth header already
        request = await auth_flow.__anext__()
        request_yields += 1
        assert request.headers["Authorization"] == "Bearer test_access_token"

        # Send a successful 200 response
        response = httpx.Response(200, request=request)

        # In the buggy version, this would yield the request AGAIN unconditionally
        # In the fixed version, this should end the generator
        try:
            await auth_flow.asend(response)  # extra request
            request_yields += 1
            # If we reach here, the bug is present
            pytest.fail(
                f"Unnecessary retry detected! Request was yielded {request_yields} times. "
                f"This indicates the retry logic bug that caused 2x performance degradation. "
                f"The request should only be yielded once for successful responses."
            )
        except StopAsyncIteration:
            # This is the expected behavior - no unnecessary retry
            pass

        # Verify exactly one request was yielded (no double-sending)
        assert request_yields == 1, f"Expected 1 request yield, got {request_yields}"


class TestClientCredentialsProvider:
    @pytest.mark.anyio
    async def test_request_token_success(
        self,
        client_credentials_provider: ClientCredentialsProvider,
        oauth_metadata: OAuthMetadata,
        oauth_client_info: OAuthClientInformationFull,
        oauth_token: OAuthToken,
    ) -> None:
        client_credentials_provider._metadata = oauth_metadata
        client_credentials_provider._client_info = oauth_client_info

        token_json: dict[str, Any] = oauth_token.model_dump(by_alias=True, mode="json")
        token_json.pop("refresh_token", None)

        with patch("httpx.AsyncClient") as mock_client_class:
            mock_client = AsyncMock()
            mock_client_class.return_value.__aenter__.return_value = mock_client

            mock_response = Mock()
            mock_response.status_code = 200
            mock_response.json.return_value = token_json
            mock_client.post.return_value = mock_response

            await client_credentials_provider.ensure_token()

            mock_client.post.assert_called_once()
            _args, kwargs = mock_client.post.call_args
            assert kwargs["data"]["resource"] == "https://api.example.com/v1/mcp"
            assert client_credentials_provider._current_tokens is not None
            assert client_credentials_provider._current_tokens.access_token == oauth_token.access_token

    @pytest.mark.anyio
    async def test_async_auth_flow(
        self, client_credentials_provider: ClientCredentialsProvider, oauth_token: OAuthToken
    ) -> None:
        client_credentials_provider._current_tokens = oauth_token
        client_credentials_provider._token_expiry_time = time.time() + 3600

        request = httpx.Request("GET", "https://api.example.com/data")
        mock_response = Mock()
        mock_response.status_code = 200

        auth_flow: AsyncGenerator[httpx.Request, httpx.Response] = client_credentials_provider.async_auth_flow(request)
        updated_request = await auth_flow.__anext__()
        assert updated_request.headers["Authorization"] == f"Bearer {oauth_token.access_token}"
        try:
            await auth_flow.asend(mock_response)
        except StopAsyncIteration:
            pass


class TestTokenExchangeProvider:
    @pytest.mark.anyio
    async def test_request_token_success(
        self,
        token_exchange_provider: TokenExchangeProvider,
        oauth_metadata: OAuthMetadata,
        oauth_client_info: OAuthClientInformationFull,
        oauth_token: OAuthToken,
    ) -> None:
        token_exchange_provider._metadata = oauth_metadata
        token_exchange_provider._client_info = oauth_client_info

        token_json: dict[str, Any] = oauth_token.model_dump(by_alias=True, mode="json")
        token_json.pop("refresh_token", None)

        with patch("httpx.AsyncClient") as mock_client_class:
            mock_client = AsyncMock()
            mock_client_class.return_value.__aenter__.return_value = mock_client

            mock_response = Mock()
            mock_response.status_code = 200
            mock_response.json.return_value = token_json
            mock_client.post.return_value = mock_response

            await token_exchange_provider.ensure_token()

            mock_client.post.assert_called_once()
            _args, kwargs = mock_client.post.call_args
            assert kwargs["data"]["resource"] == "https://api.example.com/v1/mcp"
            assert token_exchange_provider._current_tokens is not None
            assert token_exchange_provider._current_tokens.access_token == oauth_token.access_token


@pytest.mark.parametrize(
    (
        "issuer_url",
        "service_documentation_url",
        "authorization_endpoint",
        "token_endpoint",
        "registration_endpoint",
        "revocation_endpoint",
    ),
    (
        # Pydantic's AnyUrl incorrectly adds trailing slash to base URLs
        # This is being fixed in https://github.com/pydantic/pydantic-core/pull/1719 (Pydantic 2.12+)
        pytest.param(
            "https://auth.example.com",
            "https://auth.example.com/docs",
            "https://auth.example.com/authorize",
            "https://auth.example.com/token",
            "https://auth.example.com/register",
            "https://auth.example.com/revoke",
            id="simple-url",
            marks=pytest.mark.xfail(
                reason="Pydantic AnyUrl adds trailing slash to base URLs - fixed in Pydantic 2.12+"
            ),
        ),
        pytest.param(
            "https://auth.example.com/",
            "https://auth.example.com/docs",
            "https://auth.example.com/authorize",
            "https://auth.example.com/token",
            "https://auth.example.com/register",
            "https://auth.example.com/revoke",
            id="with-trailing-slash",
        ),
        pytest.param(
            "https://auth.example.com/v1/mcp",
            "https://auth.example.com/v1/mcp/docs",
            "https://auth.example.com/v1/mcp/authorize",
            "https://auth.example.com/v1/mcp/token",
            "https://auth.example.com/v1/mcp/register",
            "https://auth.example.com/v1/mcp/revoke",
            id="with-path-param",
        ),
    ),
)
def test_build_metadata(
    issuer_url: str,
    service_documentation_url: str,
    authorization_endpoint: str,
    token_endpoint: str,
    registration_endpoint: str,
    revocation_endpoint: str,
):
    from mcp.server.auth.routes import build_metadata
    from mcp.server.auth.settings import ClientRegistrationOptions, RevocationOptions

    metadata = build_metadata(
        issuer_url=AnyHttpUrl(issuer_url),
        service_documentation_url=AnyHttpUrl(service_documentation_url),
        client_registration_options=ClientRegistrationOptions(enabled=True, valid_scopes=["read", "write", "admin"]),
        revocation_options=RevocationOptions(enabled=True),
    )

    assert metadata.model_dump(exclude_defaults=True, mode="json") == snapshot(
        {
            "issuer": Is(issuer_url),
            "authorization_endpoint": Is(authorization_endpoint),
            "token_endpoint": Is(token_endpoint),
            "registration_endpoint": Is(registration_endpoint),
            "scopes_supported": ["read", "write", "admin"],
            "grant_types_supported": [
                "authorization_code",
                "refresh_token",
                "client_credentials",
                "token_exchange",
            ],
            "token_endpoint_auth_methods_supported": ["client_secret_post"],
            "service_documentation": Is(service_documentation_url),
            "revocation_endpoint": Is(revocation_endpoint),
            "revocation_endpoint_auth_methods_supported": ["client_secret_post"],
            "code_challenge_methods_supported": ["S256"],
        }
    )


class TestProtectedResourceWWWAuthenticate:
    """Test RFC9728 WWW-Authenticate header parsing functionality for protected resource."""

    @pytest.mark.parametrize(
        "www_auth_header,expected_url",
        [
            # Quoted URL
            (
                'Bearer resource_metadata="https://api.example.com/.well-known/oauth-protected-resource"',
                "https://api.example.com/.well-known/oauth-protected-resource",
            ),
            # Unquoted URL
            (
                "Bearer resource_metadata=https://api.example.com/.well-known/oauth-protected-resource",
                "https://api.example.com/.well-known/oauth-protected-resource",
            ),
            # Complex header with multiple parameters
            (
                'Bearer realm="api", resource_metadata="https://api.example.com/.well-known/oauth-protected-resource", '
                'error="insufficient_scope"',
                "https://api.example.com/.well-known/oauth-protected-resource",
            ),
            # Different URL format
            ('Bearer resource_metadata="https://custom.domain.com/metadata"', "https://custom.domain.com/metadata"),
            # With path and query params
            (
                'Bearer resource_metadata="https://api.example.com/auth/metadata?version=1"',
                "https://api.example.com/auth/metadata?version=1",
            ),
        ],
    )
    def test_extract_resource_metadata_from_www_auth_valid_cases(
        self,
        client_metadata: OAuthClientMetadata,
        mock_storage: MockTokenStorage,
        www_auth_header: str,
        expected_url: str,
    ):
        """Test extraction of resource_metadata URL from various valid WWW-Authenticate headers."""

        async def redirect_handler(url: str) -> None:
            pass

        async def callback_handler() -> tuple[str, str | None]:
            return "test_auth_code", "test_state"

        provider = OAuthClientProvider(
            server_url="https://api.example.com/v1/mcp",
            client_metadata=client_metadata,
            storage=mock_storage,
            redirect_handler=redirect_handler,
            callback_handler=callback_handler,
        )

        init_response = httpx.Response(
            status_code=401,
            headers={"WWW-Authenticate": www_auth_header},
            request=httpx.Request("GET", "https://api.example.com/test"),
        )

        result = provider._extract_resource_metadata_from_www_auth(init_response)
        assert result == expected_url

    @pytest.mark.parametrize(
        "status_code,www_auth_header,description",
        [
            # No header
            (401, None, "no WWW-Authenticate header"),
            # Empty header
            (401, "", "empty WWW-Authenticate header"),
            # Header without resource_metadata
            (401, 'Bearer realm="api", error="insufficient_scope"', "no resource_metadata parameter"),
            # Malformed header
            (401, "Bearer resource_metadata=", "malformed resource_metadata parameter"),
            # Non-401 status code
            (
                200,
                'Bearer resource_metadata="https://api.example.com/.well-known/oauth-protected-resource"',
                "200 OK response",
            ),
            (
                500,
                'Bearer resource_metadata="https://api.example.com/.well-known/oauth-protected-resource"',
                "500 error response",
            ),
        ],
    )
    def test_extract_resource_metadata_from_www_auth_invalid_cases(
        self,
        client_metadata: OAuthClientMetadata,
        mock_storage: MockTokenStorage,
        status_code: int,
        www_auth_header: str | None,
        description: str,
    ):
        """Test extraction returns None for invalid cases."""

        async def redirect_handler(url: str) -> None:
            pass

        async def callback_handler() -> tuple[str, str | None]:
            return "test_auth_code", "test_state"

        provider = OAuthClientProvider(
            server_url="https://api.example.com/v1/mcp",
            client_metadata=client_metadata,
            storage=mock_storage,
            redirect_handler=redirect_handler,
            callback_handler=callback_handler,
        )

        headers = {"WWW-Authenticate": www_auth_header} if www_auth_header is not None else {}
        init_response = httpx.Response(
            status_code=status_code, headers=headers, request=httpx.Request("GET", "https://api.example.com/test")
        )

        result = provider._extract_resource_metadata_from_www_auth(init_response)
        assert result is None, f"Should return None for {description}"<|MERGE_RESOLUTION|>--- conflicted
+++ resolved
@@ -456,9 +456,6 @@
             ),
             request=token_request,
         )
-<<<<<<< HEAD
-        await auth_flow.asend(token_response)
-=======
 
         # After OAuth flow completes, the original request is retried with auth header
         final_request = await auth_flow.asend(token_response)
@@ -472,7 +469,6 @@
             await auth_flow.asend(final_response)
         except StopAsyncIteration:
             pass  # Expected - generator should complete
->>>>>>> 07ae8c0d
 
     @pytest.mark.anyio
     async def test_handle_metadata_response_success(self, oauth_provider: OAuthClientProvider):
