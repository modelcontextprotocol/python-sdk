"""
Tests for refactored OAuth client authentication implementation.
"""

import time

import httpx
import pytest
from pydantic import AnyHttpUrl, AnyUrl

from mcp.client.auth import OAuthClientProvider, PKCEParameters
from mcp.shared.auth import (
    OAuthClientInformationFull,
    OAuthClientMetadata,
    OAuthToken,
    ProtectedResourceMetadata,
)


class MockTokenStorage:
    """Mock token storage for testing."""

    def __init__(self):
        self._tokens: OAuthToken | None = None
        self._client_info: OAuthClientInformationFull | None = None

    async def get_tokens(self) -> OAuthToken | None:
        return self._tokens

    async def set_tokens(self, tokens: OAuthToken) -> None:
        self._tokens = tokens

    async def get_client_info(self) -> OAuthClientInformationFull | None:
        return self._client_info

    async def set_client_info(self, client_info: OAuthClientInformationFull) -> None:
        self._client_info = client_info


@pytest.fixture
def mock_storage():
    return MockTokenStorage()


@pytest.fixture
def client_metadata():
    return OAuthClientMetadata(
        client_name="Test Client",
        client_uri=AnyHttpUrl("https://example.com"),
        redirect_uris=[AnyUrl("http://localhost:3030/callback")],
        scope="read write",
    )


@pytest.fixture
def valid_tokens():
    return OAuthToken(
        access_token="test_access_token",
        token_type="Bearer",
        expires_in=3600,
        refresh_token="test_refresh_token",
        scope="read write",
    )


@pytest.fixture
def oauth_provider(client_metadata, mock_storage):
    async def redirect_handler(url: str) -> None:
        """Mock redirect handler."""
        pass

    async def callback_handler() -> tuple[str, str | None]:
        """Mock callback handler."""
        return "test_auth_code", "test_state"

    return OAuthClientProvider(
        server_url="https://api.example.com/v1/mcp",
        client_metadata=client_metadata,
        storage=mock_storage,
        redirect_handler=redirect_handler,
        callback_handler=callback_handler,
    )


class TestPKCEParameters:
    """Test PKCE parameter generation."""

    def test_pkce_generation(self):
        """Test PKCE parameter generation creates valid values."""
        pkce = PKCEParameters.generate()

        # Verify lengths
        assert len(pkce.code_verifier) == 128
        assert 43 <= len(pkce.code_challenge) <= 128

        # Verify characters used in verifier
        allowed_chars = set("ABCDEFGHIJKLMNOPQRSTUVWXYZabcdefghijklmnopqrstuvwxyz0123456789-._~")
        assert all(c in allowed_chars for c in pkce.code_verifier)

        # Verify base64url encoding in challenge (no padding)
        assert "=" not in pkce.code_challenge

    def test_pkce_uniqueness(self):
        """Test PKCE generates unique values each time."""
        pkce1 = PKCEParameters.generate()
        pkce2 = PKCEParameters.generate()

        assert pkce1.code_verifier != pkce2.code_verifier
        assert pkce1.code_challenge != pkce2.code_challenge


class TestOAuthContext:
    """Test OAuth context functionality."""

    @pytest.mark.anyio
    async def test_oauth_provider_initialization(self, oauth_provider, client_metadata, mock_storage):
        """Test OAuthClientProvider basic setup."""
        assert oauth_provider.context.server_url == "https://api.example.com/v1/mcp"
        assert oauth_provider.context.client_metadata == client_metadata
        assert oauth_provider.context.storage == mock_storage
        assert oauth_provider.context.timeout == 300.0
        assert oauth_provider.context is not None

    def test_context_url_parsing(self, oauth_provider):
        """Test get_authorization_base_url() extracts base URLs correctly."""
        context = oauth_provider.context

        # Test with path
        assert context.get_authorization_base_url("https://api.example.com/v1/mcp") == "https://api.example.com"

        # Test with no path
        assert context.get_authorization_base_url("https://api.example.com") == "https://api.example.com"

        # Test with port
        assert (
            context.get_authorization_base_url("https://api.example.com:8080/path/to/mcp")
            == "https://api.example.com:8080"
        )

        # Test with query params
        assert (
            context.get_authorization_base_url("https://api.example.com/path?param=value") == "https://api.example.com"
        )

    @pytest.mark.anyio
    async def test_token_validity_checking(self, oauth_provider, mock_storage, valid_tokens):
        """Test is_token_valid() and can_refresh_token() logic."""
        context = oauth_provider.context

        # No tokens - should be invalid
        assert not context.is_token_valid()
        assert not context.can_refresh_token()

        # Set valid tokens and client info
        context.current_tokens = valid_tokens
        context.token_expiry_time = time.time() + 1800  # 30 minutes from now
        context.client_info = OAuthClientInformationFull(
            client_id="test_client_id",
            client_secret="test_client_secret",
            redirect_uris=[AnyUrl("http://localhost:3030/callback")],
        )

        # Should be valid
        assert context.is_token_valid()
        assert context.can_refresh_token()  # Has refresh token and client info

        # Expire the token
        context.token_expiry_time = time.time() - 100  # Expired 100 seconds ago
        assert not context.is_token_valid()
        assert context.can_refresh_token()  # Can still refresh

        # Remove refresh token
        context.current_tokens.refresh_token = None
        assert not context.can_refresh_token()

        # Remove client info
        context.current_tokens.refresh_token = "test_refresh_token"
        context.client_info = None
        assert not context.can_refresh_token()

    def test_clear_tokens(self, oauth_provider, valid_tokens):
        """Test clear_tokens() removes token data."""
        context = oauth_provider.context
        context.current_tokens = valid_tokens
        context.token_expiry_time = time.time() + 1800

        # Clear tokens
        context.clear_tokens()

        # Verify cleared
        assert context.current_tokens is None
        assert context.token_expiry_time is None


class TestOAuthFlow:
    """Test OAuth flow methods."""

    @pytest.mark.anyio
    async def test_discover_protected_resource_request(self, oauth_provider):
        """Test protected resource discovery request building."""
        request = await oauth_provider._discover_protected_resource()

        assert request.method == "GET"
        assert str(request.url) == "https://api.example.com/.well-known/oauth-protected-resource"
        assert "mcp-protocol-version" in request.headers

    @pytest.mark.anyio
    async def test_discover_oauth_metadata_request(self, oauth_provider):
        """Test OAuth metadata discovery request building."""
        request = await oauth_provider._discover_oauth_metadata()

        assert request.method == "GET"
        assert str(request.url) == "https://api.example.com/.well-known/oauth-authorization-server/v1/mcp"
        assert "mcp-protocol-version" in request.headers

    @pytest.mark.anyio
    async def test_discover_oauth_metadata_request_no_path(self, client_metadata, mock_storage):
        """Test OAuth metadata discovery request building when server has no path."""

        async def redirect_handler(url: str) -> None:
            pass

        async def callback_handler() -> tuple[str, str | None]:
            return "test_auth_code", "test_state"

        provider = OAuthClientProvider(
            server_url="https://api.example.com",
            client_metadata=client_metadata,
            storage=mock_storage,
            redirect_handler=redirect_handler,
            callback_handler=callback_handler,
        )

        request = await provider._discover_oauth_metadata()

        assert request.method == "GET"
        assert str(request.url) == "https://api.example.com/.well-known/oauth-authorization-server"
        assert "mcp-protocol-version" in request.headers

    @pytest.mark.anyio
    async def test_discover_oauth_metadata_request_trailing_slash(self, client_metadata, mock_storage):
        """Test OAuth metadata discovery request building when server path has trailing slash."""

        async def redirect_handler(url: str) -> None:
            pass

        async def callback_handler() -> tuple[str, str | None]:
            return "test_auth_code", "test_state"

        provider = OAuthClientProvider(
            server_url="https://api.example.com/v1/mcp/",
            client_metadata=client_metadata,
            storage=mock_storage,
            redirect_handler=redirect_handler,
            callback_handler=callback_handler,
        )

        request = await provider._discover_oauth_metadata()

        assert request.method == "GET"
        assert str(request.url) == "https://api.example.com/.well-known/oauth-authorization-server/v1/mcp"
        assert "mcp-protocol-version" in request.headers


class TestOAuthFallback:
    """Test OAuth discovery fallback behavior for legacy (act as AS not RS) servers."""

    @pytest.mark.anyio
    async def test_fallback_discovery_request(self, client_metadata, mock_storage):
        """Test fallback discovery request building."""

        async def redirect_handler(url: str) -> None:
            pass

        async def callback_handler() -> tuple[str, str | None]:
            return "test_auth_code", "test_state"

        provider = OAuthClientProvider(
            server_url="https://api.example.com/v1/mcp",
            client_metadata=client_metadata,
            storage=mock_storage,
            redirect_handler=redirect_handler,
            callback_handler=callback_handler,
        )

        # Set up discovery state manually as if path-aware discovery was attempted
        provider.context.discovery_base_url = "https://api.example.com"
        provider.context.discovery_pathname = "/v1/mcp"

        # Test fallback request building
        request = await provider._discover_oauth_metadata_fallback()

        assert request.method == "GET"
        assert str(request.url) == "https://api.example.com/.well-known/oauth-authorization-server"
        assert "mcp-protocol-version" in request.headers

    @pytest.mark.anyio
    async def test_should_attempt_fallback(self, oauth_provider):
        """Test fallback decision logic."""
        # Should attempt fallback on 404 with non-root path
        assert oauth_provider._should_attempt_fallback(404, "/v1/mcp")

        # Should NOT attempt fallback on 404 with root path
        assert not oauth_provider._should_attempt_fallback(404, "/")

        # Should NOT attempt fallback on other status codes
        assert not oauth_provider._should_attempt_fallback(200, "/v1/mcp")
        assert not oauth_provider._should_attempt_fallback(500, "/v1/mcp")

    @pytest.mark.anyio
    async def test_handle_metadata_response_success(self, oauth_provider):
        """Test successful metadata response handling."""
        # Create minimal valid OAuth metadata
        content = b"""{
            "issuer": "https://auth.example.com",
            "authorization_endpoint": "https://auth.example.com/authorize", 
            "token_endpoint": "https://auth.example.com/token"
        }"""
        response = httpx.Response(200, content=content)

        # Should return True (success) and set metadata
        result = await oauth_provider._handle_oauth_metadata_response(response, is_fallback=False)
        assert result is True
        assert oauth_provider.context.oauth_metadata is not None
        assert str(oauth_provider.context.oauth_metadata.issuer) == "https://auth.example.com/"

    @pytest.mark.anyio
    async def test_handle_metadata_response_404_needs_fallback(self, oauth_provider):
        """Test 404 response handling that should trigger fallback."""
        # Set up discovery state for non-root path
        oauth_provider.context.discovery_base_url = "https://api.example.com"
        oauth_provider.context.discovery_pathname = "/v1/mcp"

        # Mock 404 response
        response = httpx.Response(404)

        # Should return False (needs fallback)
        result = await oauth_provider._handle_oauth_metadata_response(response, is_fallback=False)
        assert result is False

    @pytest.mark.anyio
    async def test_handle_metadata_response_404_no_fallback_needed(self, oauth_provider):
        """Test 404 response handling when no fallback is needed."""
        # Set up discovery state for root path
        oauth_provider.context.discovery_base_url = "https://api.example.com"
        oauth_provider.context.discovery_pathname = "/"

        # Mock 404 response
        response = httpx.Response(404)

        # Should return True (no fallback needed)
        result = await oauth_provider._handle_oauth_metadata_response(response, is_fallback=False)
        assert result is True

    @pytest.mark.anyio
    async def test_handle_metadata_response_404_fallback_attempt(self, oauth_provider):
        """Test 404 response handling during fallback attempt."""
        # Mock 404 response during fallback
        response = httpx.Response(404)

        # Should return True (fallback attempt complete, no further action needed)
        result = await oauth_provider._handle_oauth_metadata_response(response, is_fallback=True)
        assert result is True

    @pytest.mark.anyio
    async def test_register_client_request(self, oauth_provider):
        """Test client registration request building."""
        request = await oauth_provider._register_client()

        assert request is not None
        assert request.method == "POST"
        assert str(request.url) == "https://api.example.com/register"
        assert request.headers["Content-Type"] == "application/json"

    @pytest.mark.anyio
    async def test_register_client_skip_if_registered(self, oauth_provider, mock_storage):
        """Test client registration is skipped if already registered."""
        # Set existing client info
        client_info = OAuthClientInformationFull(
            client_id="existing_client",
            redirect_uris=[AnyUrl("http://localhost:3030/callback")],
        )
        oauth_provider.context.client_info = client_info

        # Should return None (skip registration)
        request = await oauth_provider._register_client()
        assert request is None

    @pytest.mark.anyio
    async def test_token_exchange_request(self, oauth_provider):
        """Test token exchange request building."""
        # Set up required context
        oauth_provider.context.client_info = OAuthClientInformationFull(
            client_id="test_client",
            client_secret="test_secret",
            redirect_uris=[AnyUrl("http://localhost:3030/callback")],
        )

        request = await oauth_provider._exchange_token("test_auth_code", "test_verifier")

        assert request.method == "POST"
        assert str(request.url) == "https://api.example.com/token"
        assert request.headers["Content-Type"] == "application/x-www-form-urlencoded"

        # Check form data
        content = request.content.decode()
        assert "grant_type=authorization_code" in content
        assert "code=test_auth_code" in content
        assert "code_verifier=test_verifier" in content
        assert "client_id=test_client" in content
        assert "client_secret=test_secret" in content

    @pytest.mark.anyio
    async def test_refresh_token_request(self, oauth_provider, valid_tokens):
        """Test refresh token request building."""
        # Set up required context
        oauth_provider.context.current_tokens = valid_tokens
        oauth_provider.context.client_info = OAuthClientInformationFull(
            client_id="test_client",
            client_secret="test_secret",
            redirect_uris=[AnyUrl("http://localhost:3030/callback")],
        )

        request = await oauth_provider._refresh_token()

        assert request.method == "POST"
        assert str(request.url) == "https://api.example.com/token"
        assert request.headers["Content-Type"] == "application/x-www-form-urlencoded"

        # Check form data
        content = request.content.decode()
        assert "grant_type=refresh_token" in content
        assert "refresh_token=test_refresh_token" in content
        assert "client_id=test_client" in content
        assert "client_secret=test_secret" in content


class TestProtectedResourceMetadata:
    """Test protected resource handling."""

    @pytest.mark.anyio
<<<<<<< HEAD
    async def test_client_metadata_validate_scopes_none(self, client_metadata):
        """Test that validate_scopes method handles None and empty string correctly."""
        # Should return None
        requested_scopes = client_metadata.validate_scope(None)
        assert requested_scopes is None

        # No scopes should be requested; this can happen when a client authorizes with "&scope=".
        requested_scopes = client_metadata.validate_scope("")
        assert requested_scopes == []

    @pytest.mark.anyio
    async def test_state_parameter_validation_uses_constant_time(
        self, oauth_provider, oauth_metadata, oauth_client_info
    ):
        """Test that state parameter validation uses constant-time comparison."""
        oauth_provider._metadata = oauth_metadata
        oauth_provider._client_info = oauth_client_info

        # Mock callback handler to return mismatched state
        async def mock_callback_handler() -> tuple[str, str | None]:
            return "test_auth_code", "wrong_state"
=======
    async def test_resource_param_included_with_recent_protocol_version(self, oauth_provider: OAuthClientProvider):
        """Test resource parameter is included for protocol version >= 2025-06-18."""
        # Set protocol version to 2025-06-18
        oauth_provider.context.protocol_version = "2025-06-18"
        oauth_provider.context.client_info = OAuthClientInformationFull(
            client_id="test_client",
            client_secret="test_secret",
            redirect_uris=[AnyUrl("http://localhost:3030/callback")],
        )
>>>>>>> b16c2a85

        # Test in token exchange
        request = await oauth_provider._exchange_token("test_code", "test_verifier")
        content = request.content.decode()
        assert "resource=" in content
        # Check URL-encoded resource parameter
        from urllib.parse import quote

        expected_resource = quote(oauth_provider.context.get_resource_url(), safe="")
        assert f"resource={expected_resource}" in content

        # Test in refresh token
        oauth_provider.context.current_tokens = OAuthToken(
            access_token="test_access",
            token_type="Bearer",
            refresh_token="test_refresh",
        )
        refresh_request = await oauth_provider._refresh_token()
        refresh_content = refresh_request.content.decode()
        assert "resource=" in refresh_content

    @pytest.mark.anyio
    async def test_resource_param_excluded_with_old_protocol_version(self, oauth_provider: OAuthClientProvider):
        """Test resource parameter is excluded for protocol version < 2025-06-18."""
        # Set protocol version to older version
        oauth_provider.context.protocol_version = "2025-03-26"
        oauth_provider.context.client_info = OAuthClientInformationFull(
            client_id="test_client",
            client_secret="test_secret",
            redirect_uris=[AnyUrl("http://localhost:3030/callback")],
        )

        # Test in token exchange
        request = await oauth_provider._exchange_token("test_code", "test_verifier")
        content = request.content.decode()
        assert "resource=" not in content

        # Test in refresh token
        oauth_provider.context.current_tokens = OAuthToken(
            access_token="test_access",
            token_type="Bearer",
            refresh_token="test_refresh",
        )
        refresh_request = await oauth_provider._refresh_token()
        refresh_content = refresh_request.content.decode()
        assert "resource=" not in refresh_content

    @pytest.mark.anyio
    async def test_resource_param_included_with_protected_resource_metadata(self, oauth_provider: OAuthClientProvider):
        """Test resource parameter is always included when protected resource metadata exists."""
        # Set old protocol version but with protected resource metadata
        oauth_provider.context.protocol_version = "2025-03-26"
        oauth_provider.context.protected_resource_metadata = ProtectedResourceMetadata(
            resource=AnyHttpUrl("https://api.example.com/v1/mcp"),
            authorization_servers=[AnyHttpUrl("https://api.example.com")],
        )
        oauth_provider.context.client_info = OAuthClientInformationFull(
            client_id="test_client",
            client_secret="test_secret",
            redirect_uris=[AnyUrl("http://localhost:3030/callback")],
        )

        # Test in token exchange
        request = await oauth_provider._exchange_token("test_code", "test_verifier")
        content = request.content.decode()
        assert "resource=" in content


class TestAuthFlow:
    """Test the auth flow in httpx."""

    @pytest.mark.anyio
    async def test_auth_flow_with_valid_tokens(self, oauth_provider, mock_storage, valid_tokens):
        """Test auth flow when tokens are already valid."""
        # Pre-store valid tokens
        await mock_storage.set_tokens(valid_tokens)
        oauth_provider.context.current_tokens = valid_tokens
        oauth_provider.context.token_expiry_time = time.time() + 1800
        oauth_provider._initialized = True

        # Create a test request
        test_request = httpx.Request("GET", "https://api.example.com/test")

        # Mock the auth flow
        auth_flow = oauth_provider.async_auth_flow(test_request)

        # Should get the request with auth header added
        request = await auth_flow.__anext__()
        assert request.headers["Authorization"] == "Bearer test_access_token"

        # Send a successful response
        response = httpx.Response(200)
        try:
            await auth_flow.asend(response)
        except StopAsyncIteration:
            pass  # Expected<|MERGE_RESOLUTION|>--- conflicted
+++ resolved
@@ -439,7 +439,6 @@
     """Test protected resource handling."""
 
     @pytest.mark.anyio
-<<<<<<< HEAD
     async def test_client_metadata_validate_scopes_none(self, client_metadata):
         """Test that validate_scopes method handles None and empty string correctly."""
         # Should return None
@@ -461,7 +460,8 @@
         # Mock callback handler to return mismatched state
         async def mock_callback_handler() -> tuple[str, str | None]:
             return "test_auth_code", "wrong_state"
-=======
+
+    @pytest.mark.anyio
     async def test_resource_param_included_with_recent_protocol_version(self, oauth_provider: OAuthClientProvider):
         """Test resource parameter is included for protocol version >= 2025-06-18."""
         # Set protocol version to 2025-06-18
@@ -471,7 +471,6 @@
             client_secret="test_secret",
             redirect_uris=[AnyUrl("http://localhost:3030/callback")],
         )
->>>>>>> b16c2a85
 
         # Test in token exchange
         request = await oauth_provider._exchange_token("test_code", "test_verifier")
