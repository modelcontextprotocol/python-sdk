--- conflicted
+++ resolved
@@ -2,19 +2,19 @@
 Tests for refactored OAuth client authentication implementation.
 """
 
-<<<<<<< HEAD
+# <<<<<<< main
 import asyncio
 import base64
 import hashlib
-=======
->>>>>>> 679b2297
+# =======
+# >>>>>>> main
 import time
 
 import httpx
 import pytest
 from pydantic import AnyHttpUrl, AnyUrl
 
-<<<<<<< HEAD
+# <<<<<<< main
 from mcp.client.auth import (
     ClientCredentialsProvider,
     OAuthClientProvider,
@@ -24,9 +24,9 @@
 )
 from mcp.server.auth.routes import build_metadata
 from mcp.server.auth.settings import ClientRegistrationOptions, RevocationOptions
-=======
-from mcp.client.auth import OAuthClientProvider, PKCEParameters
->>>>>>> 679b2297
+# =======
+# from mcp.client.auth import OAuthClientProvider, PKCEParameters
+# >>>>>>> main
 from mcp.shared.auth import (
     OAuthClientInformationFull,
     OAuthClientMetadata,
@@ -70,7 +70,7 @@
 
 
 @pytest.fixture
-<<<<<<< HEAD
+# <<<<<<< main
 def client_credentials_metadata():
     return OAuthClientMetadata(
         redirect_uris=[AnyHttpUrl("http://localhost:3000/callback")],
@@ -116,9 +116,9 @@
 
 @pytest.fixture
 def oauth_token():
-=======
-def valid_tokens():
->>>>>>> 679b2297
+# =======
+# def valid_tokens():
+# >>>>>>> main
     return OAuthToken(
         access_token="test_access_token",
         token_type="Bearer",
@@ -147,7 +147,7 @@
     )
 
 
-<<<<<<< HEAD
+# <<<<<<< main
 @pytest.fixture
 async def client_credentials_provider(client_credentials_metadata, mock_storage):
     return ClientCredentialsProvider(
@@ -182,14 +182,14 @@
     async def test_generate_code_verifier(self, oauth_provider):
         """Test PKCE code verifier generation."""
         verifier = oauth_provider._generate_code_verifier()
-=======
-class TestPKCEParameters:
-    """Test PKCE parameter generation."""
-
-    def test_pkce_generation(self):
-        """Test PKCE parameter generation creates valid values."""
-        pkce = PKCEParameters.generate()
->>>>>>> 679b2297
+# =======
+# class TestPKCEParameters:
+#     """Test PKCE parameter generation."""
+
+#     def test_pkce_generation(self):
+#         """Test PKCE parameter generation creates valid values."""
+#         pkce = PKCEParameters.generate()
+# >>>>>>> main
 
         # Verify lengths
         assert len(pkce.code_verifier) == 128
@@ -228,7 +228,7 @@
         context = oauth_provider.context
 
         # Test with path
-<<<<<<< HEAD
+# <<<<<<< main
         assert _get_authorization_base_url("https://api.example.com/v1/mcp") == "https://api.example.com"
 
         # Test with no path
@@ -416,22 +416,22 @@
             access_token="test",
             token_type="Bearer",
             scope="read write",
-=======
-        assert context.get_authorization_base_url("https://api.example.com/v1/mcp") == "https://api.example.com"
-
-        # Test with no path
-        assert context.get_authorization_base_url("https://api.example.com") == "https://api.example.com"
-
-        # Test with port
-        assert (
-            context.get_authorization_base_url("https://api.example.com:8080/path/to/mcp")
-            == "https://api.example.com:8080"
-        )
-
-        # Test with query params
-        assert (
-            context.get_authorization_base_url("https://api.example.com/path?param=value") == "https://api.example.com"
->>>>>>> 679b2297
+# =======
+#         assert context.get_authorization_base_url("https://api.example.com/v1/mcp") == "https://api.example.com"
+
+#         # Test with no path
+#         assert context.get_authorization_base_url("https://api.example.com") == "https://api.example.com"
+
+#         # Test with port
+#         assert (
+#             context.get_authorization_base_url("https://api.example.com:8080/path/to/mcp")
+#             == "https://api.example.com:8080"
+#         )
+
+#         # Test with query params
+#         assert (
+#             context.get_authorization_base_url("https://api.example.com/path?param=value") == "https://api.example.com"
+# >>>>>>> main
         )
 
     @pytest.mark.anyio
@@ -605,28 +605,7 @@
         try:
             await auth_flow.asend(response)
         except StopAsyncIteration:
-<<<<<<< HEAD
-            pass
-
-    @pytest.mark.anyio
-    async def test_async_auth_flow_401_response(self, oauth_provider, oauth_token):
-        """Test async auth flow handling 401 response."""
-        oauth_provider._current_tokens = oauth_token
-        oauth_provider._token_expiry_time = time.time() + 3600
-
-        request = httpx.Request("GET", "https://api.example.com/data")
-
-        # Mock 401 response
-        mock_response = Mock()
-        mock_response.status_code = 401
-
-        auth_flow = oauth_provider.async_auth_flow(request)
-        await auth_flow.__anext__()
-
-        # Send 401 response
-        try:
-            await auth_flow.asend(mock_response)
-        except StopAsyncIteration:
+# <<<<<<< main
             pass
 
         # Should clear current tokens
@@ -943,6 +922,6 @@
 
             mock_client.post.assert_called_once()
             assert token_exchange_provider._current_tokens.access_token == oauth_token.access_token
-=======
-            pass  # Expected
->>>>>>> 679b2297
+# =======
+#             pass  # Expected
+# >>>>>>> main