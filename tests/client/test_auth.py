"""
Tests for OAuth client authentication implementation.
"""

import base64
import hashlib
import time
from unittest.mock import AsyncMock, Mock, patch
from urllib.parse import parse_qs, urlparse

import httpx
import pytest
from inline_snapshot import snapshot
from pydantic import AnyHttpUrl, AnyUrl

from mcp.client.auth import OAuthClientProvider
from mcp.server.auth.routes import build_metadata
from mcp.server.auth.settings import ClientRegistrationOptions, RevocationOptions
from mcp.shared.auth import (
    OAuthClientInformationFull,
    OAuthClientMetadata,
    OAuthMetadata,
    OAuthToken,
)


class MockTokenStorage:
    """Mock token storage for testing."""

    def __init__(self):
        self._tokens: OAuthToken | None = None
        self._client_info: OAuthClientInformationFull | None = None

    async def get_tokens(self) -> OAuthToken | None:
        return self._tokens

    async def set_tokens(self, tokens: OAuthToken) -> None:
        self._tokens = tokens

    async def get_client_info(self) -> OAuthClientInformationFull | None:
        return self._client_info

    async def set_client_info(self, client_info: OAuthClientInformationFull) -> None:
        self._client_info = client_info


@pytest.fixture
def mock_storage():
    return MockTokenStorage()


@pytest.fixture
def client_metadata():
    return OAuthClientMetadata(
        redirect_uris=[AnyUrl("http://localhost:3000/callback")],
        client_name="Test Client",
        grant_types=["authorization_code", "refresh_token"],
        response_types=["code"],
        scope="read write",
    )


@pytest.fixture
def oauth_metadata():
    return OAuthMetadata(
        issuer=AnyHttpUrl("https://auth.example.com"),
        authorization_endpoint=AnyHttpUrl("https://auth.example.com/authorize"),
        token_endpoint=AnyHttpUrl("https://auth.example.com/token"),
        registration_endpoint=AnyHttpUrl("https://auth.example.com/register"),
        scopes_supported=["read", "write", "admin"],
        response_types_supported=["code"],
        grant_types_supported=["authorization_code", "refresh_token"],
        code_challenge_methods_supported=["S256"],
    )


@pytest.fixture
def oauth_client_info():
    return OAuthClientInformationFull(
        client_id="test_client_id",
        client_secret="test_client_secret",
        redirect_uris=[AnyUrl("http://localhost:3000/callback")],
        client_name="Test Client",
        grant_types=["authorization_code", "refresh_token"],
        response_types=["code"],
        scope="read write",
    )


@pytest.fixture
def oauth_token():
    return OAuthToken(
        access_token="test_access_token",
        token_type="Bearer",
        expires_in=3600,
        refresh_token="test_refresh_token",
        scope="read write",
    )


@pytest.fixture
async def oauth_provider(client_metadata, mock_storage):
    async def mock_redirect_handler(url: str) -> None:
        pass

    async def mock_callback_handler() -> tuple[str, str | None]:
        return "test_auth_code", "test_state"

    return OAuthClientProvider(
        server_url="https://api.example.com/v1/mcp",
        client_metadata=client_metadata,
        storage=mock_storage,
        redirect_handler=mock_redirect_handler,
        callback_handler=mock_callback_handler,
    )


class TestOAuthClientProvider:
    """Test OAuth client provider functionality."""

    @pytest.mark.anyio
    async def test_init(self, oauth_provider, client_metadata, mock_storage):
        """Test OAuth provider initialization."""
        assert oauth_provider.server_url == "https://api.example.com/v1/mcp"
        assert oauth_provider.client_metadata == client_metadata
        assert oauth_provider.storage == mock_storage
        assert oauth_provider.timeout == 300.0

    def test_generate_code_verifier(self, oauth_provider):
        """Test PKCE code verifier generation."""
        verifier = oauth_provider._generate_code_verifier()

        # Check length (128 characters)
        assert len(verifier) == 128

        # Check charset (RFC 7636: A-Z, a-z, 0-9, "-", ".", "_", "~")
        allowed_chars = set("ABCDEFGHIJKLMNOPQRSTUVWXYZabcdefghijklmnopqrstuvwxyz0123456789-._~")
        assert set(verifier) <= allowed_chars

        # Check uniqueness (generate multiple and ensure they're different)
        verifiers = {oauth_provider._generate_code_verifier() for _ in range(10)}
        assert len(verifiers) == 10

    @pytest.mark.anyio
    async def test_generate_code_challenge(self, oauth_provider):
        """Test PKCE code challenge generation."""
        verifier = "test_code_verifier_123"
        challenge = oauth_provider._generate_code_challenge(verifier)

        # Manually calculate expected challenge
        expected_digest = hashlib.sha256(verifier.encode()).digest()
        expected_challenge = base64.urlsafe_b64encode(expected_digest).decode().rstrip("=")

        assert challenge == expected_challenge

        # Verify it's base64url without padding
        assert "=" not in challenge
        assert "+" not in challenge
        assert "/" not in challenge

    @pytest.mark.anyio
    async def test_get_authorization_base_url(self, oauth_provider):
        """Test authorization base URL extraction."""
        # Test with path
        assert oauth_provider._get_authorization_base_url("https://api.example.com/v1/mcp") == "https://api.example.com"

        # Test with no path
        assert oauth_provider._get_authorization_base_url("https://api.example.com") == "https://api.example.com"

        # Test with port
        assert (
            oauth_provider._get_authorization_base_url("https://api.example.com:8080/path/to/mcp")
            == "https://api.example.com:8080"
        )

    @pytest.mark.anyio
    async def test_discover_oauth_metadata_success(self, oauth_provider, oauth_metadata):
        """Test successful OAuth metadata discovery."""
        metadata_response = oauth_metadata.model_dump(by_alias=True, mode="json")

        with patch("httpx.AsyncClient") as mock_client_class:
            mock_client = AsyncMock()
            mock_client_class.return_value.__aenter__.return_value = mock_client

            mock_response = Mock()
            mock_response.status_code = 200
            mock_response.json.return_value = metadata_response
            mock_client.get.return_value = mock_response

            result = await oauth_provider._discover_oauth_metadata("https://api.example.com/v1/mcp")

            assert result is not None
            assert result.authorization_endpoint == oauth_metadata.authorization_endpoint
            assert result.token_endpoint == oauth_metadata.token_endpoint

            # Verify correct URL was called
            mock_client.get.assert_called_once()
            call_args = mock_client.get.call_args[0]
            assert call_args[0] == "https://api.example.com/.well-known/oauth-authorization-server"

    @pytest.mark.anyio
    async def test_discover_oauth_metadata_not_found(self, oauth_provider):
        """Test OAuth metadata discovery when not found."""
        with patch("httpx.AsyncClient") as mock_client_class:
            mock_client = AsyncMock()
            mock_client_class.return_value.__aenter__.return_value = mock_client

            mock_response = Mock()
            mock_response.status_code = 404
            mock_client.get.return_value = mock_response

            result = await oauth_provider._discover_oauth_metadata("https://api.example.com/v1/mcp")

            assert result is None

    @pytest.mark.anyio
    async def test_discover_oauth_metadata_cors_fallback(self, oauth_provider, oauth_metadata):
        """Test OAuth metadata discovery with CORS fallback."""
        metadata_response = oauth_metadata.model_dump(by_alias=True, mode="json")

        with patch("httpx.AsyncClient") as mock_client_class:
            mock_client = AsyncMock()
            mock_client_class.return_value.__aenter__.return_value = mock_client

            # First call fails (CORS), second succeeds
            mock_response_success = Mock()
            mock_response_success.status_code = 200
            mock_response_success.json.return_value = metadata_response

            mock_client.get.side_effect = [
                TypeError("CORS error"),  # First call fails
                mock_response_success,  # Second call succeeds
            ]

            result = await oauth_provider._discover_oauth_metadata("https://api.example.com/v1/mcp")

            assert result is not None
            assert mock_client.get.call_count == 2

    @pytest.mark.anyio
    async def test_register_oauth_client_success(self, oauth_provider, oauth_metadata, oauth_client_info):
        """Test successful OAuth client registration."""
        registration_response = oauth_client_info.model_dump(by_alias=True, mode="json")

        with patch("httpx.AsyncClient") as mock_client_class:
            mock_client = AsyncMock()
            mock_client_class.return_value.__aenter__.return_value = mock_client

            mock_response = Mock()
            mock_response.status_code = 201
            mock_response.json.return_value = registration_response
            mock_client.post.return_value = mock_response

            result = await oauth_provider._register_oauth_client(
                "https://api.example.com/v1/mcp",
                oauth_provider.client_metadata,
                oauth_metadata,
            )

            assert result.client_id == oauth_client_info.client_id
            assert result.client_secret == oauth_client_info.client_secret

            # Verify correct registration endpoint was used
            mock_client.post.assert_called_once()
            call_args = mock_client.post.call_args
            assert call_args[0][0] == str(oauth_metadata.registration_endpoint)

    @pytest.mark.anyio
    async def test_register_oauth_client_fallback_endpoint(self, oauth_provider, oauth_client_info):
        """Test OAuth client registration with fallback endpoint."""
        registration_response = oauth_client_info.model_dump(by_alias=True, mode="json")

        with patch("httpx.AsyncClient") as mock_client_class:
            mock_client = AsyncMock()
            mock_client_class.return_value.__aenter__.return_value = mock_client

            mock_response = Mock()
            mock_response.status_code = 201
            mock_response.json.return_value = registration_response
            mock_client.post.return_value = mock_response

            # Mock metadata discovery to return None (fallback)
            with patch.object(oauth_provider, "_discover_oauth_metadata", return_value=None):
                result = await oauth_provider._register_oauth_client(
                    "https://api.example.com/v1/mcp",
                    oauth_provider.client_metadata,
                    None,
                )

                assert result.client_id == oauth_client_info.client_id

                # Verify fallback endpoint was used
                mock_client.post.assert_called_once()
                call_args = mock_client.post.call_args
                assert call_args[0][0] == "https://api.example.com/register"

    @pytest.mark.anyio
    async def test_register_oauth_client_failure(self, oauth_provider):
        """Test OAuth client registration failure."""
        with patch("httpx.AsyncClient") as mock_client_class:
            mock_client = AsyncMock()
            mock_client_class.return_value.__aenter__.return_value = mock_client

            mock_response = Mock()
            mock_response.status_code = 400
            mock_response.text = "Bad Request"
            mock_client.post.return_value = mock_response

            # Mock metadata discovery to return None (fallback)
            with patch.object(oauth_provider, "_discover_oauth_metadata", return_value=None):
                with pytest.raises(httpx.HTTPStatusError):
                    await oauth_provider._register_oauth_client(
                        "https://api.example.com/v1/mcp",
                        oauth_provider.client_metadata,
                        None,
                    )

    @pytest.mark.anyio
    async def test_has_valid_token_no_token(self, oauth_provider):
        """Test token validation with no token."""
        assert not oauth_provider._has_valid_token()

    @pytest.mark.anyio
    async def test_has_valid_token_valid(self, oauth_provider, oauth_token):
        """Test token validation with valid token."""
        oauth_provider._current_tokens = oauth_token
        oauth_provider._token_expiry_time = time.time() + 3600  # Future expiry

        assert oauth_provider._has_valid_token()

    @pytest.mark.anyio
    async def test_has_valid_token_expired(self, oauth_provider, oauth_token):
        """Test token validation with expired token."""
        oauth_provider._current_tokens = oauth_token
        oauth_provider._token_expiry_time = time.time() - 3600  # Past expiry

        assert not oauth_provider._has_valid_token()

    @pytest.mark.anyio
    async def test_validate_token_scopes_no_scope(self, oauth_provider):
        """Test scope validation with no scope returned."""
        token = OAuthToken(access_token="test", token_type="Bearer")

        # Should not raise exception
        await oauth_provider._validate_token_scopes(token)

    @pytest.mark.anyio
    async def test_validate_token_scopes_valid(self, oauth_provider, client_metadata):
        """Test scope validation with valid scopes."""
        oauth_provider.client_metadata = client_metadata
        token = OAuthToken(
            access_token="test",
            token_type="Bearer",
            scope="read write",
        )

        # Should not raise exception
        await oauth_provider._validate_token_scopes(token)

    @pytest.mark.anyio
    async def test_validate_token_scopes_subset(self, oauth_provider, client_metadata):
        """Test scope validation with subset of requested scopes."""
        oauth_provider.client_metadata = client_metadata
        token = OAuthToken(
            access_token="test",
            token_type="Bearer",
            scope="read",
        )

        # Should not raise exception (servers can grant subset)
        await oauth_provider._validate_token_scopes(token)

    @pytest.mark.anyio
    async def test_validate_token_scopes_unauthorized(self, oauth_provider, client_metadata):
        """Test scope validation with unauthorized scopes."""
        oauth_provider.client_metadata = client_metadata
        token = OAuthToken(
            access_token="test",
            token_type="Bearer",
            scope="read write admin",  # Includes unauthorized "admin"
        )

        with pytest.raises(Exception, match="Server granted unauthorized scopes"):
            await oauth_provider._validate_token_scopes(token)

    @pytest.mark.anyio
    async def test_validate_token_scopes_no_requested(self, oauth_provider):
        """Test scope validation with no requested scopes accepts any server scopes."""
        # No scope in client metadata
        oauth_provider.client_metadata.scope = None
        token = OAuthToken(
            access_token="test",
            token_type="Bearer",
            scope="admin super",
        )

        # Should not raise exception when no scopes were explicitly requested
        # (accepts server defaults)
        await oauth_provider._validate_token_scopes(token)

    @pytest.mark.anyio
    async def test_initialize(self, oauth_provider, mock_storage, oauth_token, oauth_client_info):
        """Test initialization loading from storage."""
        mock_storage._tokens = oauth_token
        mock_storage._client_info = oauth_client_info

        await oauth_provider.initialize()

        assert oauth_provider._current_tokens == oauth_token
        assert oauth_provider._client_info == oauth_client_info

    @pytest.mark.anyio
    async def test_get_or_register_client_existing(self, oauth_provider, oauth_client_info):
        """Test getting existing client info."""
        oauth_provider._client_info = oauth_client_info

        result = await oauth_provider._get_or_register_client()

        assert result == oauth_client_info

    @pytest.mark.anyio
    async def test_get_or_register_client_register_new(self, oauth_provider, oauth_client_info):
        """Test registering new client."""
        with patch.object(oauth_provider, "_register_oauth_client", return_value=oauth_client_info) as mock_register:
            result = await oauth_provider._get_or_register_client()

            assert result == oauth_client_info
            assert oauth_provider._client_info == oauth_client_info
            mock_register.assert_called_once()

    @pytest.mark.anyio
    async def test_exchange_code_for_token_success(self, oauth_provider, oauth_client_info, oauth_token):
        """Test successful code exchange for token."""
        oauth_provider._code_verifier = "test_verifier"
        token_response = oauth_token.model_dump(by_alias=True, mode="json")

        with patch("httpx.AsyncClient") as mock_client_class:
            mock_client = AsyncMock()
            mock_client_class.return_value.__aenter__.return_value = mock_client

            mock_response = Mock()
            mock_response.status_code = 200
            mock_response.json.return_value = token_response
            mock_client.post.return_value = mock_response

            with patch.object(oauth_provider, "_validate_token_scopes") as mock_validate:
                await oauth_provider._exchange_code_for_token("test_auth_code", oauth_client_info)

                assert oauth_provider._current_tokens.access_token == oauth_token.access_token
                mock_validate.assert_called_once()

    @pytest.mark.anyio
    async def test_exchange_code_for_token_failure(self, oauth_provider, oauth_client_info):
        """Test failed code exchange for token."""
        oauth_provider._code_verifier = "test_verifier"

        with patch("httpx.AsyncClient") as mock_client_class:
            mock_client = AsyncMock()
            mock_client_class.return_value.__aenter__.return_value = mock_client

            mock_response = Mock()
            mock_response.status_code = 400
            mock_response.text = "Invalid grant"
            mock_client.post.return_value = mock_response

            with pytest.raises(Exception, match="Token exchange failed"):
                await oauth_provider._exchange_code_for_token("invalid_auth_code", oauth_client_info)

    @pytest.mark.anyio
    async def test_refresh_access_token_success(self, oauth_provider, oauth_client_info, oauth_token):
        """Test successful token refresh."""
        oauth_provider._current_tokens = oauth_token
        oauth_provider._client_info = oauth_client_info

        new_token = OAuthToken(
            access_token="new_access_token",
            token_type="Bearer",
            expires_in=3600,
            refresh_token="new_refresh_token",
            scope="read write",
        )
        token_response = new_token.model_dump(by_alias=True, mode="json")

        with patch("httpx.AsyncClient") as mock_client_class:
            mock_client = AsyncMock()
            mock_client_class.return_value.__aenter__.return_value = mock_client

            mock_response = Mock()
            mock_response.status_code = 200
            mock_response.json.return_value = token_response
            mock_client.post.return_value = mock_response

            with patch.object(oauth_provider, "_validate_token_scopes") as mock_validate:
                result = await oauth_provider._refresh_access_token()

                assert result is True
                assert oauth_provider._current_tokens.access_token == new_token.access_token
                mock_validate.assert_called_once()

    @pytest.mark.anyio
    async def test_refresh_access_token_no_refresh_token(self, oauth_provider):
        """Test token refresh with no refresh token."""
        oauth_provider._current_tokens = OAuthToken(
            access_token="test",
            token_type="Bearer",
            # No refresh_token
        )

        result = await oauth_provider._refresh_access_token()
        assert result is False

    @pytest.mark.anyio
    async def test_refresh_access_token_failure(self, oauth_provider, oauth_client_info, oauth_token):
        """Test failed token refresh."""
        oauth_provider._current_tokens = oauth_token
        oauth_provider._client_info = oauth_client_info

        with patch("httpx.AsyncClient") as mock_client_class:
            mock_client = AsyncMock()
            mock_client_class.return_value.__aenter__.return_value = mock_client

            mock_response = Mock()
            mock_response.status_code = 400
            mock_client.post.return_value = mock_response

            result = await oauth_provider._refresh_access_token()
            assert result is False

    @pytest.mark.anyio
    async def test_perform_oauth_flow_success(self, oauth_provider, oauth_metadata, oauth_client_info):
        """Test successful OAuth flow."""
        oauth_provider._metadata = oauth_metadata
        oauth_provider._client_info = oauth_client_info

        # Mock the redirect handler to capture the auth URL
        auth_url_captured = None

        async def mock_redirect_handler(url: str) -> None:
            nonlocal auth_url_captured
            auth_url_captured = url

        oauth_provider.redirect_handler = mock_redirect_handler

        # Mock callback handler with matching state
        async def mock_callback_handler() -> tuple[str, str | None]:
            # Extract state from auth URL to return matching value
            if auth_url_captured:
                parsed_url = urlparse(auth_url_captured)
                query_params = parse_qs(parsed_url.query)
                state = query_params.get("state", [None])[0]
                return "test_auth_code", state
            return "test_auth_code", "test_state"

        oauth_provider.callback_handler = mock_callback_handler

        with patch.object(oauth_provider, "_exchange_code_for_token") as mock_exchange:
            await oauth_provider._perform_oauth_flow()

            # Verify auth URL was generated correctly
            assert auth_url_captured is not None
            parsed_url = urlparse(auth_url_captured)
            query_params = parse_qs(parsed_url.query)

            assert query_params["response_type"][0] == "code"
            assert query_params["client_id"][0] == oauth_client_info.client_id
            assert query_params["code_challenge_method"][0] == "S256"
            assert "code_challenge" in query_params
            assert "state" in query_params

            # Verify code exchange was called
            mock_exchange.assert_called_once_with("test_auth_code", oauth_client_info)

    @pytest.mark.anyio
    async def test_perform_oauth_flow_state_mismatch(self, oauth_provider, oauth_metadata, oauth_client_info):
        """Test OAuth flow with state parameter mismatch."""
        oauth_provider._metadata = oauth_metadata
        oauth_provider._client_info = oauth_client_info

        # Mock callback handler to return mismatched state
        async def mock_callback_handler() -> tuple[str, str | None]:
            return "test_auth_code", "wrong_state"

        oauth_provider.callback_handler = mock_callback_handler

        async def mock_redirect_handler(url: str) -> None:
            pass

        oauth_provider.redirect_handler = mock_redirect_handler

        with pytest.raises(Exception, match="State parameter mismatch"):
            await oauth_provider._perform_oauth_flow()

    @pytest.mark.anyio
    async def test_ensure_token_existing_valid(self, oauth_provider, oauth_token):
        """Test ensure_token with existing valid token."""
        oauth_provider._current_tokens = oauth_token
        oauth_provider._token_expiry_time = time.time() + 3600

        await oauth_provider.ensure_token()

        # Should not trigger new auth flow
        assert oauth_provider._current_tokens == oauth_token

    @pytest.mark.anyio
    async def test_ensure_token_refresh(self, oauth_provider, oauth_token):
        """Test ensure_token with expired token that can be refreshed."""
        oauth_provider._current_tokens = oauth_token
        oauth_provider._token_expiry_time = time.time() - 3600  # Expired

        with patch.object(oauth_provider, "_refresh_access_token", return_value=True) as mock_refresh:
            await oauth_provider.ensure_token()
            mock_refresh.assert_called_once()

    @pytest.mark.anyio
    async def test_ensure_token_full_flow(self, oauth_provider):
        """Test ensure_token triggering full OAuth flow."""
        # No existing token
        with patch.object(oauth_provider, "_perform_oauth_flow") as mock_flow:
            await oauth_provider.ensure_token()
            mock_flow.assert_called_once()

    @pytest.mark.anyio
    async def test_async_auth_flow_add_token(self, oauth_provider, oauth_token):
        """Test async auth flow adding Bearer token to request."""
        oauth_provider._current_tokens = oauth_token
        oauth_provider._token_expiry_time = time.time() + 3600

        request = httpx.Request("GET", "https://api.example.com/data")

        # Mock response
        mock_response = Mock()
        mock_response.status_code = 200

        auth_flow = oauth_provider.async_auth_flow(request)
        updated_request = await auth_flow.__anext__()

        assert updated_request.headers["Authorization"] == f"Bearer {oauth_token.access_token}"

        # Send mock response
        try:
            await auth_flow.asend(mock_response)
        except StopAsyncIteration:
            pass

    @pytest.mark.anyio
    async def test_async_auth_flow_401_response(self, oauth_provider, oauth_token):
        """Test async auth flow handling 401 response."""
        oauth_provider._current_tokens = oauth_token
        oauth_provider._token_expiry_time = time.time() + 3600

        request = httpx.Request("GET", "https://api.example.com/data")

        # Mock 401 response
        mock_response = Mock()
        mock_response.status_code = 401

        auth_flow = oauth_provider.async_auth_flow(request)
        await auth_flow.__anext__()

        # Send 401 response
        try:
            await auth_flow.asend(mock_response)
        except StopAsyncIteration:
            pass

        # Should clear current tokens
        assert oauth_provider._current_tokens is None

    @pytest.mark.anyio
    async def test_async_auth_flow_no_token(self, oauth_provider):
        """Test async auth flow with no token triggers auth flow."""
        request = httpx.Request("GET", "https://api.example.com/data")

        with (
            patch.object(oauth_provider, "initialize") as mock_init,
            patch.object(oauth_provider, "ensure_token") as mock_ensure,
        ):
            auth_flow = oauth_provider.async_auth_flow(request)
            updated_request = await auth_flow.__anext__()

            mock_init.assert_called_once()
            mock_ensure.assert_called_once()

            # No Authorization header should be added if no token
            assert "Authorization" not in updated_request.headers

<<<<<<< HEAD
    def test_scope_priority_client_metadata_first(self, oauth_provider, oauth_client_info):
=======
    @pytest.mark.anyio
    async def test_scope_priority_client_metadata_first(
        self, oauth_provider, oauth_client_info
    ):
>>>>>>> f7265f7b
        """Test that client metadata scope takes priority."""
        oauth_provider.client_metadata.scope = "read write"
        oauth_provider._client_info = oauth_client_info
        oauth_provider._client_info.scope = "admin"

        # Build auth params to test scope logic
        auth_params = {
            "response_type": "code",
            "client_id": "test_client",
            "redirect_uri": "http://localhost:3000/callback",
            "state": "test_state",
            "code_challenge": "test_challenge",
            "code_challenge_method": "S256",
        }

        # Apply scope logic from _perform_oauth_flow
        if oauth_provider.client_metadata.scope:
            auth_params["scope"] = oauth_provider.client_metadata.scope
        elif hasattr(oauth_provider._client_info, "scope") and oauth_provider._client_info.scope:
            auth_params["scope"] = oauth_provider._client_info.scope

        assert auth_params["scope"] == "read write"

<<<<<<< HEAD
    def test_scope_priority_no_client_metadata_scope(self, oauth_provider, oauth_client_info):
=======
    @pytest.mark.anyio
    async def test_scope_priority_no_client_metadata_scope(
        self, oauth_provider, oauth_client_info
    ):
>>>>>>> f7265f7b
        """Test that no scope parameter is set when client metadata has no scope."""
        oauth_provider.client_metadata.scope = None
        oauth_provider._client_info = oauth_client_info
        oauth_provider._client_info.scope = "admin"

        # Build auth params to test scope logic
        auth_params = {
            "response_type": "code",
            "client_id": "test_client",
            "redirect_uri": "http://localhost:3000/callback",
            "state": "test_state",
            "code_challenge": "test_challenge",
            "code_challenge_method": "S256",
        }

        # Apply simplified scope logic from _perform_oauth_flow
        if oauth_provider.client_metadata.scope:
            auth_params["scope"] = oauth_provider.client_metadata.scope
        # No fallback to client_info scope in simplified logic

        # No scope should be set since client metadata doesn't have explicit scope
        assert "scope" not in auth_params

    @pytest.mark.anyio
    async def test_scope_priority_no_scope(self, oauth_provider, oauth_client_info):
        """Test that no scope parameter is set when no scopes specified."""
        oauth_provider.client_metadata.scope = None
        oauth_provider._client_info = oauth_client_info
        oauth_provider._client_info.scope = None

        # Build auth params to test scope logic
        auth_params = {
            "response_type": "code",
            "client_id": "test_client",
            "redirect_uri": "http://localhost:3000/callback",
            "state": "test_state",
            "code_challenge": "test_challenge",
            "code_challenge_method": "S256",
        }

        # Apply scope logic from _perform_oauth_flow
        if oauth_provider.client_metadata.scope:
            auth_params["scope"] = oauth_provider.client_metadata.scope
        elif hasattr(oauth_provider._client_info, "scope") and oauth_provider._client_info.scope:
            auth_params["scope"] = oauth_provider._client_info.scope

        # No scope should be set
        assert "scope" not in auth_params

    @pytest.mark.anyio
    async def test_state_parameter_validation_uses_constant_time(
        self, oauth_provider, oauth_metadata, oauth_client_info
    ):
        """Test that state parameter validation uses constant-time comparison."""
        oauth_provider._metadata = oauth_metadata
        oauth_provider._client_info = oauth_client_info

        # Mock callback handler to return mismatched state
        async def mock_callback_handler() -> tuple[str, str | None]:
            return "test_auth_code", "wrong_state"

        oauth_provider.callback_handler = mock_callback_handler

        async def mock_redirect_handler(url: str) -> None:
            pass

        oauth_provider.redirect_handler = mock_redirect_handler

        # Patch secrets.compare_digest to verify it's being called
        with patch("mcp.client.auth.secrets.compare_digest", return_value=False) as mock_compare:
            with pytest.raises(Exception, match="State parameter mismatch"):
                await oauth_provider._perform_oauth_flow()

            # Verify constant-time comparison was used
            mock_compare.assert_called_once()

    @pytest.mark.anyio
    async def test_state_parameter_validation_none_state(self, oauth_provider, oauth_metadata, oauth_client_info):
        """Test that None state is handled correctly."""
        oauth_provider._metadata = oauth_metadata
        oauth_provider._client_info = oauth_client_info

        # Mock callback handler to return None state
        async def mock_callback_handler() -> tuple[str, str | None]:
            return "test_auth_code", None

        oauth_provider.callback_handler = mock_callback_handler

        async def mock_redirect_handler(url: str) -> None:
            pass

        oauth_provider.redirect_handler = mock_redirect_handler

        with pytest.raises(Exception, match="State parameter mismatch"):
            await oauth_provider._perform_oauth_flow()

    @pytest.mark.anyio
    async def test_token_exchange_error_basic(self, oauth_provider, oauth_client_info):
        """Test token exchange error handling (basic)."""
        oauth_provider._code_verifier = "test_verifier"

        with patch("httpx.AsyncClient") as mock_client_class:
            mock_client = AsyncMock()
            mock_client_class.return_value.__aenter__.return_value = mock_client

            # Mock error response
            mock_response = Mock()
            mock_response.status_code = 400
            mock_response.text = "Bad Request"
            mock_client.post.return_value = mock_response

            with pytest.raises(Exception, match="Token exchange failed"):
                await oauth_provider._exchange_code_for_token("invalid_auth_code", oauth_client_info)


@pytest.mark.parametrize(
    (
        "issuer_url",
        "service_documentation_url",
        "authorization_endpoint",
        "token_endpoint",
        "registration_endpoint",
        "revocation_endpoint",
    ),
    (
        pytest.param(
            "https://auth.example.com",
            "https://auth.example.com/docs",
            "https://auth.example.com/authorize",
            "https://auth.example.com/token",
            "https://auth.example.com/register",
            "https://auth.example.com/revoke",
            id="simple-url",
        ),
        pytest.param(
            "https://auth.example.com/",
            "https://auth.example.com/docs",
            "https://auth.example.com/authorize",
            "https://auth.example.com/token",
            "https://auth.example.com/register",
            "https://auth.example.com/revoke",
            id="with-trailing-slash",
        ),
        pytest.param(
            "https://auth.example.com/v1/mcp",
            "https://auth.example.com/v1/mcp/docs",
            "https://auth.example.com/v1/mcp/authorize",
            "https://auth.example.com/v1/mcp/token",
            "https://auth.example.com/v1/mcp/register",
            "https://auth.example.com/v1/mcp/revoke",
            id="with-path-param",
        ),
    ),
)
def test_build_metadata(
    issuer_url: str,
    service_documentation_url: str,
    authorization_endpoint: str,
    token_endpoint: str,
    registration_endpoint: str,
    revocation_endpoint: str,
):
    metadata = build_metadata(
        issuer_url=AnyHttpUrl(issuer_url),
        service_documentation_url=AnyHttpUrl(service_documentation_url),
        client_registration_options=ClientRegistrationOptions(enabled=True, valid_scopes=["read", "write", "admin"]),
        revocation_options=RevocationOptions(enabled=True),
    )

    assert metadata == snapshot(
        OAuthMetadata(
            issuer=AnyHttpUrl(issuer_url),
            authorization_endpoint=AnyHttpUrl(authorization_endpoint),
            token_endpoint=AnyHttpUrl(token_endpoint),
            registration_endpoint=AnyHttpUrl(registration_endpoint),
            scopes_supported=["read", "write", "admin"],
            grant_types_supported=["authorization_code", "refresh_token"],
            token_endpoint_auth_methods_supported=["client_secret_post"],
            service_documentation=AnyHttpUrl(service_documentation_url),
            revocation_endpoint=AnyHttpUrl(revocation_endpoint),
            revocation_endpoint_auth_methods_supported=["client_secret_post"],
            code_challenge_methods_supported=["S256"],
        )
    )<|MERGE_RESOLUTION|>--- conflicted
+++ resolved
@@ -684,14 +684,8 @@
             # No Authorization header should be added if no token
             assert "Authorization" not in updated_request.headers
 
-<<<<<<< HEAD
-    def test_scope_priority_client_metadata_first(self, oauth_provider, oauth_client_info):
-=======
-    @pytest.mark.anyio
-    async def test_scope_priority_client_metadata_first(
-        self, oauth_provider, oauth_client_info
-    ):
->>>>>>> f7265f7b
+    @pytest.mark.anyio
+    async def test_scope_priority_client_metadata_first(self, oauth_provider, oauth_client_info):
         """Test that client metadata scope takes priority."""
         oauth_provider.client_metadata.scope = "read write"
         oauth_provider._client_info = oauth_client_info
@@ -715,14 +709,8 @@
 
         assert auth_params["scope"] == "read write"
 
-<<<<<<< HEAD
-    def test_scope_priority_no_client_metadata_scope(self, oauth_provider, oauth_client_info):
-=======
-    @pytest.mark.anyio
-    async def test_scope_priority_no_client_metadata_scope(
-        self, oauth_provider, oauth_client_info
-    ):
->>>>>>> f7265f7b
+    @pytest.mark.anyio
+    async def test_scope_priority_no_client_metadata_scope(self, oauth_provider, oauth_client_info):
         """Test that no scope parameter is set when client metadata has no scope."""
         oauth_provider.client_metadata.scope = None
         oauth_provider._client_info = oauth_client_info
