--- conflicted
+++ resolved
@@ -13,7 +13,7 @@
 from inline_snapshot import Is, snapshot
 from pydantic import AnyHttpUrl, AnyUrl
 
-<<<<<<< HEAD
+#<<<<<<< main
 from mcp.client.auth import (
     ClientCredentialsProvider,
     OAuthClientProvider,
@@ -27,7 +27,7 @@
     OAuthToken,
     ProtectedResourceMetadata,
 )
-=======
+#=======
 from mcp.client.auth import OAuthClientProvider, PKCEParameters
 from mcp.client.auth.utils import (
     build_oauth_authorization_server_metadata_discovery_urls,
@@ -40,7 +40,7 @@
     handle_registration_response,
 )
 from mcp.shared.auth import OAuthClientInformationFull, OAuthClientMetadata, OAuthToken, ProtectedResourceMetadata
->>>>>>> 9724ad1c
+#>>>>>>> main
 
 
 class MockTokenStorage:
@@ -556,7 +556,7 @@
             return_value=("test_auth_code", "test_code_verifier")
         )
 
-<<<<<<< HEAD
+#<<<<<<< main
         # Next request should fall back to legacy behavior: register then obtain token
         registration_request = await auth_flow.asend(oauth_metadata_response_3)
         assert str(registration_request.url) == "https://api.example.com/register"
@@ -568,11 +568,11 @@
             request=registration_request,
         )
         token_request = await auth_flow.asend(registration_response)
-=======
+#=======
         # All path-based URLs failed, flow continues with default endpoints
         # Next request should be token exchange using MCP server base URL (fallback when OAuth metadata not found)
         token_request = await auth_flow.asend(oauth_metadata_response_3)
->>>>>>> 9724ad1c
+#>>>>>>> main
         assert str(token_request.url) == "https://api.example.com/token"
         assert token_request.method == "POST"
 
