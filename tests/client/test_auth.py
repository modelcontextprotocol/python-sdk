--- conflicted
+++ resolved
@@ -205,33 +205,13 @@
     async def test_get_authorization_base_url(self, oauth_provider):
         """Test authorization base URL extraction."""
         # Test with path
-<<<<<<< HEAD
-        assert (
-            _get_authorization_base_url("https://api.example.com/v1/mcp")
-            == "https://api.example.com"
-        )
+        assert (_get_authorization_base_url("https://api.example.com/v1/mcp") == "https://api.example.com")
 
         # Test with no path
-        assert (
-            _get_authorization_base_url("https://api.example.com")
-            == "https://api.example.com"
-        )
+        assert (_get_authorization_base_url("https://api.example.com") == "https://api.example.com")
 
         # Test with port
-        assert (
-            _get_authorization_base_url("https://api.example.com:8080/path/to/mcp")
-=======
-        assert oauth_provider._get_authorization_base_url("https://api.example.com/v1/mcp") == "https://api.example.com"
-
-        # Test with no path
-        assert oauth_provider._get_authorization_base_url("https://api.example.com") == "https://api.example.com"
-
-        # Test with port
-        assert (
-            oauth_provider._get_authorization_base_url("https://api.example.com:8080/path/to/mcp")
->>>>>>> f3cd20c9
-            == "https://api.example.com:8080"
-        )
+        assert (_get_authorization_base_url("https://api.example.com:8080/path/to/mcp") == "https://api.example.com:8080")
 
     @pytest.mark.anyio
     async def test_discover_oauth_metadata_success(self, oauth_provider, oauth_metadata):
@@ -247,11 +227,7 @@
             mock_response.json.return_value = metadata_response
             mock_client.get.return_value = mock_response
 
-<<<<<<< HEAD
             result = await _discover_oauth_metadata("https://api.example.com/v1/mcp")
-=======
-            result = await oauth_provider._discover_oauth_metadata("https://api.example.com/v1/mcp")
->>>>>>> f3cd20c9
 
             assert result is not None
             assert result.authorization_endpoint == oauth_metadata.authorization_endpoint
@@ -273,11 +249,7 @@
             mock_response.status_code = 404
             mock_client.get.return_value = mock_response
 
-<<<<<<< HEAD
             result = await _discover_oauth_metadata("https://api.example.com/v1/mcp")
-=======
-            result = await oauth_provider._discover_oauth_metadata("https://api.example.com/v1/mcp")
->>>>>>> f3cd20c9
 
             assert result is None
 
@@ -300,11 +272,7 @@
                 mock_response_success,  # Second call succeeds
             ]
 
-<<<<<<< HEAD
             result = await _discover_oauth_metadata("https://api.example.com/v1/mcp")
-=======
-            result = await oauth_provider._discover_oauth_metadata("https://api.example.com/v1/mcp")
->>>>>>> f3cd20c9
 
             assert result is not None
             assert mock_client.get.call_count == 2
@@ -352,11 +320,7 @@
             mock_client.post.return_value = mock_response
 
             # Mock metadata discovery to return None (fallback)
-<<<<<<< HEAD
             with patch("mcp.client.auth._discover_oauth_metadata", return_value=None):
-=======
-            with patch.object(oauth_provider, "_discover_oauth_metadata", return_value=None):
->>>>>>> f3cd20c9
                 result = await oauth_provider._register_oauth_client(
                     "https://api.example.com/v1/mcp",
                     oauth_provider.client_metadata,
@@ -383,11 +347,7 @@
             mock_client.post.return_value = mock_response
 
             # Mock metadata discovery to return None (fallback)
-<<<<<<< HEAD
             with patch("mcp.client.auth._discover_oauth_metadata", return_value=None):
-=======
-            with patch.object(oauth_provider, "_discover_oauth_metadata", return_value=None):
->>>>>>> f3cd20c9
                 with pytest.raises(httpx.HTTPStatusError):
                     await oauth_provider._register_oauth_client(
                         "https://api.example.com/v1/mcp",
