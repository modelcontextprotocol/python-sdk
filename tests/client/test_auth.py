"""
Tests for refactored OAuth client authentication implementation.
"""

import asyncio
import time
from unittest.mock import AsyncMock, Mock, patch

import httpx
import pytest
from inline_snapshot import Is, snapshot
from pydantic import AnyHttpUrl, AnyUrl

<<<<<<< HEAD
from mcp.client.auth import (
    ClientCredentialsProvider,
    OAuthClientProvider,
    PKCEParameters,
    TokenExchangeProvider,
)
from mcp.shared.auth import (
    OAuthClientInformationFull,
    OAuthClientMetadata,
    OAuthMetadata,
    OAuthToken,
    ProtectedResourceMetadata,
)
=======
from mcp.client.auth import OAuthClientProvider, PKCEParameters
from mcp.shared.auth import OAuthClientInformationFull, OAuthClientMetadata, OAuthToken, ProtectedResourceMetadata
>>>>>>> d1ac8d68


class MockTokenStorage:
    """Mock token storage for testing."""

    def __init__(self):
        self._tokens: OAuthToken | None = None
        self._client_info: OAuthClientInformationFull | None = None

    async def get_tokens(self) -> OAuthToken | None:
        return self._tokens

    async def set_tokens(self, tokens: OAuthToken) -> None:
        self._tokens = tokens

    async def get_client_info(self) -> OAuthClientInformationFull | None:
        return self._client_info

    async def set_client_info(self, client_info: OAuthClientInformationFull) -> None:
        self._client_info = client_info


@pytest.fixture
def mock_storage():
    return MockTokenStorage()


@pytest.fixture
def client_metadata():
    return OAuthClientMetadata(
        client_name="Test Client",
        client_uri=AnyHttpUrl("https://example.com"),
        redirect_uris=[AnyUrl("http://localhost:3030/callback")],
        scope="read write",
    )


@pytest.fixture
def valid_tokens():
    return OAuthToken(
        access_token="test_access_token",
        token_type="Bearer",
        expires_in=3600,
        refresh_token="test_refresh_token",
        scope="read write",
    )


@pytest.fixture
def oauth_provider(client_metadata: OAuthClientMetadata, mock_storage: MockTokenStorage):
    async def redirect_handler(url: str) -> None:
        """Mock redirect handler."""
        pass

    async def callback_handler() -> tuple[str, str | None]:
        """Mock callback handler."""
        return "test_auth_code", "test_state"

    return OAuthClientProvider(
        server_url="https://api.example.com/v1/mcp",
        client_metadata=client_metadata,
        storage=mock_storage,
        redirect_handler=redirect_handler,
        callback_handler=callback_handler,
    )


@pytest.fixture
def client_credentials_metadata():
    return OAuthClientMetadata(
        redirect_uris=[AnyHttpUrl("http://localhost:3000/callback")],
        client_name="CC Client",
        grant_types=["client_credentials"],
        response_types=["code"],
        scope="read write",
        token_endpoint_auth_method="client_secret_post",
    )


@pytest.fixture
def oauth_metadata():
    return OAuthMetadata(
        issuer=AnyHttpUrl("https://auth.example.com"),
        authorization_endpoint=AnyHttpUrl("https://auth.example.com/authorize"),
        token_endpoint=AnyHttpUrl("https://auth.example.com/token"),
        registration_endpoint=AnyHttpUrl("https://auth.example.com/register"),
        scopes_supported=["read", "write", "admin"],
        response_types_supported=["code"],
        grant_types_supported=["authorization_code", "refresh_token", "client_credentials"],
        code_challenge_methods_supported=["S256"],
    )


@pytest.fixture
def oauth_client_info():
    return OAuthClientInformationFull(
        client_id="test_client_id",
        client_secret="test_client_secret",
        redirect_uris=[AnyUrl("http://localhost:3000/callback")],
        client_name="Test Client",
        grant_types=["authorization_code", "refresh_token"],
        response_types=["code"],
        scope="read write",
    )


@pytest.fixture
def oauth_token():
    return OAuthToken(
        access_token="test_access_token",
        token_type="Bearer",
        expires_in=3600,
        refresh_token="test_refresh_token",
        scope="read write",
    )


@pytest.fixture
async def client_credentials_provider(client_credentials_metadata, mock_storage):
    return ClientCredentialsProvider(
        server_url="https://api.example.com/v1/mcp",
        client_metadata=client_credentials_metadata,
        storage=mock_storage,
    )


@pytest.fixture
async def token_exchange_provider(client_credentials_metadata, mock_storage):
    return TokenExchangeProvider(
        server_url="https://api.example.com/v1/mcp",
        client_metadata=client_credentials_metadata,
        storage=mock_storage,
        subject_token_supplier=lambda: asyncio.sleep(0, result="user_token"),
    )


class TestPKCEParameters:
    """Test PKCE parameter generation."""

    def test_pkce_generation(self):
        """Test PKCE parameter generation creates valid values."""
        pkce = PKCEParameters.generate()

        # Verify lengths
        assert len(pkce.code_verifier) == 128
        assert 43 <= len(pkce.code_challenge) <= 128

        # Verify characters used in verifier
        allowed_chars = set("ABCDEFGHIJKLMNOPQRSTUVWXYZabcdefghijklmnopqrstuvwxyz0123456789-._~")
        assert all(c in allowed_chars for c in pkce.code_verifier)

        # Verify base64url encoding in challenge (no padding)
        assert "=" not in pkce.code_challenge

    def test_pkce_uniqueness(self):
        """Test PKCE generates unique values each time."""
        pkce1 = PKCEParameters.generate()
        pkce2 = PKCEParameters.generate()

        assert pkce1.code_verifier != pkce2.code_verifier
        assert pkce1.code_challenge != pkce2.code_challenge


class TestOAuthContext:
    """Test OAuth context functionality."""

    @pytest.mark.anyio
    async def test_oauth_provider_initialization(
        self, oauth_provider: OAuthClientProvider, client_metadata: OAuthClientMetadata, mock_storage: MockTokenStorage
    ):
        """Test OAuthClientProvider basic setup."""
        assert oauth_provider.context.server_url == "https://api.example.com/v1/mcp"
        assert oauth_provider.context.client_metadata == client_metadata
        assert oauth_provider.context.storage == mock_storage
        assert oauth_provider.context.timeout == 300.0
        assert oauth_provider.context is not None

    def test_context_url_parsing(self, oauth_provider: OAuthClientProvider):
        """Test get_authorization_base_url() extracts base URLs correctly."""
        context = oauth_provider.context

        # Test with path
        assert context.get_authorization_base_url("https://api.example.com/v1/mcp") == "https://api.example.com"

        # Test with no path
        assert context.get_authorization_base_url("https://api.example.com") == "https://api.example.com"

        # Test with port
        assert (
            context.get_authorization_base_url("https://api.example.com:8080/path/to/mcp")
            == "https://api.example.com:8080"
        )

        # Test with query params
        assert (
            context.get_authorization_base_url("https://api.example.com/path?param=value") == "https://api.example.com"
        )

    @pytest.mark.anyio
    async def test_token_validity_checking(self, oauth_provider: OAuthClientProvider, valid_tokens: OAuthToken):
        """Test is_token_valid() and can_refresh_token() logic."""
        context = oauth_provider.context

        # No tokens - should be invalid
        assert not context.is_token_valid()
        assert not context.can_refresh_token()

        # Set valid tokens and client info
        context.current_tokens = valid_tokens
        context.token_expiry_time = time.time() + 1800  # 30 minutes from now
        context.client_info = OAuthClientInformationFull(
            client_id="test_client_id",
            client_secret="test_client_secret",
            redirect_uris=[AnyUrl("http://localhost:3030/callback")],
        )

        # Should be valid
        assert context.is_token_valid()
        assert context.can_refresh_token()  # Has refresh token and client info

        # Expire the token
        context.token_expiry_time = time.time() - 100  # Expired 100 seconds ago
        assert not context.is_token_valid()
        assert context.can_refresh_token()  # Can still refresh

        # Remove refresh token
        context.current_tokens.refresh_token = None
        assert not context.can_refresh_token()

        # Remove client info
        context.current_tokens.refresh_token = "test_refresh_token"
        context.client_info = None
        assert not context.can_refresh_token()

    def test_clear_tokens(self, oauth_provider: OAuthClientProvider, valid_tokens: OAuthToken):
        """Test clear_tokens() removes token data."""
        context = oauth_provider.context
        context.current_tokens = valid_tokens
        context.token_expiry_time = time.time() + 1800

        # Clear tokens
        context.clear_tokens()

        # Verify cleared
        assert context.current_tokens is None
        assert context.token_expiry_time is None


class TestOAuthFlow:
    """Test OAuth flow methods."""

    @pytest.mark.anyio
    async def test_discover_protected_resource_request(
        self, client_metadata: OAuthClientMetadata, mock_storage: MockTokenStorage
    ):
        """Test protected resource discovery request building maintains backward compatibility."""

        async def redirect_handler(url: str) -> None:
            pass

        async def callback_handler() -> tuple[str, str | None]:
            return "test_auth_code", "test_state"

        provider = OAuthClientProvider(
            server_url="https://api.example.com",
            client_metadata=client_metadata,
            storage=mock_storage,
            redirect_handler=redirect_handler,
            callback_handler=callback_handler,
        )

        # Test without WWW-Authenticate (fallback)
        init_response = httpx.Response(
            status_code=401, headers={}, request=httpx.Request("GET", "https://request-api.example.com")
        )

        request = await provider._discover_protected_resource(init_response)
        assert request.method == "GET"
        assert str(request.url) == "https://api.example.com/.well-known/oauth-protected-resource"
        assert "mcp-protocol-version" in request.headers

        # Test with WWW-Authenticate header
        init_response.headers["WWW-Authenticate"] = (
            'Bearer resource_metadata="https://prm.example.com/.well-known/oauth-protected-resource/path"'
        )

        request = await provider._discover_protected_resource(init_response)
        assert request.method == "GET"
        assert str(request.url) == "https://prm.example.com/.well-known/oauth-protected-resource/path"
        assert "mcp-protocol-version" in request.headers

    @pytest.mark.anyio
    def test_create_oauth_metadata_request(self, oauth_provider: OAuthClientProvider):
        """Test OAuth metadata discovery request building."""
        request = oauth_provider._create_oauth_metadata_request("https://example.com")

        # Ensure correct method and headers, and that the URL is unmodified
        assert request.method == "GET"
        assert str(request.url) == "https://example.com"
        assert "mcp-protocol-version" in request.headers


class TestOAuthFallback:
    """Test OAuth discovery fallback behavior for legacy (act as AS not RS) servers."""

    @pytest.mark.anyio
    async def test_oauth_discovery_fallback_order(self, oauth_provider: OAuthClientProvider):
        """Test fallback URL construction order."""
        discovery_urls = oauth_provider._get_discovery_urls()

        assert discovery_urls == [
            "https://api.example.com/.well-known/oauth-authorization-server/v1/mcp",
            "https://api.example.com/.well-known/oauth-authorization-server",
            "https://api.example.com/.well-known/openid-configuration/v1/mcp",
            "https://api.example.com/v1/mcp/.well-known/openid-configuration",
        ]

    @pytest.mark.anyio
    async def test_oauth_discovery_fallback_conditions(self, oauth_provider: OAuthClientProvider):
        """Test the conditions during which an AS metadata discovery fallback will be attempted."""
        # Ensure no tokens are stored
        oauth_provider.context.current_tokens = None
        oauth_provider.context.token_expiry_time = None
        oauth_provider._initialized = True

        # Mock client info to skip DCR
        oauth_provider.context.client_info = OAuthClientInformationFull(
            client_id="existing_client",
            redirect_uris=[AnyUrl("http://localhost:3030/callback")],
        )

        # Create a test request
        test_request = httpx.Request("GET", "https://api.example.com/v1/mcp")

        # Mock the auth flow
        auth_flow = oauth_provider.async_auth_flow(test_request)

        # First request should be the original request without auth header
        request = await auth_flow.__anext__()
        assert "Authorization" not in request.headers

        # Send a 401 response to trigger the OAuth flow
        response = httpx.Response(
            401,
            headers={
                "WWW-Authenticate": 'Bearer resource_metadata="https://api.example.com/.well-known/oauth-protected-resource"'
            },
            request=test_request,
        )

        # Next request should be to discover protected resource metadata
        discovery_request = await auth_flow.asend(response)
        assert str(discovery_request.url) == "https://api.example.com/.well-known/oauth-protected-resource"
        assert discovery_request.method == "GET"

        # Send a successful discovery response with minimal protected resource metadata
        discovery_response = httpx.Response(
            200,
            content=b'{"resource": "https://api.example.com/v1/mcp", "authorization_servers": ["https://auth.example.com/v1/mcp"]}',
            request=discovery_request,
        )

        # Next request should be to discover OAuth metadata
        oauth_metadata_request_1 = await auth_flow.asend(discovery_response)
        assert (
            str(oauth_metadata_request_1.url)
            == "https://auth.example.com/.well-known/oauth-authorization-server/v1/mcp"
        )
        assert oauth_metadata_request_1.method == "GET"

        # Send a 404 response
        oauth_metadata_response_1 = httpx.Response(
            404,
            content=b"Not Found",
            request=oauth_metadata_request_1,
        )

        # Next request should be to discover OAuth metadata at the next endpoint
        oauth_metadata_request_2 = await auth_flow.asend(oauth_metadata_response_1)
        assert str(oauth_metadata_request_2.url) == "https://auth.example.com/.well-known/oauth-authorization-server"
        assert oauth_metadata_request_2.method == "GET"

        # Send a 400 response
        oauth_metadata_response_2 = httpx.Response(
            400,
            content=b"Bad Request",
            request=oauth_metadata_request_2,
        )

        # Next request should be to discover OAuth metadata at the next endpoint
        oauth_metadata_request_3 = await auth_flow.asend(oauth_metadata_response_2)
        assert str(oauth_metadata_request_3.url) == "https://auth.example.com/.well-known/openid-configuration/v1/mcp"
        assert oauth_metadata_request_3.method == "GET"

        # Send a 500 response
        oauth_metadata_response_3 = httpx.Response(
            500,
            content=b"Internal Server Error",
            request=oauth_metadata_request_3,
        )

        # Mock the authorization process to minimize unnecessary state in this test
        oauth_provider._perform_authorization = AsyncMock(return_value=("test_auth_code", "test_code_verifier"))

        # Next request should fall back to legacy behavior and auth with the RS (mocked /authorize, next is /token)
        token_request = await auth_flow.asend(oauth_metadata_response_3)
        assert str(token_request.url) == "https://api.example.com/token"
        assert token_request.method == "POST"

        # Send a successful token response
        token_response = httpx.Response(
            200,
            content=(
                b'{"access_token": "new_access_token", "token_type": "Bearer", "expires_in": 3600, '
                b'"refresh_token": "new_refresh_token"}'
            ),
            request=token_request,
        )
        token_request = await auth_flow.asend(token_response)

    @pytest.mark.anyio
    async def test_handle_metadata_response_success(self, oauth_provider: OAuthClientProvider):
        """Test successful metadata response handling."""
        # Create minimal valid OAuth metadata
        content = b"""{
            "issuer": "https://auth.example.com",
            "authorization_endpoint": "https://auth.example.com/authorize",
            "token_endpoint": "https://auth.example.com/token"
        }"""
        response = httpx.Response(200, content=content)

        # Should set metadata
        await oauth_provider._handle_oauth_metadata_response(response)
        assert oauth_provider.context.oauth_metadata is not None
        assert str(oauth_provider.context.oauth_metadata.issuer) == "https://auth.example.com/"

    @pytest.mark.anyio
    async def test_register_client_request(self, oauth_provider: OAuthClientProvider):
        """Test client registration request building."""
        request = await oauth_provider._register_client()

        assert request is not None
        assert request.method == "POST"
        assert str(request.url) == "https://api.example.com/register"
        assert request.headers["Content-Type"] == "application/json"

    @pytest.mark.anyio
    async def test_register_client_skip_if_registered(self, oauth_provider: OAuthClientProvider):
        """Test client registration is skipped if already registered."""
        # Set existing client info
        client_info = OAuthClientInformationFull(
            client_id="existing_client",
            redirect_uris=[AnyUrl("http://localhost:3030/callback")],
        )
        oauth_provider.context.client_info = client_info

        # Should return None (skip registration)
        request = await oauth_provider._register_client()
        assert request is None

    @pytest.mark.anyio
    async def test_token_exchange_request(self, oauth_provider: OAuthClientProvider):
        """Test token exchange request building."""
        # Set up required context
        oauth_provider.context.client_info = OAuthClientInformationFull(
            client_id="test_client",
            client_secret="test_secret",
            redirect_uris=[AnyUrl("http://localhost:3030/callback")],
        )

        request = await oauth_provider._exchange_token("test_auth_code", "test_verifier")

        assert request.method == "POST"
        assert str(request.url) == "https://api.example.com/token"
        assert request.headers["Content-Type"] == "application/x-www-form-urlencoded"

        # Check form data
        content = request.content.decode()
        assert "grant_type=authorization_code" in content
        assert "code=test_auth_code" in content
        assert "code_verifier=test_verifier" in content
        assert "client_id=test_client" in content
        assert "client_secret=test_secret" in content

    @pytest.mark.anyio
    async def test_refresh_token_request(self, oauth_provider: OAuthClientProvider, valid_tokens: OAuthToken):
        """Test refresh token request building."""
        # Set up required context
        oauth_provider.context.current_tokens = valid_tokens
        oauth_provider.context.client_info = OAuthClientInformationFull(
            client_id="test_client",
            client_secret="test_secret",
            redirect_uris=[AnyUrl("http://localhost:3030/callback")],
        )

        request = await oauth_provider._refresh_token()

        assert request.method == "POST"
        assert str(request.url) == "https://api.example.com/token"
        assert request.headers["Content-Type"] == "application/x-www-form-urlencoded"

        # Check form data
        content = request.content.decode()
        assert "grant_type=refresh_token" in content
        assert "refresh_token=test_refresh_token" in content
        assert "client_id=test_client" in content
        assert "client_secret=test_secret" in content


class TestProtectedResourceMetadata:
    """Test protected resource handling."""

    @pytest.mark.anyio
    async def test_resource_param_included_with_recent_protocol_version(self, oauth_provider: OAuthClientProvider):
        """Test resource parameter is included for protocol version >= 2025-06-18."""
        # Set protocol version to 2025-06-18
        oauth_provider.context.protocol_version = "2025-06-18"
        oauth_provider.context.client_info = OAuthClientInformationFull(
            client_id="test_client",
            client_secret="test_secret",
            redirect_uris=[AnyUrl("http://localhost:3030/callback")],
        )

        # Test in token exchange
        request = await oauth_provider._exchange_token("test_code", "test_verifier")
        content = request.content.decode()
        assert "resource=" in content
        # Check URL-encoded resource parameter
        from urllib.parse import quote

        expected_resource = quote(oauth_provider.context.get_resource_url(), safe="")
        assert f"resource={expected_resource}" in content

        # Test in refresh token
        oauth_provider.context.current_tokens = OAuthToken(
            access_token="test_access",
            token_type="Bearer",
            refresh_token="test_refresh",
        )
        refresh_request = await oauth_provider._refresh_token()
        refresh_content = refresh_request.content.decode()
        assert "resource=" in refresh_content

    @pytest.mark.anyio
    async def test_resource_param_excluded_with_old_protocol_version(self, oauth_provider: OAuthClientProvider):
        """Test resource parameter is excluded for protocol version < 2025-06-18."""
        # Set protocol version to older version
        oauth_provider.context.protocol_version = "2025-03-26"
        oauth_provider.context.client_info = OAuthClientInformationFull(
            client_id="test_client",
            client_secret="test_secret",
            redirect_uris=[AnyUrl("http://localhost:3030/callback")],
        )

        # Test in token exchange
        request = await oauth_provider._exchange_token("test_code", "test_verifier")
        content = request.content.decode()
        assert "resource=" not in content

        # Test in refresh token
        oauth_provider.context.current_tokens = OAuthToken(
            access_token="test_access",
            token_type="Bearer",
            refresh_token="test_refresh",
        )
        refresh_request = await oauth_provider._refresh_token()
        refresh_content = refresh_request.content.decode()
        assert "resource=" not in refresh_content

    @pytest.mark.anyio
    async def test_resource_param_included_with_protected_resource_metadata(self, oauth_provider: OAuthClientProvider):
        """Test resource parameter is always included when protected resource metadata exists."""
        # Set old protocol version but with protected resource metadata
        oauth_provider.context.protocol_version = "2025-03-26"
        oauth_provider.context.protected_resource_metadata = ProtectedResourceMetadata(
            resource=AnyHttpUrl("https://api.example.com/v1/mcp"),
            authorization_servers=[AnyHttpUrl("https://api.example.com")],
        )
        oauth_provider.context.client_info = OAuthClientInformationFull(
            client_id="test_client",
            client_secret="test_secret",
            redirect_uris=[AnyUrl("http://localhost:3030/callback")],
        )

        # Test in token exchange
        request = await oauth_provider._exchange_token("test_code", "test_verifier")
        content = request.content.decode()
        assert "resource=" in content


class TestRegistrationResponse:
    """Test client registration response handling."""

    @pytest.mark.anyio
    async def test_handle_registration_response_reads_before_accessing_text(self, oauth_provider: OAuthClientProvider):
        """Test that response.aread() is called before accessing response.text."""

        # Track if aread() was called
        class MockResponse(httpx.Response):
            def __init__(self):
                self.status_code = 400
                self._aread_called = False
                self._text = "Registration failed with error"

            async def aread(self):
                self._aread_called = True
                return b"test content"

            @property
            def text(self):
                if not self._aread_called:
                    raise RuntimeError("Response.text accessed before response.aread()")
                return self._text

        mock_response = MockResponse()

        # This should call aread() before accessing text
        with pytest.raises(Exception) as exc_info:
            await oauth_provider._handle_registration_response(mock_response)

        # Verify aread() was called
        assert mock_response._aread_called
        # Verify the error message includes the response text
        assert "Registration failed: 400" in str(exc_info.value)


class TestAuthFlow:
    """Test the auth flow in httpx."""

    @pytest.mark.anyio
    async def test_auth_flow_with_valid_tokens(
        self, oauth_provider: OAuthClientProvider, mock_storage: MockTokenStorage, valid_tokens: OAuthToken
    ):
        """Test auth flow when tokens are already valid."""
        # Pre-store valid tokens
        await mock_storage.set_tokens(valid_tokens)
        oauth_provider.context.current_tokens = valid_tokens
        oauth_provider.context.token_expiry_time = time.time() + 1800
        oauth_provider._initialized = True

        # Create a test request
        test_request = httpx.Request("GET", "https://api.example.com/test")

        # Mock the auth flow
        auth_flow = oauth_provider.async_auth_flow(test_request)

        # Should get the request with auth header added
        request = await auth_flow.__anext__()
        assert request.headers["Authorization"] == "Bearer test_access_token"

        # Send a successful response
        response = httpx.Response(200)
        try:
            await auth_flow.asend(response)
        except StopAsyncIteration:
            pass  # Expected

    @pytest.mark.anyio
    async def test_auth_flow_with_no_tokens(self, oauth_provider: OAuthClientProvider):
        """Test auth flow when no tokens are available, triggering the full OAuth flow."""
        # Ensure no tokens are stored
        oauth_provider.context.current_tokens = None
        oauth_provider.context.token_expiry_time = None
        oauth_provider._initialized = True

        # Create a test request
        test_request = httpx.Request("GET", "https://api.example.com/mcp")

        # Mock the auth flow
        auth_flow = oauth_provider.async_auth_flow(test_request)

        # First request should be the original request without auth header
        request = await auth_flow.__anext__()
        assert "Authorization" not in request.headers

        # Send a 401 response to trigger the OAuth flow
        response = httpx.Response(
            401,
            headers={
                "WWW-Authenticate": 'Bearer resource_metadata="https://api.example.com/.well-known/oauth-protected-resource"'
            },
            request=test_request,
        )

        # Next request should be to discover protected resource metadata
        discovery_request = await auth_flow.asend(response)
        assert discovery_request.method == "GET"
        assert str(discovery_request.url) == "https://api.example.com/.well-known/oauth-protected-resource"

        # Send a successful discovery response with minimal protected resource metadata
        discovery_response = httpx.Response(
            200,
            content=b'{"resource": "https://api.example.com/mcp", "authorization_servers": ["https://auth.example.com"]}',
            request=discovery_request,
        )

        # Next request should be to discover OAuth metadata
        oauth_metadata_request = await auth_flow.asend(discovery_response)
        assert oauth_metadata_request.method == "GET"
        assert str(oauth_metadata_request.url).startswith("https://auth.example.com/")
        assert "mcp-protocol-version" in oauth_metadata_request.headers

        # Send a successful OAuth metadata response
        oauth_metadata_response = httpx.Response(
            200,
            content=(
                b'{"issuer": "https://auth.example.com", '
                b'"authorization_endpoint": "https://auth.example.com/authorize", '
                b'"token_endpoint": "https://auth.example.com/token", '
                b'"registration_endpoint": "https://auth.example.com/register"}'
            ),
            request=oauth_metadata_request,
        )

        # Next request should be to register client
        registration_request = await auth_flow.asend(oauth_metadata_response)
        assert registration_request.method == "POST"
        assert str(registration_request.url) == "https://auth.example.com/register"

        # Send a successful registration response
        registration_response = httpx.Response(
            201,
            content=b'{"client_id": "test_client_id", "client_secret": "test_client_secret", "redirect_uris": ["http://localhost:3030/callback"]}',
            request=registration_request,
        )

        # Mock the authorization process
        oauth_provider._perform_authorization = AsyncMock(return_value=("test_auth_code", "test_code_verifier"))

        # Next request should be to exchange token
        token_request = await auth_flow.asend(registration_response)
        assert token_request.method == "POST"
        assert str(token_request.url) == "https://auth.example.com/token"
        assert "code=test_auth_code" in token_request.content.decode()

        # Send a successful token response
        token_response = httpx.Response(
            200,
            content=(
                b'{"access_token": "new_access_token", "token_type": "Bearer", "expires_in": 3600, '
                b'"refresh_token": "new_refresh_token"}'
            ),
            request=token_request,
        )

        # Final request should be the original request with auth header
        final_request = await auth_flow.asend(token_response)
        assert final_request.headers["Authorization"] == "Bearer new_access_token"
        assert final_request.method == "GET"
        assert str(final_request.url) == "https://api.example.com/mcp"

        # Verify tokens were stored
        assert oauth_provider.context.current_tokens is not None
        assert oauth_provider.context.current_tokens.access_token == "new_access_token"
        assert oauth_provider.context.token_expiry_time is not None


class TestClientCredentialsProvider:
    @pytest.mark.anyio
    async def test_request_token_success(
        self,
        client_credentials_provider,
        oauth_metadata,
        oauth_client_info,
        oauth_token,
    ):
        client_credentials_provider._metadata = oauth_metadata
        client_credentials_provider._client_info = oauth_client_info

        token_json = oauth_token.model_dump(by_alias=True, mode="json")
        token_json.pop("refresh_token", None)

        with patch("httpx.AsyncClient") as mock_client_class:
            mock_client = AsyncMock()
            mock_client_class.return_value.__aenter__.return_value = mock_client

            mock_response = Mock()
            mock_response.status_code = 200
            mock_response.json.return_value = token_json
            mock_client.post.return_value = mock_response

            await client_credentials_provider.ensure_token()

            mock_client.post.assert_called_once()
            args, kwargs = mock_client.post.call_args
            assert kwargs["data"]["resource"] == "https://api.example.com/v1/mcp"
            assert client_credentials_provider._current_tokens.access_token == oauth_token.access_token

    @pytest.mark.anyio
    async def test_async_auth_flow(self, client_credentials_provider, oauth_token):
        client_credentials_provider._current_tokens = oauth_token
        client_credentials_provider._token_expiry_time = time.time() + 3600

        request = httpx.Request("GET", "https://api.example.com/data")
        mock_response = Mock()
        mock_response.status_code = 200

        auth_flow = client_credentials_provider.async_auth_flow(request)
        updated_request = await auth_flow.__anext__()
        assert updated_request.headers["Authorization"] == f"Bearer {oauth_token.access_token}"
        try:
            await auth_flow.asend(mock_response)
        except StopAsyncIteration:
            pass


class TestTokenExchangeProvider:
    @pytest.mark.anyio
    async def test_request_token_success(
        self,
        token_exchange_provider,
        oauth_metadata,
        oauth_client_info,
        oauth_token,
    ):
        token_exchange_provider._metadata = oauth_metadata
        token_exchange_provider._client_info = oauth_client_info

        token_json = oauth_token.model_dump(by_alias=True, mode="json")
        token_json.pop("refresh_token", None)

        with patch("httpx.AsyncClient") as mock_client_class:
            mock_client = AsyncMock()
            mock_client_class.return_value.__aenter__.return_value = mock_client

            mock_response = Mock()
            mock_response.status_code = 200
            mock_response.json.return_value = token_json
            mock_client.post.return_value = mock_response

            await token_exchange_provider.ensure_token()

            mock_client.post.assert_called_once()
            args, kwargs = mock_client.post.call_args
            assert kwargs["data"]["resource"] == "https://api.example.com/v1/mcp"
            assert token_exchange_provider._current_tokens.access_token == oauth_token.access_token


@pytest.mark.parametrize(
    (
        "issuer_url",
        "service_documentation_url",
        "authorization_endpoint",
        "token_endpoint",
        "registration_endpoint",
        "revocation_endpoint",
    ),
    (
        # Pydantic's AnyUrl incorrectly adds trailing slash to base URLs
        # This is being fixed in https://github.com/pydantic/pydantic-core/pull/1719 (Pydantic 2.12+)
        pytest.param(
            "https://auth.example.com",
            "https://auth.example.com/docs",
            "https://auth.example.com/authorize",
            "https://auth.example.com/token",
            "https://auth.example.com/register",
            "https://auth.example.com/revoke",
            id="simple-url",
            marks=pytest.mark.xfail(
                reason="Pydantic AnyUrl adds trailing slash to base URLs - fixed in Pydantic 2.12+"
            ),
        ),
        pytest.param(
            "https://auth.example.com/",
            "https://auth.example.com/docs",
            "https://auth.example.com/authorize",
            "https://auth.example.com/token",
            "https://auth.example.com/register",
            "https://auth.example.com/revoke",
            id="with-trailing-slash",
        ),
        pytest.param(
            "https://auth.example.com/v1/mcp",
            "https://auth.example.com/v1/mcp/docs",
            "https://auth.example.com/v1/mcp/authorize",
            "https://auth.example.com/v1/mcp/token",
            "https://auth.example.com/v1/mcp/register",
            "https://auth.example.com/v1/mcp/revoke",
            id="with-path-param",
        ),
    ),
)
def test_build_metadata(
    issuer_url: str,
    service_documentation_url: str,
    authorization_endpoint: str,
    token_endpoint: str,
    registration_endpoint: str,
    revocation_endpoint: str,
):
    from mcp.server.auth.routes import build_metadata
    from mcp.server.auth.settings import ClientRegistrationOptions, RevocationOptions

    metadata = build_metadata(
        issuer_url=AnyHttpUrl(issuer_url),
        service_documentation_url=AnyHttpUrl(service_documentation_url),
        client_registration_options=ClientRegistrationOptions(enabled=True, valid_scopes=["read", "write", "admin"]),
        revocation_options=RevocationOptions(enabled=True),
    )

    assert metadata.model_dump(exclude_defaults=True, mode="json") == snapshot(
        {
            "issuer": Is(issuer_url),
            "authorization_endpoint": Is(authorization_endpoint),
            "token_endpoint": Is(token_endpoint),
            "registration_endpoint": Is(registration_endpoint),
            "scopes_supported": ["read", "write", "admin"],
            "grant_types_supported": [
                "authorization_code",
                "refresh_token",
                "client_credentials",
                "token_exchange",
            ],
            "token_endpoint_auth_methods_supported": ["client_secret_post"],
            "service_documentation": Is(service_documentation_url),
            "revocation_endpoint": Is(revocation_endpoint),
            "revocation_endpoint_auth_methods_supported": ["client_secret_post"],
            "code_challenge_methods_supported": ["S256"],
        }
    )


class TestProtectedResourceWWWAuthenticate:
    """Test RFC9728 WWW-Authenticate header parsing functionality for protected resource."""

    @pytest.mark.parametrize(
        "www_auth_header,expected_url",
        [
            # Quoted URL
            (
                'Bearer resource_metadata="https://api.example.com/.well-known/oauth-protected-resource"',
                "https://api.example.com/.well-known/oauth-protected-resource",
            ),
            # Unquoted URL
            (
                "Bearer resource_metadata=https://api.example.com/.well-known/oauth-protected-resource",
                "https://api.example.com/.well-known/oauth-protected-resource",
            ),
            # Complex header with multiple parameters
            (
                'Bearer realm="api", resource_metadata="https://api.example.com/.well-known/oauth-protected-resource", '
                'error="insufficient_scope"',
                "https://api.example.com/.well-known/oauth-protected-resource",
            ),
            # Different URL format
            ('Bearer resource_metadata="https://custom.domain.com/metadata"', "https://custom.domain.com/metadata"),
            # With path and query params
            (
                'Bearer resource_metadata="https://api.example.com/auth/metadata?version=1"',
                "https://api.example.com/auth/metadata?version=1",
            ),
        ],
    )
    def test_extract_resource_metadata_from_www_auth_valid_cases(
        self,
        client_metadata: OAuthClientMetadata,
        mock_storage: MockTokenStorage,
        www_auth_header: str,
        expected_url: str,
    ):
        """Test extraction of resource_metadata URL from various valid WWW-Authenticate headers."""

        async def redirect_handler(url: str) -> None:
            pass

        async def callback_handler() -> tuple[str, str | None]:
            return "test_auth_code", "test_state"

        provider = OAuthClientProvider(
            server_url="https://api.example.com/v1/mcp",
            client_metadata=client_metadata,
            storage=mock_storage,
            redirect_handler=redirect_handler,
            callback_handler=callback_handler,
        )

        init_response = httpx.Response(
            status_code=401,
            headers={"WWW-Authenticate": www_auth_header},
            request=httpx.Request("GET", "https://api.example.com/test"),
        )

        result = provider._extract_resource_metadata_from_www_auth(init_response)
        assert result == expected_url

    @pytest.mark.parametrize(
        "status_code,www_auth_header,description",
        [
            # No header
            (401, None, "no WWW-Authenticate header"),
            # Empty header
            (401, "", "empty WWW-Authenticate header"),
            # Header without resource_metadata
            (401, 'Bearer realm="api", error="insufficient_scope"', "no resource_metadata parameter"),
            # Malformed header
            (401, "Bearer resource_metadata=", "malformed resource_metadata parameter"),
            # Non-401 status code
            (
                200,
                'Bearer resource_metadata="https://api.example.com/.well-known/oauth-protected-resource"',
                "200 OK response",
            ),
            (
                500,
                'Bearer resource_metadata="https://api.example.com/.well-known/oauth-protected-resource"',
                "500 error response",
            ),
        ],
    )
    def test_extract_resource_metadata_from_www_auth_invalid_cases(
        self,
        client_metadata: OAuthClientMetadata,
        mock_storage: MockTokenStorage,
        status_code: int,
        www_auth_header: str | None,
        description: str,
    ):
        """Test extraction returns None for invalid cases."""

        async def redirect_handler(url: str) -> None:
            pass

        async def callback_handler() -> tuple[str, str | None]:
            return "test_auth_code", "test_state"

        provider = OAuthClientProvider(
            server_url="https://api.example.com/v1/mcp",
            client_metadata=client_metadata,
            storage=mock_storage,
            redirect_handler=redirect_handler,
            callback_handler=callback_handler,
        )

        headers = {"WWW-Authenticate": www_auth_header} if www_auth_header is not None else {}
        init_response = httpx.Response(
            status_code=status_code, headers=headers, request=httpx.Request("GET", "https://api.example.com/test")
        )

        result = provider._extract_resource_metadata_from_www_auth(init_response)
        assert result is None, f"Should return None for {description}"<|MERGE_RESOLUTION|>--- conflicted
+++ resolved
@@ -11,7 +11,6 @@
 from inline_snapshot import Is, snapshot
 from pydantic import AnyHttpUrl, AnyUrl
 
-<<<<<<< HEAD
 from mcp.client.auth import (
     ClientCredentialsProvider,
     OAuthClientProvider,
@@ -25,10 +24,6 @@
     OAuthToken,
     ProtectedResourceMetadata,
 )
-=======
-from mcp.client.auth import OAuthClientProvider, PKCEParameters
-from mcp.shared.auth import OAuthClientInformationFull, OAuthClientMetadata, OAuthToken, ProtectedResourceMetadata
->>>>>>> d1ac8d68
 
 
 class MockTokenStorage:
