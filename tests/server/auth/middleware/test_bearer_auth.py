--- conflicted
+++ resolved
@@ -1,4 +1,3 @@
-<<<<<<< HEAD
 """
 Tests for the BearerAuth middleware components.
 """
@@ -8,6 +7,7 @@
 
 import pytest
 from starlette.authentication import AuthCredentials
+from starlette.datastructures import Headers
 from starlette.exceptions import HTTPException
 from starlette.requests import Request
 from starlette.types import Message, Receive, Scope, Send
@@ -222,363 +222,17 @@
         assert user.access_token == no_expiry_access_token
         assert user.scopes == ["read", "write"]
 
-
-@pytest.mark.anyio
-class TestRequireAuthMiddleware:
-    """Tests for the RequireAuthMiddleware class."""
-
-    async def test_no_user(self):
-        """Test middleware with no user in scope."""
-        app = MockApp()
-        middleware = RequireAuthMiddleware(app, required_scopes=["read"])
-        scope: Scope = {"type": "http"}
-
-        # Create dummy async functions for receive and send
-        async def receive() -> Message:
-            return {"type": "http.request"}
-
-        async def send(message: Message) -> None:
-            pass
-
-        with pytest.raises(HTTPException) as excinfo:
-            await middleware(scope, receive, send)
-
-        assert excinfo.value.status_code == 401
-        assert excinfo.value.detail == "Unauthorized"
-        assert not app.called
-
-    async def test_non_authenticated_user(self):
-        """Test middleware with non-authenticated user in scope."""
-        app = MockApp()
-        middleware = RequireAuthMiddleware(app, required_scopes=["read"])
-        scope: Scope = {"type": "http", "user": object()}
-
-        # Create dummy async functions for receive and send
-        async def receive() -> Message:
-            return {"type": "http.request"}
-
-        async def send(message: Message) -> None:
-            pass
-
-        with pytest.raises(HTTPException) as excinfo:
-            await middleware(scope, receive, send)
-
-        assert excinfo.value.status_code == 401
-        assert excinfo.value.detail == "Unauthorized"
-        assert not app.called
-
-    async def test_missing_required_scope(self, valid_access_token: AccessToken):
-        """Test middleware with user missing required scope."""
-        app = MockApp()
-        middleware = RequireAuthMiddleware(app, required_scopes=["admin"])
-
-        # Create a user with read/write scopes but not admin
-        user = AuthenticatedUser(valid_access_token)
-        auth = AuthCredentials(["read", "write"])
-
-        scope: Scope = {"type": "http", "user": user, "auth": auth}
-
-        # Create dummy async functions for receive and send
-        async def receive() -> Message:
-            return {"type": "http.request"}
-
-        async def send(message: Message) -> None:
-            pass
-
-        with pytest.raises(HTTPException) as excinfo:
-            await middleware(scope, receive, send)
-
-        assert excinfo.value.status_code == 403
-        assert excinfo.value.detail == "Insufficient scope"
-        assert not app.called
-
-    async def test_no_auth_credentials(self, valid_access_token: AccessToken):
-        """Test middleware with no auth credentials in scope."""
-        app = MockApp()
-        middleware = RequireAuthMiddleware(app, required_scopes=["read"])
-
-        # Create a user with read/write scopes
-        user = AuthenticatedUser(valid_access_token)
-
-        scope: Scope = {"type": "http", "user": user}  # No auth credentials
-
-        # Create dummy async functions for receive and send
-        async def receive() -> Message:
-            return {"type": "http.request"}
-
-        async def send(message: Message) -> None:
-            pass
-
-        with pytest.raises(HTTPException) as excinfo:
-            await middleware(scope, receive, send)
-
-        assert excinfo.value.status_code == 403
-        assert excinfo.value.detail == "Insufficient scope"
-        assert not app.called
-
-    async def test_has_required_scopes(self, valid_access_token: AccessToken):
-        """Test middleware with user having all required scopes."""
-        app = MockApp()
-        middleware = RequireAuthMiddleware(app, required_scopes=["read"])
-
-        # Create a user with read/write scopes
-        user = AuthenticatedUser(valid_access_token)
-        auth = AuthCredentials(["read", "write"])
-
-        scope: Scope = {"type": "http", "user": user, "auth": auth}
-
-        # Create dummy async functions for receive and send
-        async def receive() -> Message:
-            return {"type": "http.request"}
-
-        async def send(message: Message) -> None:
-            pass
-
-        await middleware(scope, receive, send)
-
-        assert app.called
-        assert app.scope == scope
-        assert app.receive == receive
-        assert app.send == send
-
-    async def test_multiple_required_scopes(self, valid_access_token: AccessToken):
-        """Test middleware with multiple required scopes."""
-        app = MockApp()
-        middleware = RequireAuthMiddleware(app, required_scopes=["read", "write"])
-
-        # Create a user with read/write scopes
-        user = AuthenticatedUser(valid_access_token)
-        auth = AuthCredentials(["read", "write"])
-
-        scope: Scope = {"type": "http", "user": user, "auth": auth}
-
-        # Create dummy async functions for receive and send
-        async def receive() -> Message:
-            return {"type": "http.request"}
-
-        async def send(message: Message) -> None:
-            pass
-
-        await middleware(scope, receive, send)
-
-        assert app.called
-        assert app.scope == scope
-        assert app.receive == receive
-        assert app.send == send
-
-    async def test_no_required_scopes(self, valid_access_token: AccessToken):
-        """Test middleware with no required scopes."""
-        app = MockApp()
-        middleware = RequireAuthMiddleware(app, required_scopes=[])
-
-        # Create a user with read/write scopes
-        user = AuthenticatedUser(valid_access_token)
-        auth = AuthCredentials(["read", "write"])
-
-        scope: Scope = {"type": "http", "user": user, "auth": auth}
-
-        # Create dummy async functions for receive and send
-        async def receive() -> Message:
-            return {"type": "http.request"}
-
-        async def send(message: Message) -> None:
-            pass
-
-        await middleware(scope, receive, send)
-
-        assert app.called
-        assert app.scope == scope
-        assert app.receive == receive
-        assert app.send == send
-=======
-"""
-Tests for the BearerAuth middleware components.
-"""
-
-import time
-from typing import Any, cast
-
-import pytest
-from starlette.authentication import AuthCredentials
-from starlette.datastructures import Headers
-from starlette.exceptions import HTTPException
-from starlette.requests import Request
-from starlette.types import Message, Receive, Scope, Send
-
-from mcp.server.auth.middleware.bearer_auth import (
-    AuthenticatedUser,
-    BearerAuthBackend,
-    RequireAuthMiddleware,
-)
-from mcp.server.auth.provider import (
-    AccessToken,
-    OAuthAuthorizationServerProvider,
-)
-
-
-class MockOAuthProvider:
-    """Mock OAuth provider for testing.
-
-    This is a simplified version that only implements the methods needed for testing
-    the BearerAuthMiddleware components.
-    """
-
-    def __init__(self):
-        self.tokens = {}  # token -> AccessToken
-
-    def add_token(self, token: str, access_token: AccessToken) -> None:
-        """Add a token to the provider."""
-        self.tokens[token] = access_token
-
-    async def load_access_token(self, token: str) -> AccessToken | None:
-        """Load an access token."""
-        return self.tokens.get(token)
-
-
-def add_token_to_provider(
-    provider: OAuthAuthorizationServerProvider[Any, Any, Any],
-    token: str,
-    access_token: AccessToken,
-) -> None:
-    """Helper function to add a token to a provider.
-
-    This is used to work around type checking issues with our mock provider.
-    """
-    # We know this is actually a MockOAuthProvider
-    mock_provider = cast(MockOAuthProvider, provider)
-    mock_provider.add_token(token, access_token)
-
-
-class MockApp:
-    """Mock ASGI app for testing."""
-
-    def __init__(self):
-        self.called = False
-        self.scope: Scope | None = None
-        self.receive: Receive | None = None
-        self.send: Send | None = None
-
-    async def __call__(self, scope: Scope, receive: Receive, send: Send) -> None:
-        self.called = True
-        self.scope = scope
-        self.receive = receive
-        self.send = send
-
-
-@pytest.fixture
-def mock_oauth_provider() -> OAuthAuthorizationServerProvider[Any, Any, Any]:
-    """Create a mock OAuth provider."""
-    # Use type casting to satisfy the type checker
-    return cast(OAuthAuthorizationServerProvider[Any, Any, Any], MockOAuthProvider())
-
-
-@pytest.fixture
-def valid_access_token() -> AccessToken:
-    """Create a valid access token."""
-    return AccessToken(
-        token="valid_token",
-        client_id="test_client",
-        scopes=["read", "write"],
-        expires_at=int(time.time()) + 3600,  # 1 hour from now
-    )
-
-
-@pytest.fixture
-def expired_access_token() -> AccessToken:
-    """Create an expired access token."""
-    return AccessToken(
-        token="expired_token",
-        client_id="test_client",
-        scopes=["read"],
-        expires_at=int(time.time()) - 3600,  # 1 hour ago
-    )
-
-
-@pytest.fixture
-def no_expiry_access_token() -> AccessToken:
-    """Create an access token with no expiry."""
-    return AccessToken(
-        token="no_expiry_token",
-        client_id="test_client",
-        scopes=["read", "write"],
-        expires_at=None,
-    )
-
-
-@pytest.mark.anyio
-class TestBearerAuthBackend:
-    """Tests for the BearerAuthBackend class."""
-
-    async def test_no_auth_header(
-        self, mock_oauth_provider: OAuthAuthorizationServerProvider[Any, Any, Any]
-    ):
-        """Test authentication with no Authorization header."""
-        backend = BearerAuthBackend(provider=mock_oauth_provider)
-        request = Request({"type": "http", "headers": []})
-        result = await backend.authenticate(request)
-        assert result is None
-
-    async def test_non_bearer_auth_header(
-        self, mock_oauth_provider: OAuthAuthorizationServerProvider[Any, Any, Any]
-    ):
-        """Test authentication with non-Bearer Authorization header."""
-        backend = BearerAuthBackend(provider=mock_oauth_provider)
-        request = Request(
-            {
-                "type": "http",
-                "headers": [(b"authorization", b"Basic dXNlcjpwYXNz")],
-            }
-        )
-        result = await backend.authenticate(request)
-        assert result is None
-
-    async def test_invalid_token(
-        self, mock_oauth_provider: OAuthAuthorizationServerProvider[Any, Any, Any]
-    ):
-        """Test authentication with invalid token."""
-        backend = BearerAuthBackend(provider=mock_oauth_provider)
-        request = Request(
-            {
-                "type": "http",
-                "headers": [(b"authorization", b"Bearer invalid_token")],
-            }
-        )
-        result = await backend.authenticate(request)
-        assert result is None
-
-    async def test_expired_token(
-        self,
-        mock_oauth_provider: OAuthAuthorizationServerProvider[Any, Any, Any],
-        expired_access_token: AccessToken,
-    ):
-        """Test authentication with expired token."""
-        backend = BearerAuthBackend(provider=mock_oauth_provider)
-        add_token_to_provider(
-            mock_oauth_provider, "expired_token", expired_access_token
-        )
-        request = Request(
-            {
-                "type": "http",
-                "headers": [(b"authorization", b"Bearer expired_token")],
-            }
-        )
-        result = await backend.authenticate(request)
-        assert result is None
-
-    async def test_valid_token(
+    async def test_lowercase_bearer_prefix(
         self,
         mock_oauth_provider: OAuthAuthorizationServerProvider[Any, Any, Any],
         valid_access_token: AccessToken,
     ):
-        """Test authentication with valid token."""
+        """Test with lowercase 'bearer' prefix in Authorization header"""
         backend = BearerAuthBackend(provider=mock_oauth_provider)
         add_token_to_provider(mock_oauth_provider, "valid_token", valid_access_token)
-        request = Request(
-            {
-                "type": "http",
-                "headers": [(b"authorization", b"Bearer valid_token")],
-            }
-        )
+        headers = Headers({"Authorization": "bearer valid_token"})
+        scope = {"type": "http", "headers": headers.raw}
+        request = Request(scope)
         result = await backend.authenticate(request)
         assert result is not None
         credentials, user = result
@@ -587,43 +241,16 @@
         assert credentials.scopes == ["read", "write"]
         assert user.display_name == "test_client"
         assert user.access_token == valid_access_token
-        assert user.scopes == ["read", "write"]
-
-    async def test_token_without_expiry(
-        self,
-        mock_oauth_provider: OAuthAuthorizationServerProvider[Any, Any, Any],
-        no_expiry_access_token: AccessToken,
-    ):
-        """Test authentication with token that has no expiry."""
-        backend = BearerAuthBackend(provider=mock_oauth_provider)
-        add_token_to_provider(
-            mock_oauth_provider, "no_expiry_token", no_expiry_access_token
-        )
-        request = Request(
-            {
-                "type": "http",
-                "headers": [(b"authorization", b"Bearer no_expiry_token")],
-            }
-        )
-        result = await backend.authenticate(request)
-        assert result is not None
-        credentials, user = result
-        assert isinstance(credentials, AuthCredentials)
-        assert isinstance(user, AuthenticatedUser)
-        assert credentials.scopes == ["read", "write"]
-        assert user.display_name == "test_client"
-        assert user.access_token == no_expiry_access_token
-        assert user.scopes == ["read", "write"]
-
-    async def test_lowercase_bearer_prefix(
+
+    async def test_mixed_case_bearer_prefix(
         self,
         mock_oauth_provider: OAuthAuthorizationServerProvider[Any, Any, Any],
         valid_access_token: AccessToken,
     ):
-        """Test with lowercase 'bearer' prefix in Authorization header"""
+        """Test with mixed 'BeArEr' prefix in Authorization header"""
         backend = BearerAuthBackend(provider=mock_oauth_provider)
         add_token_to_provider(mock_oauth_provider, "valid_token", valid_access_token)
-        headers = Headers({"Authorization": "bearer valid_token"})
+        headers = Headers({"authorization": "BeArEr valid_token"})
         scope = {"type": "http", "headers": headers.raw}
         request = Request(scope)
         result = await backend.authenticate(request)
@@ -635,15 +262,15 @@
         assert user.display_name == "test_client"
         assert user.access_token == valid_access_token
 
-    async def test_mixed_case_bearer_prefix(
+    async def test_mixed_case_authorization_header(
         self,
         mock_oauth_provider: OAuthAuthorizationServerProvider[Any, Any, Any],
         valid_access_token: AccessToken,
     ):
-        """Test with mixed 'BeArEr' prefix in Authorization header"""
+        """Test authentication with mixed 'Authorization' header."""
         backend = BearerAuthBackend(provider=mock_oauth_provider)
         add_token_to_provider(mock_oauth_provider, "valid_token", valid_access_token)
-        headers = Headers({"authorization": "BeArEr valid_token"})
+        headers = Headers({"AuThOrIzAtIoN": "BeArEr valid_token"})
         scope = {"type": "http", "headers": headers.raw}
         request = Request(scope)
         result = await backend.authenticate(request)
@@ -655,26 +282,6 @@
         assert user.display_name == "test_client"
         assert user.access_token == valid_access_token
 
-    async def test_mixed_case_authorization_header(
-        self,
-        mock_oauth_provider: OAuthAuthorizationServerProvider[Any, Any, Any],
-        valid_access_token: AccessToken,
-    ):
-        """Test authentication with mixed 'Authorization' header."""
-        backend = BearerAuthBackend(provider=mock_oauth_provider)
-        add_token_to_provider(mock_oauth_provider, "valid_token", valid_access_token)
-        headers = Headers({"AuThOrIzAtIoN": "BeArEr valid_token"})
-        scope = {"type": "http", "headers": headers.raw}
-        request = Request(scope)
-        result = await backend.authenticate(request)
-        assert result is not None
-        credentials, user = result
-        assert isinstance(credentials, AuthCredentials)
-        assert isinstance(user, AuthenticatedUser)
-        assert credentials.scopes == ["read", "write"]
-        assert user.display_name == "test_client"
-        assert user.access_token == valid_access_token
-
 
 @pytest.mark.anyio
 class TestRequireAuthMiddleware:
@@ -842,5 +449,4 @@
         assert app.called
         assert app.scope == scope
         assert app.receive == receive
-        assert app.send == send
->>>>>>> 6353dd19
+        assert app.send == send