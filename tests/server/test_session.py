<<<<<<< HEAD
import anyio
import pytest

import mcp.types as types
from mcp.client.session import ClientSession
from mcp.server import Server
from mcp.server.lowlevel import NotificationOptions
from mcp.server.models import InitializationOptions
from mcp.server.session import ServerSession
from mcp.shared.message import SessionMessage
from mcp.shared.session import RequestResponder
from mcp.types import (
    ClientNotification,
    InitializedNotification,
    PromptsCapability,
    ResourcesCapability,
    ServerCapabilities,
)


@pytest.mark.anyio
async def test_server_session_initialize():
    server_to_client_send, server_to_client_receive = anyio.create_memory_object_stream[
        SessionMessage
    ](1)
    client_to_server_send, client_to_server_receive = anyio.create_memory_object_stream[
        SessionMessage
    ](1)

    # Create a message handler to catch exceptions
    async def message_handler(
        message: RequestResponder[types.ServerRequest, types.ClientResult]
        | types.ServerNotification
        | Exception,
    ) -> None:
        if isinstance(message, Exception):
            raise message

    received_initialized = False

    async def run_server():
        nonlocal received_initialized

        async with ServerSession(
            client_to_server_receive,
            server_to_client_send,
            InitializationOptions(
                server_name="mcp",
                server_version="0.1.0",
                capabilities=ServerCapabilities(),
            ),
        ) as server_session:
            async for message in server_session.incoming_messages:
                if isinstance(message, Exception):
                    raise message

                if isinstance(message, ClientNotification) and isinstance(
                    message.root, InitializedNotification
                ):
                    received_initialized = True
                    return

    try:
        async with (
            ClientSession(
                server_to_client_receive,
                client_to_server_send,
                message_handler=message_handler,
            ) as client_session,
            anyio.create_task_group() as tg,
        ):
            tg.start_soon(run_server)

            await client_session.initialize()
    except anyio.ClosedResourceError:
        pass

    assert received_initialized


@pytest.mark.anyio
async def test_server_capabilities():
    server = Server("test")
    notification_options = NotificationOptions()
    experimental_capabilities = {}

    # Initially no capabilities
    caps = server.get_capabilities(notification_options, experimental_capabilities)
    assert caps.prompts is None
    assert caps.resources is None

    # Add a prompts handler
    @server.list_prompts()
    async def list_prompts():
        return []

    caps = server.get_capabilities(notification_options, experimental_capabilities)
    assert caps.prompts == PromptsCapability(listChanged=False)
    assert caps.resources is None

    # Add a resources handler
    @server.list_resources()
    async def list_resources():
        return []

    caps = server.get_capabilities(notification_options, experimental_capabilities)
    assert caps.prompts == PromptsCapability(listChanged=False)
    assert caps.resources == ResourcesCapability(subscribe=False, listChanged=False)
=======
import anyio
import pytest

import mcp.types as types
from mcp.client.session import ClientSession
from mcp.server import Server
from mcp.server.lowlevel import NotificationOptions
from mcp.server.models import InitializationOptions
from mcp.server.session import ServerSession
from mcp.shared.message import SessionMessage
from mcp.shared.session import RequestResponder
from mcp.types import (
    ClientNotification,
    InitializedNotification,
    PromptsCapability,
    ResourcesCapability,
    ServerCapabilities,
)


@pytest.mark.anyio
async def test_server_session_initialize():
    server_to_client_send, server_to_client_receive = anyio.create_memory_object_stream[
        SessionMessage
    ](1)
    client_to_server_send, client_to_server_receive = anyio.create_memory_object_stream[
        SessionMessage
    ](1)

    # Create a message handler to catch exceptions
    async def message_handler(
        message: RequestResponder[types.ServerRequest, types.ClientResult]
        | types.ServerNotification
        | Exception,
    ) -> None:
        if isinstance(message, Exception):
            raise message

    received_initialized = False

    async def run_server():
        nonlocal received_initialized

        async with ServerSession(
            client_to_server_receive,
            server_to_client_send,
            InitializationOptions(
                server_name="mcp",
                server_version="0.1.0",
                capabilities=ServerCapabilities(),
            ),
        ) as server_session:
            async for message in server_session.incoming_messages:
                if isinstance(message, Exception):
                    raise message

                if isinstance(message, ClientNotification) and isinstance(
                    message.root, InitializedNotification
                ):
                    received_initialized = True
                    return

    try:
        async with (
            ClientSession(
                server_to_client_receive,
                client_to_server_send,
                message_handler=message_handler,
            ) as client_session,
            anyio.create_task_group() as tg,
        ):
            tg.start_soon(run_server)

            await client_session.initialize()
    except anyio.ClosedResourceError:
        pass

    assert received_initialized


@pytest.mark.anyio
async def test_server_capabilities():
    server = Server("test")
    notification_options = NotificationOptions()
    experimental_capabilities = {}

    # Initially no capabilities
    caps = server.get_capabilities(notification_options, experimental_capabilities)
    assert caps.prompts is None
    assert caps.resources is None

    # Add a prompts handler
    @server.list_prompts()
    async def list_prompts():
        return []

    caps = server.get_capabilities(notification_options, experimental_capabilities)
    assert caps.prompts == PromptsCapability(listChanged=False)
    assert caps.resources is None

    # Add a resources handler
    @server.list_resources()
    async def list_resources():
        return []

    caps = server.get_capabilities(notification_options, experimental_capabilities)
    assert caps.prompts == PromptsCapability(listChanged=False)
    assert caps.resources == ResourcesCapability(subscribe=False, listChanged=False)


@pytest.mark.anyio
async def test_server_session_initialize_with_older_protocol_version():
    """Test that server accepts and responds with older protocol (2024-11-05)."""
    server_to_client_send, server_to_client_receive = anyio.create_memory_object_stream[
        SessionMessage
    ](1)
    client_to_server_send, client_to_server_receive = anyio.create_memory_object_stream[
        SessionMessage | Exception
    ](1)

    received_initialized = False
    received_protocol_version = None

    async def run_server():
        nonlocal received_initialized

        async with ServerSession(
            client_to_server_receive,
            server_to_client_send,
            InitializationOptions(
                server_name="mcp",
                server_version="0.1.0",
                capabilities=ServerCapabilities(),
            ),
        ) as server_session:
            async for message in server_session.incoming_messages:
                if isinstance(message, Exception):
                    raise message

                if isinstance(message, types.ClientNotification) and isinstance(
                    message.root, InitializedNotification
                ):
                    received_initialized = True
                    return

    async def mock_client():
        nonlocal received_protocol_version

        # Send initialization request with older protocol version (2024-11-05)
        await client_to_server_send.send(
            SessionMessage(
                types.JSONRPCMessage(
                    types.JSONRPCRequest(
                        jsonrpc="2.0",
                        id=1,
                        method="initialize",
                        params=types.InitializeRequestParams(
                            protocolVersion="2024-11-05",
                            capabilities=types.ClientCapabilities(),
                            clientInfo=types.Implementation(
                                name="test-client", version="1.0.0"
                            ),
                        ).model_dump(by_alias=True, mode="json", exclude_none=True),
                    )
                )
            )
        )

        # Wait for the initialize response
        init_response_message = await server_to_client_receive.receive()
        assert isinstance(init_response_message.message.root, types.JSONRPCResponse)
        result_data = init_response_message.message.root.result
        init_result = types.InitializeResult.model_validate(result_data)

        # Check that the server responded with the requested protocol version
        received_protocol_version = init_result.protocolVersion
        assert received_protocol_version == "2024-11-05"

        # Send initialized notification
        await client_to_server_send.send(
            SessionMessage(
                types.JSONRPCMessage(
                    types.JSONRPCNotification(
                        jsonrpc="2.0",
                        method="notifications/initialized",
                    )
                )
            )
        )

    async with (
        client_to_server_send,
        client_to_server_receive,
        server_to_client_send,
        server_to_client_receive,
        anyio.create_task_group() as tg,
    ):
        tg.start_soon(run_server)
        tg.start_soon(mock_client)

    assert received_initialized
    assert received_protocol_version == "2024-11-05"
>>>>>>> 6353dd19
<|MERGE_RESOLUTION|>--- conflicted
+++ resolved
@@ -1,113 +1,3 @@
-<<<<<<< HEAD
-import anyio
-import pytest
-
-import mcp.types as types
-from mcp.client.session import ClientSession
-from mcp.server import Server
-from mcp.server.lowlevel import NotificationOptions
-from mcp.server.models import InitializationOptions
-from mcp.server.session import ServerSession
-from mcp.shared.message import SessionMessage
-from mcp.shared.session import RequestResponder
-from mcp.types import (
-    ClientNotification,
-    InitializedNotification,
-    PromptsCapability,
-    ResourcesCapability,
-    ServerCapabilities,
-)
-
-
-@pytest.mark.anyio
-async def test_server_session_initialize():
-    server_to_client_send, server_to_client_receive = anyio.create_memory_object_stream[
-        SessionMessage
-    ](1)
-    client_to_server_send, client_to_server_receive = anyio.create_memory_object_stream[
-        SessionMessage
-    ](1)
-
-    # Create a message handler to catch exceptions
-    async def message_handler(
-        message: RequestResponder[types.ServerRequest, types.ClientResult]
-        | types.ServerNotification
-        | Exception,
-    ) -> None:
-        if isinstance(message, Exception):
-            raise message
-
-    received_initialized = False
-
-    async def run_server():
-        nonlocal received_initialized
-
-        async with ServerSession(
-            client_to_server_receive,
-            server_to_client_send,
-            InitializationOptions(
-                server_name="mcp",
-                server_version="0.1.0",
-                capabilities=ServerCapabilities(),
-            ),
-        ) as server_session:
-            async for message in server_session.incoming_messages:
-                if isinstance(message, Exception):
-                    raise message
-
-                if isinstance(message, ClientNotification) and isinstance(
-                    message.root, InitializedNotification
-                ):
-                    received_initialized = True
-                    return
-
-    try:
-        async with (
-            ClientSession(
-                server_to_client_receive,
-                client_to_server_send,
-                message_handler=message_handler,
-            ) as client_session,
-            anyio.create_task_group() as tg,
-        ):
-            tg.start_soon(run_server)
-
-            await client_session.initialize()
-    except anyio.ClosedResourceError:
-        pass
-
-    assert received_initialized
-
-
-@pytest.mark.anyio
-async def test_server_capabilities():
-    server = Server("test")
-    notification_options = NotificationOptions()
-    experimental_capabilities = {}
-
-    # Initially no capabilities
-    caps = server.get_capabilities(notification_options, experimental_capabilities)
-    assert caps.prompts is None
-    assert caps.resources is None
-
-    # Add a prompts handler
-    @server.list_prompts()
-    async def list_prompts():
-        return []
-
-    caps = server.get_capabilities(notification_options, experimental_capabilities)
-    assert caps.prompts == PromptsCapability(listChanged=False)
-    assert caps.resources is None
-
-    # Add a resources handler
-    @server.list_resources()
-    async def list_resources():
-        return []
-
-    caps = server.get_capabilities(notification_options, experimental_capabilities)
-    assert caps.prompts == PromptsCapability(listChanged=False)
-    assert caps.resources == ResourcesCapability(subscribe=False, listChanged=False)
-=======
 import anyio
 import pytest
 
@@ -309,5 +199,4 @@
         tg.start_soon(mock_client)
 
     assert received_initialized
-    assert received_protocol_version == "2024-11-05"
->>>>>>> 6353dd19
+    assert received_protocol_version == "2024-11-05"