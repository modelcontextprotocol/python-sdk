# NOTE: Those were added because we actually want to test wrong type annotations.
# pyright: reportUnknownParameterType=false
# pyright: reportMissingParameterType=false
# pyright: reportUnknownArgumentType=false
# pyright: reportUnknownLambdaType=false
from collections.abc import Awaitable, Callable
from dataclasses import dataclass
from typing import Annotated, Any, TypedDict

import annotated_types
import pytest
from dirty_equals import IsPartialDict
from pydantic import BaseModel, Field, ValidationError, validate_call

<<<<<<< HEAD
from mcp.server.fastmcp.utilities.func_metadata import (
    func_metadata,
    use_defaults_on_optional_validation_error,
)
=======
from mcp.server.fastmcp.utilities.func_metadata import func_metadata
from mcp.types import CallToolResult
>>>>>>> 6c26d087


class SomeInputModelA(BaseModel):
    pass


class SomeInputModelB(BaseModel):
    class InnerModel(BaseModel):
        x: int

    how_many_shrimp: Annotated[int, Field(description="How many shrimp in the tank???")]
    ok: InnerModel
    y: None


def complex_arguments_fn(
    an_int: int,
    must_be_none: None,
    must_be_none_dumb_annotation: Annotated[None, "blah"],
    list_of_ints: list[int],
    # list[str] | str is an interesting case because if it comes in as JSON like
    # "[\"a\", \"b\"]" then it will be naively parsed as a string.
    list_str_or_str: list[str] | str,
    an_int_annotated_with_field: Annotated[int, Field(description="An int with a field")],
    an_int_annotated_with_field_and_others: Annotated[
        int,
        str,  # Should be ignored, really
        Field(description="An int with a field"),
        annotated_types.Gt(1),
    ],
    an_int_annotated_with_junk: Annotated[
        int,
        "123",
        456,
    ],
    field_with_default_via_field_annotation_before_nondefault_arg: Annotated[int, Field(1)],
    unannotated,
    my_model_a: SomeInputModelA,
    my_model_a_forward_ref: "SomeInputModelA",
    my_model_b: SomeInputModelB,
    an_int_annotated_with_field_default: Annotated[
        int,
        Field(1, description="An int with a field"),
    ],
    unannotated_with_default=5,
    my_model_a_with_default: SomeInputModelA = SomeInputModelA(),  # noqa: B008
    an_int_with_default: int = 1,
    must_be_none_with_default: None = None,
    an_int_with_equals_field: int = Field(1, ge=0),
    int_annotated_with_default: Annotated[int, Field(description="hey")] = 5,
) -> str:
    _: Any = (
        an_int,
        must_be_none,
        must_be_none_dumb_annotation,
        list_of_ints,
        list_str_or_str,
        an_int_annotated_with_field,
        an_int_annotated_with_field_and_others,
        an_int_annotated_with_junk,
        field_with_default_via_field_annotation_before_nondefault_arg,
        unannotated,
        an_int_annotated_with_field_default,
        unannotated_with_default,
        my_model_a,
        my_model_a_forward_ref,
        my_model_b,
        my_model_a_with_default,
        an_int_with_default,
        must_be_none_with_default,
        an_int_with_equals_field,
        int_annotated_with_default,
    )
    return "ok!"


@pytest.mark.anyio
async def test_complex_function_runtime_arg_validation_non_json():
    """Test that basic non-JSON arguments are validated correctly"""
    meta = func_metadata(complex_arguments_fn)

    # Test with minimum required arguments
    result = await meta.call_fn_with_arg_validation(
        complex_arguments_fn,
        fn_is_async=False,
        arguments_to_validate={
            "an_int": 1,
            "must_be_none": None,
            "must_be_none_dumb_annotation": None,
            "list_of_ints": [1, 2, 3],
            "list_str_or_str": "hello",
            "an_int_annotated_with_field": 42,
            "an_int_annotated_with_field_and_others": 5,
            "an_int_annotated_with_junk": 100,
            "unannotated": "test",
            "my_model_a": {},
            "my_model_a_forward_ref": {},
            "my_model_b": {"how_many_shrimp": 5, "ok": {"x": 1}, "y": None},
        },
        arguments_to_pass_directly=None,
    )
    assert result == "ok!"

    # Test with invalid types
    with pytest.raises(ValueError):
        await meta.call_fn_with_arg_validation(
            complex_arguments_fn,
            fn_is_async=False,
            arguments_to_validate={"an_int": "not an int"},
            arguments_to_pass_directly=None,
        )


@pytest.mark.anyio
async def test_complex_function_runtime_arg_validation_with_json():
    """Test that JSON string arguments are parsed and validated correctly"""
    meta = func_metadata(complex_arguments_fn)

    result = await meta.call_fn_with_arg_validation(
        complex_arguments_fn,
        fn_is_async=False,
        arguments_to_validate={
            "an_int": 1,
            "must_be_none": None,
            "must_be_none_dumb_annotation": None,
            "list_of_ints": "[1, 2, 3]",  # JSON string
            "list_str_or_str": '["a", "b", "c"]',  # JSON string
            "an_int_annotated_with_field": 42,
            "an_int_annotated_with_field_and_others": "5",  # JSON string
            "an_int_annotated_with_junk": 100,
            "unannotated": "test",
            "my_model_a": "{}",  # JSON string
            "my_model_a_forward_ref": "{}",  # JSON string
            "my_model_b": '{"how_many_shrimp": 5, "ok": {"x": 1}, "y": null}',
        },
        arguments_to_pass_directly=None,
    )
    assert result == "ok!"


def test_str_vs_list_str():
    """Test handling of string vs list[str] type annotations.

    This is tricky as '"hello"' can be parsed as a JSON string or a Python string.
    We want to make sure it's kept as a python string.
    """

    def func_with_str_types(str_or_list: str | list[str]):
        return str_or_list

    meta = func_metadata(func_with_str_types)

    # Test string input for union type
    result = meta.pre_parse_json({"str_or_list": "hello"})
    assert result["str_or_list"] == "hello"

    # Test string input that contains valid JSON for union type
    # We want to see here that the JSON-vali string is NOT parsed as JSON, but rather
    # kept as a raw string
    result = meta.pre_parse_json({"str_or_list": '"hello"'})
    assert result["str_or_list"] == '"hello"'

    # Test list input for union type
    result = meta.pre_parse_json({"str_or_list": '["hello", "world"]'})
    assert result["str_or_list"] == ["hello", "world"]


def test_skip_names():
    """Test that skipped parameters are not included in the model"""

    def func_with_many_params(keep_this: int, skip_this: str, also_keep: float, also_skip: bool):
        return keep_this, skip_this, also_keep, also_skip

    # Skip some parameters
    meta = func_metadata(func_with_many_params, skip_names=["skip_this", "also_skip"])

    # Check model fields
    assert "keep_this" in meta.arg_model.model_fields
    assert "also_keep" in meta.arg_model.model_fields
    assert "skip_this" not in meta.arg_model.model_fields
    assert "also_skip" not in meta.arg_model.model_fields

    # Validate that we can call with only non-skipped parameters
    model: BaseModel = meta.arg_model.model_validate({"keep_this": 1, "also_keep": 2.5})  # type: ignore
    assert model.keep_this == 1  # type: ignore
    assert model.also_keep == 2.5  # type: ignore


def test_structured_output_dict_str_types():
    """Test that dict[str, T] types are handled without wrapping."""

    # Test dict[str, Any]
    def func_dict_any() -> dict[str, Any]:
        return {"a": 1, "b": "hello", "c": [1, 2, 3]}

    meta = func_metadata(func_dict_any)

    assert meta.output_schema == IsPartialDict(type="object", title="func_dict_anyDictOutput")

    # Test dict[str, str]
    def func_dict_str() -> dict[str, str]:
        return {"name": "John", "city": "NYC"}

    meta = func_metadata(func_dict_str)
    assert meta.output_schema == {
        "type": "object",
        "additionalProperties": {"type": "string"},
        "title": "func_dict_strDictOutput",
    }

    # Test dict[str, list[int]]
    def func_dict_list() -> dict[str, list[int]]:
        return {"nums": [1, 2, 3], "more": [4, 5, 6]}

    meta = func_metadata(func_dict_list)
    assert meta.output_schema == {
        "type": "object",
        "additionalProperties": {"type": "array", "items": {"type": "integer"}},
        "title": "func_dict_listDictOutput",
    }

    # Test dict[int, str] - should be wrapped since key is not str
    def func_dict_int_key() -> dict[int, str]:
        return {1: "a", 2: "b"}

    meta = func_metadata(func_dict_int_key)
    assert meta.output_schema is not None
    assert "result" in meta.output_schema["properties"]


@pytest.mark.anyio
async def test_lambda_function():
    """Test lambda function schema and validation"""
    fn: Callable[[str, int], str] = lambda x, y=5: x  # noqa: E731
    meta = func_metadata(lambda x, y=5: x)

    # Test schema
    assert meta.arg_model.model_json_schema() == {
        "properties": {
            "x": {"title": "x", "type": "string"},
            "y": {"default": 5, "title": "y", "type": "string"},
        },
        "required": ["x"],
        "title": "<lambda>Arguments",
        "type": "object",
    }

    async def check_call(args):
        return await meta.call_fn_with_arg_validation(
            fn,
            fn_is_async=False,
            arguments_to_validate=args,
            arguments_to_pass_directly=None,
        )

    # Basic calls
    assert await check_call({"x": "hello"}) == "hello"
    assert await check_call({"x": "hello", "y": "world"}) == "hello"
    assert await check_call({"x": '"hello"'}) == '"hello"'

    # Missing required arg
    with pytest.raises(ValueError):
        await check_call({"y": "world"})


def test_complex_function_json_schema():
    """Test JSON schema generation for complex function arguments.

    Note: Different versions of pydantic output slightly different
    JSON Schema formats for model fields with defaults. The format changed in 2.9.0:

    1. Before 2.9.0:
       {
         "allOf": [{"$ref": "#/$defs/Model"}],
         "default": {}
       }

    2. Since 2.9.0:
       {
         "$ref": "#/$defs/Model",
         "default": {}
       }

    Both formats are valid and functionally equivalent. This test accepts either format
    to ensure compatibility across our supported pydantic versions.

    This change in format does not affect runtime behavior since:
    1. Both schemas validate the same way
    2. The actual model classes and validation logic are unchanged
    3. func_metadata uses model_validate/model_dump, not the schema directly
    """
    meta = func_metadata(complex_arguments_fn)
    actual_schema = meta.arg_model.model_json_schema()

    # Create a copy of the actual schema to normalize
    normalized_schema = actual_schema.copy()

    # Normalize the my_model_a_with_default field to handle both pydantic formats
    if "allOf" in actual_schema["properties"]["my_model_a_with_default"]:
        normalized_schema["properties"]["my_model_a_with_default"] = {
            "$ref": "#/$defs/SomeInputModelA",
            "default": {},
        }

    assert normalized_schema == {
        "$defs": {
            "InnerModel": {
                "properties": {"x": {"title": "X", "type": "integer"}},
                "required": ["x"],
                "title": "InnerModel",
                "type": "object",
            },
            "SomeInputModelA": {
                "properties": {},
                "title": "SomeInputModelA",
                "type": "object",
            },
            "SomeInputModelB": {
                "properties": {
                    "how_many_shrimp": {
                        "description": "How many shrimp in the tank???",
                        "title": "How Many Shrimp",
                        "type": "integer",
                    },
                    "ok": {"$ref": "#/$defs/InnerModel"},
                    "y": {"title": "Y", "type": "null"},
                },
                "required": ["how_many_shrimp", "ok", "y"],
                "title": "SomeInputModelB",
                "type": "object",
            },
        },
        "properties": {
            "an_int": {"title": "An Int", "type": "integer"},
            "must_be_none": {"title": "Must Be None", "type": "null"},
            "must_be_none_dumb_annotation": {
                "title": "Must Be None Dumb Annotation",
                "type": "null",
            },
            "list_of_ints": {
                "items": {"type": "integer"},
                "title": "List Of Ints",
                "type": "array",
            },
            "list_str_or_str": {
                "anyOf": [
                    {"items": {"type": "string"}, "type": "array"},
                    {"type": "string"},
                ],
                "title": "List Str Or Str",
            },
            "an_int_annotated_with_field": {
                "description": "An int with a field",
                "title": "An Int Annotated With Field",
                "type": "integer",
            },
            "an_int_annotated_with_field_and_others": {
                "description": "An int with a field",
                "exclusiveMinimum": 1,
                "title": "An Int Annotated With Field And Others",
                "type": "integer",
            },
            "an_int_annotated_with_junk": {
                "title": "An Int Annotated With Junk",
                "type": "integer",
            },
            "field_with_default_via_field_annotation_before_nondefault_arg": {
                "default": 1,
                "title": "Field With Default Via Field Annotation Before Nondefault Arg",
                "type": "integer",
            },
            "unannotated": {"title": "unannotated", "type": "string"},
            "my_model_a": {"$ref": "#/$defs/SomeInputModelA"},
            "my_model_a_forward_ref": {"$ref": "#/$defs/SomeInputModelA"},
            "my_model_b": {"$ref": "#/$defs/SomeInputModelB"},
            "an_int_annotated_with_field_default": {
                "default": 1,
                "description": "An int with a field",
                "title": "An Int Annotated With Field Default",
                "type": "integer",
            },
            "unannotated_with_default": {
                "default": 5,
                "title": "unannotated_with_default",
                "type": "string",
            },
            "my_model_a_with_default": {
                "$ref": "#/$defs/SomeInputModelA",
                "default": {},
            },
            "an_int_with_default": {
                "default": 1,
                "title": "An Int With Default",
                "type": "integer",
            },
            "must_be_none_with_default": {
                "default": None,
                "title": "Must Be None With Default",
                "type": "null",
            },
            "an_int_with_equals_field": {
                "default": 1,
                "minimum": 0,
                "title": "An Int With Equals Field",
                "type": "integer",
            },
            "int_annotated_with_default": {
                "default": 5,
                "description": "hey",
                "title": "Int Annotated With Default",
                "type": "integer",
            },
        },
        "required": [
            "an_int",
            "must_be_none",
            "must_be_none_dumb_annotation",
            "list_of_ints",
            "list_str_or_str",
            "an_int_annotated_with_field",
            "an_int_annotated_with_field_and_others",
            "an_int_annotated_with_junk",
            "unannotated",
            "my_model_a",
            "my_model_a_forward_ref",
            "my_model_b",
        ],
        "title": "complex_arguments_fnArguments",
        "type": "object",
    }


def test_str_vs_int():
    """
    Test that string values are kept as strings even when they contain numbers,
    while numbers are parsed correctly.
    """

    def func_with_str_and_int(a: str, b: int):
        return a

    meta = func_metadata(func_with_str_and_int)
    result = meta.pre_parse_json({"a": "123", "b": 123})
    assert result["a"] == "123"
    assert result["b"] == 123


def test_str_annotation_preserves_json_string():
    """
    Regression test for PR #1113: Ensure that when a parameter is annotated as str,
    valid JSON strings are NOT parsed into Python objects.

    This test would fail before the fix (JSON string would be parsed to dict)
    and passes after the fix (JSON string remains as string).
    """

    def process_json_config(config: str, enabled: bool = True) -> str:
        """Function that expects a JSON string as a string parameter."""
        # In real use, this function might validate or transform the JSON string
        # before parsing it, or pass it to another service as-is
        return f"Processing config: {config}"

    meta = func_metadata(process_json_config)

    # Test case 1: JSON object as string
    json_obj_str = '{"database": "postgres", "port": 5432}'
    result = meta.pre_parse_json({"config": json_obj_str, "enabled": True})

    # The config parameter should remain as a string, NOT be parsed to a dict
    assert isinstance(result["config"], str)
    assert result["config"] == json_obj_str

    # Test case 2: JSON array as string
    json_array_str = '["item1", "item2", "item3"]'
    result = meta.pre_parse_json({"config": json_array_str})

    # Should remain as string
    assert isinstance(result["config"], str)
    assert result["config"] == json_array_str

    # Test case 3: JSON string value (double-encoded)
    json_string_str = '"This is a JSON string"'
    result = meta.pre_parse_json({"config": json_string_str})

    # Should remain as the original string with quotes
    assert isinstance(result["config"], str)
    assert result["config"] == json_string_str

    # Test case 4: Complex nested JSON as string
    complex_json_str = '{"users": [{"id": 1, "name": "Alice"}, {"id": 2, "name": "Bob"}], "count": 2}'
    result = meta.pre_parse_json({"config": complex_json_str})

    # Should remain as string
    assert isinstance(result["config"], str)
    assert result["config"] == complex_json_str


@pytest.mark.anyio
async def test_str_annotation_runtime_validation():
    """
    Regression test for PR #1113: Test runtime validation with string parameters
    containing valid JSON to ensure they are passed as strings, not parsed objects.
    """

    def handle_json_payload(payload: str, strict_mode: bool = False) -> str:
        """Function that processes a JSON payload as a string."""
        # This function expects to receive the raw JSON string
        # It might parse it later after validation or logging
        assert isinstance(payload, str), f"Expected str, got {type(payload)}"
        return f"Handled payload of length {len(payload)}"

    meta = func_metadata(handle_json_payload)

    # Test with a JSON object string
    json_payload = '{"action": "create", "resource": "user", "data": {"name": "Test User"}}'

    result = await meta.call_fn_with_arg_validation(
        handle_json_payload,
        fn_is_async=False,
        arguments_to_validate={"payload": json_payload, "strict_mode": True},
        arguments_to_pass_directly=None,
    )

    # The function should have received the string and returned successfully
    assert result == f"Handled payload of length {len(json_payload)}"

    # Test with JSON array string
    json_array_payload = '["task1", "task2", "task3"]'

    result = await meta.call_fn_with_arg_validation(
        handle_json_payload,
        fn_is_async=False,
        arguments_to_validate={"payload": json_array_payload},
        arguments_to_pass_directly=None,
    )

    assert result == f"Handled payload of length {len(json_array_payload)}"


# Tests for structured output functionality


def test_structured_output_requires_return_annotation():
    """Test that structured_output=True requires a return annotation"""
    from mcp.server.fastmcp.exceptions import InvalidSignature

    def func_no_annotation():
        return "hello"

    def func_none_annotation() -> None:
        return None

    with pytest.raises(InvalidSignature) as exc_info:
        func_metadata(func_no_annotation, structured_output=True)
    assert "return annotation required" in str(exc_info.value)

    # None annotation should work
    meta = func_metadata(func_none_annotation)
    assert meta.output_schema == {
        "type": "object",
        "properties": {"result": {"title": "Result", "type": "null"}},
        "required": ["result"],
        "title": "func_none_annotationOutput",
    }


def test_structured_output_basemodel():
    """Test structured output with BaseModel return types"""

    class PersonModel(BaseModel):
        name: str
        age: int
        email: str | None = None

    def func_returning_person() -> PersonModel:
        return PersonModel(name="Alice", age=30)

    meta = func_metadata(func_returning_person)
    assert meta.output_schema == {
        "type": "object",
        "properties": {
            "name": {"title": "Name", "type": "string"},
            "age": {"title": "Age", "type": "integer"},
            "email": {"anyOf": [{"type": "string"}, {"type": "null"}], "default": None, "title": "Email"},
        },
        "required": ["name", "age"],
        "title": "PersonModel",
    }


def test_structured_output_primitives():
    """Test structured output with primitive return types"""

    def func_str() -> str:
        return "hello"

    def func_int() -> int:
        return 42

    def func_float() -> float:
        return 3.14

    def func_bool() -> bool:
        return True

    def func_bytes() -> bytes:
        return b"data"

    # Test string
    meta = func_metadata(func_str)
    assert meta.output_schema == {
        "type": "object",
        "properties": {"result": {"title": "Result", "type": "string"}},
        "required": ["result"],
        "title": "func_strOutput",
    }

    # Test int
    meta = func_metadata(func_int)
    assert meta.output_schema == {
        "type": "object",
        "properties": {"result": {"title": "Result", "type": "integer"}},
        "required": ["result"],
        "title": "func_intOutput",
    }

    # Test float
    meta = func_metadata(func_float)
    assert meta.output_schema == {
        "type": "object",
        "properties": {"result": {"title": "Result", "type": "number"}},
        "required": ["result"],
        "title": "func_floatOutput",
    }

    # Test bool
    meta = func_metadata(func_bool)
    assert meta.output_schema == {
        "type": "object",
        "properties": {"result": {"title": "Result", "type": "boolean"}},
        "required": ["result"],
        "title": "func_boolOutput",
    }

    # Test bytes
    meta = func_metadata(func_bytes)
    assert meta.output_schema == {
        "type": "object",
        "properties": {"result": {"title": "Result", "type": "string", "format": "binary"}},
        "required": ["result"],
        "title": "func_bytesOutput",
    }


def test_structured_output_generic_types():
    """Test structured output with generic types (list, dict, Union, etc.)"""

    def func_list_str() -> list[str]:
        return ["a", "b", "c"]

    def func_dict_str_int() -> dict[str, int]:
        return {"a": 1, "b": 2}

    def func_union() -> str | int:
        return "hello"

    def func_optional() -> str | None:
        return None

    # Test list
    meta = func_metadata(func_list_str)
    assert meta.output_schema == {
        "type": "object",
        "properties": {"result": {"title": "Result", "type": "array", "items": {"type": "string"}}},
        "required": ["result"],
        "title": "func_list_strOutput",
    }

    # Test dict[str, int] - should NOT be wrapped
    meta = func_metadata(func_dict_str_int)
    assert meta.output_schema == {
        "type": "object",
        "additionalProperties": {"type": "integer"},
        "title": "func_dict_str_intDictOutput",
    }

    # Test Union
    meta = func_metadata(func_union)
    assert meta.output_schema == {
        "type": "object",
        "properties": {"result": {"title": "Result", "anyOf": [{"type": "string"}, {"type": "integer"}]}},
        "required": ["result"],
        "title": "func_unionOutput",
    }

    # Test Optional
    meta = func_metadata(func_optional)
    assert meta.output_schema == {
        "type": "object",
        "properties": {"result": {"title": "Result", "anyOf": [{"type": "string"}, {"type": "null"}]}},
        "required": ["result"],
        "title": "func_optionalOutput",
    }


def test_structured_output_dataclass():
    """Test structured output with dataclass return types"""

    @dataclass
    class PersonDataClass:
        name: str
        age: int
        email: str | None = None
        tags: list[str] | None = None

    def func_returning_dataclass() -> PersonDataClass:
        return PersonDataClass(name="Bob", age=25)

    meta = func_metadata(func_returning_dataclass)
    assert meta.output_schema == {
        "type": "object",
        "properties": {
            "name": {"title": "Name", "type": "string"},
            "age": {"title": "Age", "type": "integer"},
            "email": {"anyOf": [{"type": "string"}, {"type": "null"}], "default": None, "title": "Email"},
            "tags": {
                "anyOf": [{"items": {"type": "string"}, "type": "array"}, {"type": "null"}],
                "default": None,
                "title": "Tags",
            },
        },
        "required": ["name", "age"],
        "title": "PersonDataClass",
    }


def test_structured_output_typeddict():
    """Test structured output with TypedDict return types"""

    class PersonTypedDictOptional(TypedDict, total=False):
        name: str
        age: int

    def func_returning_typeddict_optional() -> PersonTypedDictOptional:
        return {"name": "Dave"}  # Only returning one field to test partial dict

    meta = func_metadata(func_returning_typeddict_optional)
    assert meta.output_schema == {
        "type": "object",
        "properties": {
            "name": {"title": "Name", "type": "string", "default": None},
            "age": {"title": "Age", "type": "integer", "default": None},
        },
        "title": "PersonTypedDictOptional",
    }

    # Test with total=True (all required)
    class PersonTypedDictRequired(TypedDict):
        name: str
        age: int
        email: str | None

    def func_returning_typeddict_required() -> PersonTypedDictRequired:
        return {"name": "Eve", "age": 40, "email": None}  # Testing None value

    meta = func_metadata(func_returning_typeddict_required)
    assert meta.output_schema == {
        "type": "object",
        "properties": {
            "name": {"title": "Name", "type": "string"},
            "age": {"title": "Age", "type": "integer"},
            "email": {"anyOf": [{"type": "string"}, {"type": "null"}], "title": "Email"},
        },
        "required": ["name", "age", "email"],
        "title": "PersonTypedDictRequired",
    }


def test_structured_output_ordinary_class():
    """Test structured output with ordinary annotated classes"""

    class PersonClass:
        name: str
        age: int
        email: str | None

        def __init__(self, name: str, age: int, email: str | None = None):
            self.name = name
            self.age = age
            self.email = email

    def func_returning_class() -> PersonClass:
        return PersonClass("Helen", 55)

    meta = func_metadata(func_returning_class)
    assert meta.output_schema == {
        "type": "object",
        "properties": {
            "name": {"title": "Name", "type": "string"},
            "age": {"title": "Age", "type": "integer"},
            "email": {"anyOf": [{"type": "string"}, {"type": "null"}], "title": "Email"},
        },
        "required": ["name", "age", "email"],
        "title": "PersonClass",
    }


def test_unstructured_output_unannotated_class():
    # Test with class that has no annotations
    class UnannotatedClass:
        def __init__(self, x, y):
            self.x = x
            self.y = y

    def func_returning_unannotated() -> UnannotatedClass:
        return UnannotatedClass(1, 2)

    meta = func_metadata(func_returning_unannotated)
    assert meta.output_schema is None


def test_tool_call_result_is_unstructured_and_not_converted():
    def func_returning_call_tool_result() -> CallToolResult:
        return CallToolResult(content=[])

    meta = func_metadata(func_returning_call_tool_result)

    assert meta.output_schema is None
    assert isinstance(meta.convert_result(func_returning_call_tool_result()), CallToolResult)


def test_tool_call_result_annotated_is_structured_and_converted():
    class PersonClass(BaseModel):
        name: str

    def func_returning_annotated_tool_call_result() -> Annotated[CallToolResult, PersonClass]:
        return CallToolResult(content=[], structuredContent={"name": "Brandon"})

    meta = func_metadata(func_returning_annotated_tool_call_result)

    assert meta.output_schema == {
        "type": "object",
        "properties": {
            "name": {"title": "Name", "type": "string"},
        },
        "required": ["name"],
        "title": "PersonClass",
    }
    assert isinstance(meta.convert_result(func_returning_annotated_tool_call_result()), CallToolResult)


def test_tool_call_result_annotated_is_structured_and_invalid():
    class PersonClass(BaseModel):
        name: str

    def func_returning_annotated_tool_call_result() -> Annotated[CallToolResult, PersonClass]:
        return CallToolResult(content=[], structuredContent={"person": "Brandon"})

    meta = func_metadata(func_returning_annotated_tool_call_result)

    with pytest.raises(ValueError):
        meta.convert_result(func_returning_annotated_tool_call_result())


def test_tool_call_result_in_optional_is_rejected():
    """Test that Optional[CallToolResult] raises InvalidSignature"""

    from mcp.server.fastmcp.exceptions import InvalidSignature

    def func_optional_call_tool_result() -> CallToolResult | None:
        return CallToolResult(content=[])

    with pytest.raises(InvalidSignature) as exc_info:
        func_metadata(func_optional_call_tool_result)

    assert "Union or Optional" in str(exc_info.value)
    assert "CallToolResult" in str(exc_info.value)


def test_tool_call_result_in_union_is_rejected():
    """Test that Union[str, CallToolResult] raises InvalidSignature"""

    from mcp.server.fastmcp.exceptions import InvalidSignature

    def func_union_call_tool_result() -> str | CallToolResult:
        return CallToolResult(content=[])

    with pytest.raises(InvalidSignature) as exc_info:
        func_metadata(func_union_call_tool_result)

    assert "Union or Optional" in str(exc_info.value)
    assert "CallToolResult" in str(exc_info.value)


def test_tool_call_result_in_pipe_union_is_rejected():
    """Test that str | CallToolResult raises InvalidSignature"""
    from mcp.server.fastmcp.exceptions import InvalidSignature

    def func_pipe_union_call_tool_result() -> str | CallToolResult:
        return CallToolResult(content=[])

    with pytest.raises(InvalidSignature) as exc_info:
        func_metadata(func_pipe_union_call_tool_result)

    assert "Union or Optional" in str(exc_info.value)
    assert "CallToolResult" in str(exc_info.value)


def test_structured_output_with_field_descriptions():
    """Test that Field descriptions are preserved in structured output"""

    class ModelWithDescriptions(BaseModel):
        name: Annotated[str, Field(description="The person's full name")]
        age: Annotated[int, Field(description="Age in years", ge=0, le=150)]

    def func_with_descriptions() -> ModelWithDescriptions:
        return ModelWithDescriptions(name="Ian", age=60)

    meta = func_metadata(func_with_descriptions)
    assert meta.output_schema == {
        "type": "object",
        "properties": {
            "name": {"title": "Name", "type": "string", "description": "The person's full name"},
            "age": {"title": "Age", "type": "integer", "description": "Age in years", "minimum": 0, "maximum": 150},
        },
        "required": ["name", "age"],
        "title": "ModelWithDescriptions",
    }


def test_structured_output_nested_models():
    """Test structured output with nested models"""

    class Address(BaseModel):
        street: str
        city: str
        zipcode: str

    class PersonWithAddress(BaseModel):
        name: str
        address: Address

    def func_nested() -> PersonWithAddress:
        return PersonWithAddress(name="Jack", address=Address(street="123 Main St", city="Anytown", zipcode="12345"))

    meta = func_metadata(func_nested)
    assert meta.output_schema == {
        "type": "object",
        "$defs": {
            "Address": {
                "type": "object",
                "properties": {
                    "street": {"title": "Street", "type": "string"},
                    "city": {"title": "City", "type": "string"},
                    "zipcode": {"title": "Zipcode", "type": "string"},
                },
                "required": ["street", "city", "zipcode"],
                "title": "Address",
            }
        },
        "properties": {
            "name": {"title": "Name", "type": "string"},
            "address": {"$ref": "#/$defs/Address"},
        },
        "required": ["name", "address"],
        "title": "PersonWithAddress",
    }


def test_structured_output_unserializable_type_error():
    """Test error when structured_output=True is used with unserializable types"""
    from typing import NamedTuple

    from mcp.server.fastmcp.exceptions import InvalidSignature

    # Test with a class that has non-serializable default values
    class ConfigWithCallable:
        name: str
        # Callable defaults are not JSON serializable and will trigger Pydantic warnings
        callback: Callable[[Any], Any] = lambda x: x * 2

    def func_returning_config_with_callable() -> ConfigWithCallable:
        return ConfigWithCallable()

    # Should work without structured_output=True (returns None for output_schema)
    meta = func_metadata(func_returning_config_with_callable)
    assert meta.output_schema is None

    # Should raise error with structured_output=True
    with pytest.raises(InvalidSignature) as exc_info:
        func_metadata(func_returning_config_with_callable, structured_output=True)
    assert "is not serializable for structured output" in str(exc_info.value)
    assert "ConfigWithCallable" in str(exc_info.value)

    # Also test with NamedTuple for good measure
    class Point(NamedTuple):
        x: int
        y: int

    def func_returning_namedtuple() -> Point:
        return Point(1, 2)

    # Should work without structured_output=True (returns None for output_schema)
    meta = func_metadata(func_returning_namedtuple)
    assert meta.output_schema is None

    # Should raise error with structured_output=True
    with pytest.raises(InvalidSignature) as exc_info:
        func_metadata(func_returning_namedtuple, structured_output=True)
    assert "is not serializable for structured output" in str(exc_info.value)
    assert "Point" in str(exc_info.value)


def test_structured_output_aliases():
    """Test that field aliases are consistent between schema and output"""

    class ModelWithAliases(BaseModel):
        field_first: str | None = Field(default=None, alias="first", description="The first field.")
        field_second: str | None = Field(default=None, alias="second", description="The second field.")

    def func_with_aliases() -> ModelWithAliases:
        # When aliases are defined, we must use the aliased names to set values
        return ModelWithAliases(**{"first": "hello", "second": "world"})

    meta = func_metadata(func_with_aliases)

    # Check that schema uses aliases
    assert meta.output_schema is not None
    assert "first" in meta.output_schema["properties"]
    assert "second" in meta.output_schema["properties"]
    assert "field_first" not in meta.output_schema["properties"]
    assert "field_second" not in meta.output_schema["properties"]

    # Check that the actual output uses aliases too
    result = ModelWithAliases(**{"first": "hello", "second": "world"})
    _, structured_content = meta.convert_result(result)

    # The structured content should use aliases to match the schema
    assert "first" in structured_content
    assert "second" in structured_content
    assert "field_first" not in structured_content
    assert "field_second" not in structured_content
    assert structured_content["first"] == "hello"
    assert structured_content["second"] == "world"

    # Also test the case where we have a model with defaults to ensure aliases work in all cases
    result_with_defaults = ModelWithAliases()  # Uses default None values
    _, structured_content_defaults = meta.convert_result(result_with_defaults)

    # Even with defaults, should use aliases in output
    assert "first" in structured_content_defaults
    assert "second" in structured_content_defaults
    assert "field_first" not in structured_content_defaults
    assert "field_second" not in structured_content_defaults
    assert structured_content_defaults["first"] is None
    assert structured_content_defaults["second"] is None


def test_basemodel_reserved_names():
    """Test that functions with parameters named after BaseModel methods work correctly"""

    def func_with_reserved_names(
        model_dump: str,
        model_validate: int,
        dict: list[str],
        json: dict[str, Any],
        validate: bool,
        copy: float,
        normal_param: str,
    ) -> str:
        return f"{model_dump}, {model_validate}, {dict}, {json}, {validate}, {copy}, {normal_param}"

    meta = func_metadata(func_with_reserved_names)

    # Check that the schema has all the original parameter names (using aliases)
    schema = meta.arg_model.model_json_schema(by_alias=True)
    assert "model_dump" in schema["properties"]
    assert "model_validate" in schema["properties"]
    assert "dict" in schema["properties"]
    assert "json" in schema["properties"]
    assert "validate" in schema["properties"]
    assert "copy" in schema["properties"]
    assert "normal_param" in schema["properties"]


@pytest.mark.anyio
async def test_basemodel_reserved_names_validation():
    """Test that validation and calling works with reserved parameter names"""

    def func_with_reserved_names(
        model_dump: str,
        model_validate: int,
        dict: list[str],
        json: dict[str, Any],
        validate: bool,
        normal_param: str,
    ) -> str:
        return f"{model_dump}|{model_validate}|{len(dict)}|{json}|{validate}|{normal_param}"

    meta = func_metadata(func_with_reserved_names)

    # Test validation with reserved names
    result = await meta.call_fn_with_arg_validation(
        func_with_reserved_names,
        fn_is_async=False,
        arguments_to_validate={
            "model_dump": "test_dump",
            "model_validate": 42,
            "dict": ["a", "b", "c"],
            "json": {"key": "value"},
            "validate": True,
            "normal_param": "normal",
        },
        arguments_to_pass_directly=None,
    )

    assert result == "test_dump|42|3|{'key': 'value'}|True|normal"

    # Test that the model can still call its own methods
    model_instance = meta.arg_model.model_validate(
        {
            "model_dump": "dump_value",
            "model_validate": 123,
            "dict": ["x", "y"],
            "json": {"foo": "bar"},
            "validate": False,
            "normal_param": "test",
        }
    )

    # The model should still have its methods accessible
    assert hasattr(model_instance, "model_dump")
    assert callable(model_instance.model_dump)

    # model_dump_one_level should return the original parameter names
    dumped = model_instance.model_dump_one_level()
    assert dumped["model_dump"] == "dump_value"
    assert dumped["model_validate"] == 123
    assert dumped["dict"] == ["x", "y"]
    assert dumped["json"] == {"foo": "bar"}
    assert dumped["validate"] is False
    assert dumped["normal_param"] == "test"


def test_basemodel_reserved_names_with_json_preparsing():
    """Test that pre_parse_json works correctly with reserved parameter names"""

    def func_with_reserved_json(
        json: dict[str, Any],
        model_dump: list[int],
        normal: str,
    ) -> str:
        return "ok"

    meta = func_metadata(func_with_reserved_json)

    # Test pre-parsing with reserved names
    result = meta.pre_parse_json(
        {
            "json": '{"nested": "data"}',  # JSON string that should be parsed
            "model_dump": "[1, 2, 3]",  # JSON string that should be parsed
            "normal": "plain string",  # Should remain as string
        }
    )

    assert result["json"] == {"nested": "data"}
    assert result["model_dump"] == [1, 2, 3]
    assert result["normal"] == "plain string"


# Test functions for use_defaults_on_optional_validation_error decorator


def sync_func_for_decorator(req_param: str, opt_int: int = 10, opt_bool: bool = False) -> dict[str, str | int | bool]:
    return {"req_param": req_param, "opt_int": opt_int, "opt_bool": opt_bool}


async def async_func_for_decorator(req_param: str, opt_int: int = 20, opt_str: str = "default") -> dict[str, str | int]:
    return {"req_param": req_param, "opt_int": opt_int, "opt_str": opt_str}


class TestUseDefaultsOnOptionalValidationErrorDecorator:
    @pytest.fixture
    def decorated_sync_func(self) -> Callable[..., dict[str, str | int | bool]]:
        # Apply validate_call first, then our decorator
        return use_defaults_on_optional_validation_error(validate_call(sync_func_for_decorator))

    @pytest.fixture
    def decorated_async_func(self) -> Callable[..., Awaitable[dict[str, str | int]]]:
        # Apply validate_call first, then our decorator
        return use_defaults_on_optional_validation_error(validate_call(async_func_for_decorator))

    def test_sync_all_valid(self, decorated_sync_func: Callable[..., dict[str, str | int | bool]]):
        result = decorated_sync_func(req_param="test", opt_int=100, opt_bool=True)
        assert result == {"req_param": "test", "opt_int": 100, "opt_bool": True}

    def test_sync_omit_optionals(self, decorated_sync_func: Callable[..., dict[str, str | int | bool]]):
        result = decorated_sync_func(req_param="test")
        assert result == {"req_param": "test", "opt_int": 10, "opt_bool": False}

    def test_sync_invalid_opt_int(self, decorated_sync_func: Callable[..., dict[str, str | int | bool]]):
        # opt_int="bad" should cause ValidationError, decorator catches, uses default 10
        result = decorated_sync_func(req_param="test", opt_int="bad")
        assert result == {"req_param": "test", "opt_int": 10, "opt_bool": False}

    def test_sync_invalid_opt_bool(self, decorated_sync_func: Callable[..., dict[str, str | int | bool]]):
        # opt_bool="bad" should cause ValidationError, decorator catches, uses default False
        result = decorated_sync_func(req_param="test", opt_bool="bad")
        assert result == {"req_param": "test", "opt_int": 10, "opt_bool": False}

    def test_sync_invalid_opt_int_and_valid_opt_bool(
        self, decorated_sync_func: Callable[..., dict[str, str | int | bool]]
    ):
        result = decorated_sync_func(req_param="test", opt_int="bad", opt_bool=True)
        assert result == {"req_param": "test", "opt_int": 10, "opt_bool": True}

    def test_sync_all_optionals_invalid(self, decorated_sync_func: Callable[..., dict[str, str | int | bool]]):
        result = decorated_sync_func(req_param="test", opt_int="bad", opt_bool="bad")
        assert result == {"req_param": "test", "opt_int": 10, "opt_bool": False}

    def test_sync_required_param_missing(self, decorated_sync_func: Callable[..., dict[str, str | int | bool]]):
        with pytest.raises(ValidationError):
            decorated_sync_func(opt_int=100)  # Missing req_param

    def test_sync_required_param_invalid(self, decorated_sync_func):
        # If req_param itself was typed, e.g., req_param: int, and we passed "bad"
        # For this test, sync_func_for_decorator has req_param: str, which is flexible.
        # Let's define a quick one for this specific case.
        def temp_sync_func(req_int_param: int, opt_str: str = "s") -> dict[str, int | str]:
            return {"req_int_param": req_int_param, "opt_str": opt_str}

        decorated_temp_func = use_defaults_on_optional_validation_error(validate_call(temp_sync_func))
        with pytest.raises(ValidationError):
            decorated_temp_func(req_int_param="notanint")

    @pytest.mark.anyio
    async def test_async_all_valid(self, decorated_async_func: Callable[..., Awaitable[dict[str, str | int]]]):
        result = await decorated_async_func(req_param="async_test", opt_int=200, opt_str="custom")
        assert result == {
            "req_param": "async_test",
            "opt_int": 200,
            "opt_str": "custom",
        }

    @pytest.mark.anyio
    async def test_async_omit_optionals(self, decorated_async_func: Callable[..., Awaitable[dict[str, str | int]]]):
        result = await decorated_async_func(req_param="async_test")
        assert result == {
            "req_param": "async_test",
            "opt_int": 20,
            "opt_str": "default",
        }

    @pytest.mark.anyio
    async def test_async_invalid_opt_int(self, decorated_async_func: Callable[..., Awaitable[dict[str, str | int]]]):
        result = await decorated_async_func(req_param="async_test", opt_int="bad")
        assert result == {
            "req_param": "async_test",
            "opt_int": 20,  # Default
            "opt_str": "default",
        }

    @pytest.mark.anyio
    async def test_async_invalid_opt_str_but_is_int(
        self, decorated_async_func: Callable[..., Awaitable[dict[str, str | int]]]
    ):
        # opt_str=123 (int) for str type should cause ValidationError, decorator uses default "default"
        # Note: pydantic's validate_call might auto-convert int to str if not in strict mode.
        # Let's assume default strictness where int is not directly valid for str.
        # If validate_call is not strict, this test might need adjustment or a stricter type.
        result = await decorated_async_func(req_param="async_test", opt_str=123)
        assert result == {
            "req_param": "async_test",
            "opt_int": 20,
            "opt_str": "default",  # Default
        }

    @pytest.mark.anyio
    async def test_async_required_param_missing(
        self, decorated_async_func: Callable[..., Awaitable[dict[str, str | int]]]
    ):
        with pytest.raises(ValidationError):
            await decorated_async_func(opt_int=100)<|MERGE_RESOLUTION|>--- conflicted
+++ resolved
@@ -12,15 +12,11 @@
 from dirty_equals import IsPartialDict
 from pydantic import BaseModel, Field, ValidationError, validate_call
 
-<<<<<<< HEAD
 from mcp.server.fastmcp.utilities.func_metadata import (
     func_metadata,
     use_defaults_on_optional_validation_error,
 )
-=======
-from mcp.server.fastmcp.utilities.func_metadata import func_metadata
 from mcp.types import CallToolResult
->>>>>>> 6c26d087
 
 
 class SomeInputModelA(BaseModel):
