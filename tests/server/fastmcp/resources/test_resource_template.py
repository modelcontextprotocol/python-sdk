import json

import pytest
from pydantic import BaseModel

from mcp.server.fastmcp.resources import FunctionResource, ResourceTemplate


class TestResourceTemplate:
    """Test ResourceTemplate functionality."""

    def test_template_creation(self):
        """Test creating a template from a function."""

        def my_func(key: str, value: int) -> dict:
            return {"key": key, "value": value}

        template = ResourceTemplate.from_function(
            fn=my_func,
            uri_template="test://{key}/{value}",
            name="test",
        )
        assert template.uri_template == "test://{key}/{value}"
        assert template.name == "test"
        assert template.mime_type == "text/plain"  # default
        test_input = {"key": "test", "value": 42}
        assert template.fn(**test_input) == my_func(**test_input)

    def test_template_matches(self):
        """Test matching URIs against a template."""

        def my_func(key: str, value: int) -> dict:
            return {"key": key, "value": value}

        template = ResourceTemplate.from_function(
            fn=my_func,
            uri_template="test://{key}/{value}",
            name="test",
        )

        # Valid match
        params = template.matches("test://foo/123")
        assert params == {"key": "foo", "value": "123"}

        # No match
        assert template.matches("test://foo") is None
        assert template.matches("other://foo/123") is None

    def test_template_with_optional_parameters(self):
        """Test templates with optional parameters via query string."""

        def my_func(key: str, sort: str = "asc", limit: int = 10) -> dict:
            return {"key": key, "sort": sort, "limit": limit}

        template = ResourceTemplate.from_function(
            fn=my_func,
            uri_template="test://{key}",
            name="test",
        )

        # Verify required/optional params
        assert template.required_params == {"key"}
        assert template.optional_params == {"sort", "limit"}

        # Match with no query params - should only extract path param
        params = template.matches("test://foo")
        assert params == {"key": "foo"}

        # Match with query params
        params = template.matches("test://foo?sort=desc&limit=20")
        assert params == {"key": "foo", "sort": "desc", "limit": "20"}

        # Match with partial query params
        params = template.matches("test://foo?sort=desc")
        assert params == {"key": "foo", "sort": "desc"}

        # Match with unknown query params - should ignore
        params = template.matches("test://foo?unknown=value")
        assert params == {"key": "foo"}

    def test_template_validation(self):
        """Test template validation with required/optional parameters."""

        # Valid: required param in path
        def valid_func(key: str, optional: str = "default") -> str:
            return f"{key}-{optional}"

        template = ResourceTemplate.from_function(
            fn=valid_func,
            uri_template="test://{key}",
            name="test",
        )
        assert template.required_params == {"key"}
        assert template.optional_params == {"optional"}

        # Invalid: missing required param in path
        def invalid_func(key: str, value: str) -> str:
            return f"{key}-{value}"

        with pytest.raises(
            ValueError,
            match="Mismatch between URI path parameters .* and "
            "required function parameters .*",
        ):
            ResourceTemplate.from_function(
                fn=invalid_func,
                uri_template="test://{key}",
                name="test",
            )

    @pytest.mark.anyio
    async def test_create_resource(self):
        """Test creating a resource from a template."""

        def my_func(key: str, value: int) -> dict:
            return {"key": key, "value": value}

        template = ResourceTemplate.from_function(
            fn=my_func,
            uri_template="test://{key}/{value}",
            name="test",
        )

        resource = await template.create_resource(
            "test://foo/123",
            {"key": "foo", "value": 123},
        )

        assert isinstance(resource, FunctionResource)
        content = await resource.read()
        assert isinstance(content, str)
        data = json.loads(content)
        assert data == {"key": "foo", "value": 123}

    @pytest.mark.anyio
    async def test_template_error(self):
        """Test error handling in template resource creation."""

        def failing_func(x: str) -> str:
            raise ValueError("Test error")

        template = ResourceTemplate.from_function(
            fn=failing_func,
            uri_template="fail://{x}",
            name="fail",
        )

        with pytest.raises(ValueError, match="Error creating resource from template"):
            await template.create_resource("fail://test", {"x": "test"})

    @pytest.mark.anyio
    async def test_async_text_resource(self):
        """Test creating a text resource from async function."""

        async def greet(name: str) -> str:
            return f"Hello, {name}!"

        template = ResourceTemplate.from_function(
            fn=greet,
            uri_template="greet://{name}",
            name="greeter",
        )

        resource = await template.create_resource(
            "greet://world",
            {"name": "world"},
        )

        assert isinstance(resource, FunctionResource)
        content = await resource.read()
        assert content == "Hello, world!"

    @pytest.mark.anyio
    async def test_async_binary_resource(self):
        """Test creating a binary resource from async function."""

        async def get_bytes(value: str) -> bytes:
            return value.encode()

        template = ResourceTemplate.from_function(
            fn=get_bytes,
            uri_template="bytes://{value}",
            name="bytes",
        )

        resource = await template.create_resource(
            "bytes://test",
            {"value": "test"},
        )

        assert isinstance(resource, FunctionResource)
        content = await resource.read()
        assert content == b"test"

    @pytest.mark.anyio
    async def test_basemodel_conversion(self):
        """Test handling of BaseModel types."""

        class MyModel(BaseModel):
            key: str
            value: int

        def get_data(key: str, value: int) -> MyModel:
            return MyModel(key=key, value=value)

        template = ResourceTemplate.from_function(
            fn=get_data,
            uri_template="test://{key}/{value}",
            name="test",
        )

        resource = await template.create_resource(
            "test://foo/123",
            {"key": "foo", "value": 123},
        )

        assert isinstance(resource, FunctionResource)
        content = await resource.read()
        assert isinstance(content, str)
        data = json.loads(content)
        assert data == {"key": "foo", "value": 123}

    @pytest.mark.anyio
    async def test_custom_type_conversion(self):
        """Test handling of custom types."""

        class CustomData:
            def __init__(self, value: str):
                self.value = value

            def __str__(self) -> str:
                return self.value

        def get_data(value: str) -> CustomData:
            return CustomData(value)

        template = ResourceTemplate.from_function(
            fn=get_data,
            uri_template="test://{value}",
            name="test",
        )

        resource = await template.create_resource(
            "test://hello",
            {"value": "hello"},
        )

        assert isinstance(resource, FunctionResource)
        content = await resource.read()
<<<<<<< HEAD
        assert content == "hello"

    @pytest.mark.anyio
    async def test_create_resource_with_optional_params(self):
        """Test creating resources with optional parameters."""

        def my_func(key: str, sort: str = "asc", limit: int = 10) -> dict:
            return {"key": key, "sort": sort, "limit": limit}

        template = ResourceTemplate.from_function(
            fn=my_func,
            uri_template="test://{key}",
            name="test",
        )

        # Create with only required params
        params = {"key": "foo"}
        resource = await template.create_resource("test://foo", params)
        result = await resource.read()
        assert isinstance(result, str)
        assert json.loads(result) == {"key": "foo", "sort": "asc", "limit": 10}

        # Create with all params
        params = {"key": "foo", "sort": "desc", "limit": "20"}
        resource = await template.create_resource(
            "test://foo?sort=desc&limit=20", params
        )
        result = await resource.read()
        assert isinstance(result, str)
        assert json.loads(result) == {"key": "foo", "sort": "desc", "limit": 20}

    def test_template_with_form_style_query_expansion(self):
        """Test templates with RFC 6570 form-style query expansion."""

        def my_func(
            category: str,
            id: str,
            filter: str = "all",
            sort: str = "name",
            limit: int = 10,
        ) -> dict:
            return {
                "category": category,
                "id": id,
                "filter": filter,
                "sort": sort,
                "limit": limit,
            }

        template = ResourceTemplate.from_function(
            fn=my_func,
            uri_template="test://{category}/{id}{?filter,sort,limit}",
            name="test",
        )

        # Verify required/optional params
        assert template.required_params == {"category", "id"}
        assert template.optional_params == {"filter", "sort", "limit"}

        # Match with no query params - should only extract path params
        params = template.matches("test://electronics/1234")
        assert params == {"category": "electronics", "id": "1234"}

        # Match with all query params
        params = template.matches(
            "test://electronics/1234?filter=new&sort=price&limit=20"
        )
        assert params == {
            "category": "electronics",
            "id": "1234",
            "filter": "new",
            "sort": "price",
            "limit": "20",
        }

        # Match with partial query params
        params = template.matches("test://electronics/1234?filter=new&sort=price")
        assert params == {
            "category": "electronics",
            "id": "1234",
            "filter": "new",
            "sort": "price",
        }

        # Match with unknown query params - should ignore
        params = template.matches("test://electronics/1234?filter=new&unknown=value")
        assert params == {"category": "electronics", "id": "1234", "filter": "new"}

    def test_form_style_query_validation(self):
        """Test validation of form-style query parameters."""

        # Valid: query params are subset of optional params
        def valid_func(
            key: str, opt1: str = "default", opt2: int = 10, opt3: bool = False
        ) -> str:
            return f"{key}-{opt1}-{opt2}-{opt3}"

        template = ResourceTemplate.from_function(
            fn=valid_func,
            uri_template="test://{key}{?opt1,opt2}",
            name="test",
        )
        assert template.required_params == {"key"}
        assert template.optional_params == {"opt1", "opt2", "opt3"}

        # Invalid: query param not optional in function
        def invalid_func(key: str, required: str) -> str:
            return f"{key}-{required}"

        with pytest.raises(
            ValueError,
            match="Mismatch between URI path parameters .* and "
            "required function parameters .*",
        ):
            ResourceTemplate.from_function(
                fn=invalid_func,
                uri_template="test://{key}{?required}",
                name="test",
            )

    @pytest.mark.anyio
    async def test_create_resource_with_form_style_query(self):
        """Test creating resources with form-style query parameters."""

        def item_func(
            category: str,
            id: str,
            filter: str = "all",
            sort: str = "name",
            limit: int = 10,
        ) -> dict:
            return {
                "category": category,
                "id": id,
                "filter": filter,
                "sort": sort,
                "limit": limit,
            }

        template = ResourceTemplate.from_function(
            fn=item_func,
            uri_template="items://{category}/{id}{?filter,sort,limit}",
            name="item",
        )

        # Create with only required params
        params = {"category": "electronics", "id": "1234"}
        resource = await template.create_resource("items://electronics/1234", params)
        result = await resource.read()
        assert isinstance(result, str)
        assert json.loads(result) == {
            "category": "electronics",
            "id": "1234",
            "filter": "all",
            "sort": "name",
            "limit": 10,
        }

        # Create with all params (limit will be string "20",Pydantic handles conversion)
        uri = "items://electronics/1234?filter=new&sort=price&limit=20"
        params = {
            "category": "electronics",
            "id": "1234",
            "filter": "new",
            "sort": "price",
            "limit": "20",  # value from URI is a string
        }
        resource = await template.create_resource(uri, params)
        result = await resource.read()
        assert isinstance(result, str)
        assert json.loads(result) == {
            "category": "electronics",
            "id": "1234",
            "filter": "new",
            "sort": "price",
            "limit": 20,  # Pydantic converted "20" to 20
        }

    @pytest.mark.anyio
    async def test_create_resource_optional_param_validation_fallback(self):
        """
        Test that if optional parameters fail Pydantic validation,
        their default values are used due to the
        use_defaults_on_optional_validation_error decorator.
        """

        def func_with_optional_typed_params(
            key: str, opt_int: int = 42, opt_bool: bool = True
        ) -> dict:
            return {"key": key, "opt_int": opt_int, "opt_bool": opt_bool}

        template = ResourceTemplate.from_function(
            fn=func_with_optional_typed_params,
            uri_template="test://{key}{?opt_int,opt_bool}",
            name="test_optional_fallback",
        )

        # Case 1: opt_int is invalid, opt_bool is not provided
        # URI like "test://mykey?opt_int=notanint"
        params_invalid_int = {"key": "mykey", "opt_int": "notanint"}
        resource1 = await template.create_resource(
            "test://mykey?opt_int=notanint", params_invalid_int
        )
        result1_str = await resource1.read()
        result1 = json.loads(result1_str)
        assert result1["key"] == "mykey"
        assert result1["opt_int"] == 42  # Default used
        assert result1["opt_bool"] is True  # Default used

        # Case 2: opt_bool is invalid, opt_int is valid
        # URI like "test://mykey?opt_int=100&opt_bool=notabool"
        params_invalid_bool = {
            "key": "mykey",
            "opt_int": "100",  # Valid string for int
            "opt_bool": "notabool",
        }
        resource2 = await template.create_resource(
            "test://mykey?opt_int=100&opt_bool=notabool", params_invalid_bool
        )
        result2_str = await resource2.read()
        result2 = json.loads(result2_str)
        assert result2["key"] == "mykey"
        assert result2["opt_int"] == 100  # Provided valid value used
        assert result2["opt_bool"] is True  # Default used

        # Case 3: Both opt_int and opt_bool are invalid
        # URI like "test://mykey?opt_int=bad&opt_bool=bad"
        params_both_invalid = {
            "key": "mykey",
            "opt_int": "bad",
            "opt_bool": "bad",
        }
        resource3 = await template.create_resource(
            "test://mykey?opt_int=bad&opt_bool=bad", params_both_invalid
        )
        result3_str = await resource3.read()
        result3 = json.loads(result3_str)
        assert result3["key"] == "mykey"
        assert result3["opt_int"] == 42  # Default used
        assert result3["opt_bool"] is True  # Default used

        # Case 4: Empty value for opt_int (should fall back to default)
        # URI like "test://mykey?opt_int="
        params_empty_int = {"key": "mykey"}
        resource4 = await template.create_resource(
            "test://mykey?opt_int=", params_empty_int
        )
        result4_str = await resource4.read()
        result4 = json.loads(result4_str)
        assert result4["key"] == "mykey"
        assert result4["opt_int"] == 42  # Default used
        assert result4["opt_bool"] is True  # Default used

        # Case 5: Empty value for opt_bool (should fall back to default)
        # URI like "test://mykey?opt_bool="
        params_empty_bool = {"key": "mykey"}
        resource5 = await template.create_resource(
            "test://mykey?opt_bool=", params_empty_bool
        )
        result5_str = await resource5.read()
        result5 = json.loads(result5_str)
        assert result5["key"] == "mykey"
        assert result5["opt_int"] == 42  # Default used
        assert result5["opt_bool"] is True  # Default used

        # Case 6: Optional string param with empty value, should use default value
        def func_opt_str(key: str, opt_s: str = "default_val") -> dict:
            return {"key": key, "opt_s": opt_s}

        template_str = ResourceTemplate.from_function(
            fn=func_opt_str, uri_template="test://{key}{?opt_s}", name="test_opt_str"
        )
        params_empty_str = {"key": "mykey"}
        resource6 = await template_str.create_resource(
            "test://mykey?opt_s=", params_empty_str
        )
        result6_str = await resource6.read()
        result6 = json.loads(result6_str)
        assert result6["key"] == "mykey"
        assert (
            result6["opt_s"] == "default_val"
        )  # Pydantic allows empty string for str type

    @pytest.mark.anyio
    async def test_create_resource_required_param_validation_error(self):
        """
        Test that if a required parameter fails Pydantic validation, an error is raised
        and not suppressed by the new decorator.
        """

        def func_with_required_typed_param(req_int: int, key: str) -> dict:
            return {"req_int": req_int, "key": key}

        template = ResourceTemplate.from_function(
            fn=func_with_required_typed_param,
            uri_template="test://{key}/{req_int}",  # req_int is part of path
            name="test_req_error",
        )

        # req_int is "notanint", which is invalid for int type
        params_invalid_req = {"key": "mykey", "req_int": "notanint"}
        with pytest.raises(ValueError, match="Error creating resource from template"):
            # This ValueError comes from ResourceTemplate.create_resource own try-except
            # which catches Pydantic's ValidationError.
            await template.create_resource("test://mykey/notanint", params_invalid_req)
=======
        assert content == '"hello"'
>>>>>>> 70014a2b
<|MERGE_RESOLUTION|>--- conflicted
+++ resolved
@@ -247,8 +247,7 @@
 
         assert isinstance(resource, FunctionResource)
         content = await resource.read()
-<<<<<<< HEAD
-        assert content == "hello"
+        assert content == '"hello"'
 
     @pytest.mark.anyio
     async def test_create_resource_with_optional_params(self):
@@ -552,7 +551,4 @@
         with pytest.raises(ValueError, match="Error creating resource from template"):
             # This ValueError comes from ResourceTemplate.create_resource own try-except
             # which catches Pydantic's ValidationError.
-            await template.create_resource("test://mykey/notanint", params_invalid_req)
-=======
-        assert content == '"hello"'
->>>>>>> 70014a2b
+            await template.create_resource("test://mykey/notanint", params_invalid_req)