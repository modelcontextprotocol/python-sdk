import os
from pathlib import Path
from tempfile import NamedTemporaryFile

import pytest
from pydantic import FileUrl

from mcp.server.fastmcp.resources import FileResource


@pytest.fixture
def temp_file():
    """Create a temporary file for testing.

    File is automatically cleaned up after the test if it still exists.
    """
    content = "test content"
    with NamedTemporaryFile(mode="w", delete=False) as f:
        f.write(content)
        path = Path(f.name).resolve()
    yield path
    try:
        path.unlink()
    except FileNotFoundError:
        pass  # File was already deleted by the test


class TestFileResource:
    """Test FileResource functionality."""

    def test_file_resource_creation(self, temp_file: Path):
        """Test creating a FileResource."""
        resource = FileResource(
            uri=FileUrl(temp_file.as_uri()),
            name="test",
            description="test file",
            path=temp_file,
        )
        assert str(resource.uri) == temp_file.as_uri()
        assert resource.name == "test"
        assert resource.description == "test file"
        assert resource.mime_type == "text/plain"  # default
        assert resource.path == temp_file
        assert resource.is_binary is False  # default

    def test_file_resource_str_path_conversion(self, temp_file: Path):
        """Test FileResource handles string paths."""
        resource = FileResource(
            uri=FileUrl(f"file://{temp_file}"),
            name="test",
            path=Path(str(temp_file)),
        )
        assert isinstance(resource.path, Path)
        assert resource.path.is_absolute()

    @pytest.mark.anyio
    async def test_read_text_file(self, temp_file: Path):
        """Test reading a text file."""
        resource = FileResource(
            uri=FileUrl(f"file://{temp_file}"),
            name="test",
            path=temp_file,
        )
        content = await resource.read()
        assert content == "test content"
        assert resource.mime_type == "text/plain"

    @pytest.mark.anyio
    async def test_read_binary_file(self, temp_file: Path):
        """Test reading a file as binary."""
        resource = FileResource(
            uri=FileUrl(f"file://{temp_file}"),
            name="test",
            path=temp_file,
            is_binary=True,
        )
        content = await resource.read()
        assert isinstance(content, bytes)
        assert content == b"test content"

    def test_relative_path_error(self):
        """Test error on relative path."""
        with pytest.raises(ValueError, match="Path must be absolute"):
            FileResource(
                uri=FileUrl("file:///test.txt"),
                name="test",
                path=Path("test.txt"),
            )

    @pytest.mark.anyio
    async def test_missing_file_error(self, temp_file: Path):
        """Test error when file doesn't exist."""
        # Create path to non-existent file
        missing = temp_file.parent / "missing.txt"
        resource = FileResource(
            uri=FileUrl("file:///missing.txt"),
            name="test",
            path=missing,
        )
        with pytest.raises(ValueError, match="Error reading file"):
            await resource.read()

<<<<<<< HEAD

@pytest.mark.skipif(
    os.name == "nt", reason="File permissions behave differently on Windows"
)
@pytest.mark.anyio
async def test_permission_error(temp_file: Path):
    """Test reading a file without permissions."""
    if os.geteuid() == 0:
        pytest.skip("Permission test not reliable when running as root")
    temp_file.chmod(0o000)  # Remove all permissions
    try:
        resource = FileResource(
            uri=FileUrl(temp_file.as_uri()),
            name="test",
            path=temp_file,
        )
        with pytest.raises(ValueError, match="Error reading file"):
            await resource.read()
    finally:
        temp_file.chmod(0o644)  # Restore permissions
=======
    @pytest.mark.skipif(os.name == "nt", reason="File permissions behave differently on Windows")
    @pytest.mark.anyio
    async def test_permission_error(self, temp_file: Path):
        """Test reading a file without permissions."""
        temp_file.chmod(0o000)  # Remove all permissions
        try:
            resource = FileResource(
                uri=FileUrl(temp_file.as_uri()),
                name="test",
                path=temp_file,
            )
            with pytest.raises(ValueError, match="Error reading file"):
                await resource.read()
        finally:
            temp_file.chmod(0o644)  # Restore permissions
>>>>>>> f3cd20c9
<|MERGE_RESOLUTION|>--- conflicted
+++ resolved
@@ -100,11 +100,7 @@
         with pytest.raises(ValueError, match="Error reading file"):
             await resource.read()
 
-<<<<<<< HEAD
-
-@pytest.mark.skipif(
-    os.name == "nt", reason="File permissions behave differently on Windows"
-)
+@pytest.mark.skipif(os.name == "nt", reason="File permissions behave differently on Windows")
 @pytest.mark.anyio
 async def test_permission_error(temp_file: Path):
     """Test reading a file without permissions."""
@@ -120,21 +116,4 @@
         with pytest.raises(ValueError, match="Error reading file"):
             await resource.read()
     finally:
-        temp_file.chmod(0o644)  # Restore permissions
-=======
-    @pytest.mark.skipif(os.name == "nt", reason="File permissions behave differently on Windows")
-    @pytest.mark.anyio
-    async def test_permission_error(self, temp_file: Path):
-        """Test reading a file without permissions."""
-        temp_file.chmod(0o000)  # Remove all permissions
-        try:
-            resource = FileResource(
-                uri=FileUrl(temp_file.as_uri()),
-                name="test",
-                path=temp_file,
-            )
-            with pytest.raises(ValueError, match="Error reading file"):
-                await resource.read()
-        finally:
-            temp_file.chmod(0o644)  # Restore permissions
->>>>>>> f3cd20c9
+        temp_file.chmod(0o644)  # Restore permissions