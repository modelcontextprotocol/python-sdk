--- conflicted
+++ resolved
@@ -1,10 +1,11 @@
-<<<<<<< HEAD
 import base64
 from pathlib import Path
 from typing import TYPE_CHECKING
+from unittest.mock import patch
 
 import pytest
 from pydantic import AnyUrl
+from starlette.routing import Mount, Route
 
 from mcp.server.fastmcp import Context, FastMCP
 from mcp.server.fastmcp.prompts.base import EmbeddedResource, Message, UserMessage
@@ -31,6 +32,97 @@
         mcp = FastMCP(instructions="Server instructions")
         assert mcp.name == "FastMCP"
         assert mcp.instructions == "Server instructions"
+
+    @pytest.mark.anyio
+    async def test_normalize_path(self):
+        """Test path normalization for mount paths."""
+        mcp = FastMCP()
+
+        # Test root path
+        assert mcp._normalize_path("/", "/messages/") == "/messages/"
+
+        # Test path with trailing slash
+        assert mcp._normalize_path("/github/", "/messages/") == "/github/messages/"
+
+        # Test path without trailing slash
+        assert mcp._normalize_path("/github", "/messages/") == "/github/messages/"
+
+        # Test endpoint without leading slash
+        assert mcp._normalize_path("/github", "messages/") == "/github/messages/"
+
+        # Test both with trailing/leading slashes
+        assert mcp._normalize_path("/api/", "/v1/") == "/api/v1/"
+
+    @pytest.mark.anyio
+    async def test_sse_app_with_mount_path(self):
+        """Test SSE app creation with different mount paths."""
+        # Test with default mount path
+        mcp = FastMCP()
+        with patch.object(
+            mcp, "_normalize_path", return_value="/messages/"
+        ) as mock_normalize:
+            mcp.sse_app()
+            # Verify _normalize_path was called with correct args
+            mock_normalize.assert_called_once_with("/", "/messages/")
+
+        # Test with custom mount path in settings
+        mcp = FastMCP()
+        mcp.settings.mount_path = "/custom"
+        with patch.object(
+            mcp, "_normalize_path", return_value="/custom/messages/"
+        ) as mock_normalize:
+            mcp.sse_app()
+            # Verify _normalize_path was called with correct args
+            mock_normalize.assert_called_once_with("/custom", "/messages/")
+
+        # Test with mount_path parameter
+        mcp = FastMCP()
+        with patch.object(
+            mcp, "_normalize_path", return_value="/param/messages/"
+        ) as mock_normalize:
+            mcp.sse_app(mount_path="/param")
+            # Verify _normalize_path was called with correct args
+            mock_normalize.assert_called_once_with("/param", "/messages/")
+
+    @pytest.mark.anyio
+    async def test_starlette_routes_with_mount_path(self):
+        """Test that Starlette routes are correctly configured with mount path."""
+        # Test with mount path in settings
+        mcp = FastMCP()
+        mcp.settings.mount_path = "/api"
+        app = mcp.sse_app()
+
+        # Find routes by type
+        sse_routes = [r for r in app.routes if isinstance(r, Route)]
+        mount_routes = [r for r in app.routes if isinstance(r, Mount)]
+
+        # Verify routes exist
+        assert len(sse_routes) == 1, "Should have one SSE route"
+        assert len(mount_routes) == 1, "Should have one mount route"
+
+        # Verify path values
+        assert sse_routes[0].path == "/sse", "SSE route path should be /sse"
+        assert (
+            mount_routes[0].path == "/messages"
+        ), "Mount route path should be /messages"
+
+        # Test with mount path as parameter
+        mcp = FastMCP()
+        app = mcp.sse_app(mount_path="/param")
+
+        # Find routes by type
+        sse_routes = [r for r in app.routes if isinstance(r, Route)]
+        mount_routes = [r for r in app.routes if isinstance(r, Mount)]
+
+        # Verify routes exist
+        assert len(sse_routes) == 1, "Should have one SSE route"
+        assert len(mount_routes) == 1, "Should have one mount route"
+
+        # Verify path values
+        assert sse_routes[0].path == "/sse", "SSE route path should be /sse"
+        assert (
+            mount_routes[0].path == "/messages"
+        ), "Mount route path should be /messages"
 
     @pytest.mark.anyio
     async def test_non_ascii_description(self):
@@ -349,6 +441,24 @@
                 == base64.b64encode(b"Binary file data").decode()
             )
 
+    @pytest.mark.anyio
+    async def test_function_resource(self):
+        mcp = FastMCP()
+
+        @mcp.resource("function://test", name="test_get_data")
+        def get_data() -> str:
+            """get_data returns a string"""
+            return "Hello, world!"
+
+        async with client_session(mcp._mcp_server) as client:
+            resources = await client.list_resources()
+            assert len(resources.resources) == 1
+            resource = resources.resources[0]
+            assert resource.description == "get_data returns a string"
+            assert resource.uri == AnyUrl("function://test")
+            assert resource.name == "test_get_data"
+            assert resource.mimeType == "text/plain"
+
 
 class TestServerResourceTemplates:
     @pytest.mark.anyio
@@ -519,8 +629,6 @@
 
     @pytest.mark.anyio
     async def test_context_logging(self):
-        from unittest.mock import patch
-
         import mcp.server.session
 
         """Test that context logging methods work."""
@@ -760,877 +868,4 @@
 
         async with client_session(mcp._mcp_server) as client:
             with pytest.raises(McpError, match="Missing required arguments"):
-                await client.get_prompt("prompt_fn")
-=======
-import base64
-from pathlib import Path
-from typing import TYPE_CHECKING
-from unittest.mock import patch
-
-import pytest
-from pydantic import AnyUrl
-from starlette.routing import Mount, Route
-
-from mcp.server.fastmcp import Context, FastMCP
-from mcp.server.fastmcp.prompts.base import EmbeddedResource, Message, UserMessage
-from mcp.server.fastmcp.resources import FileResource, FunctionResource
-from mcp.server.fastmcp.utilities.types import Image
-from mcp.shared.exceptions import McpError
-from mcp.shared.memory import (
-    create_connected_server_and_client_session as client_session,
-)
-from mcp.types import (
-    BlobResourceContents,
-    ImageContent,
-    TextContent,
-    TextResourceContents,
-)
-
-if TYPE_CHECKING:
-    from mcp.server.fastmcp import Context
-
-
-class TestServer:
-    @pytest.mark.anyio
-    async def test_create_server(self):
-        mcp = FastMCP(instructions="Server instructions")
-        assert mcp.name == "FastMCP"
-        assert mcp.instructions == "Server instructions"
-
-    @pytest.mark.anyio
-    async def test_normalize_path(self):
-        """Test path normalization for mount paths."""
-        mcp = FastMCP()
-
-        # Test root path
-        assert mcp._normalize_path("/", "/messages/") == "/messages/"
-
-        # Test path with trailing slash
-        assert mcp._normalize_path("/github/", "/messages/") == "/github/messages/"
-
-        # Test path without trailing slash
-        assert mcp._normalize_path("/github", "/messages/") == "/github/messages/"
-
-        # Test endpoint without leading slash
-        assert mcp._normalize_path("/github", "messages/") == "/github/messages/"
-
-        # Test both with trailing/leading slashes
-        assert mcp._normalize_path("/api/", "/v1/") == "/api/v1/"
-
-    @pytest.mark.anyio
-    async def test_sse_app_with_mount_path(self):
-        """Test SSE app creation with different mount paths."""
-        # Test with default mount path
-        mcp = FastMCP()
-        with patch.object(
-            mcp, "_normalize_path", return_value="/messages/"
-        ) as mock_normalize:
-            mcp.sse_app()
-            # Verify _normalize_path was called with correct args
-            mock_normalize.assert_called_once_with("/", "/messages/")
-
-        # Test with custom mount path in settings
-        mcp = FastMCP()
-        mcp.settings.mount_path = "/custom"
-        with patch.object(
-            mcp, "_normalize_path", return_value="/custom/messages/"
-        ) as mock_normalize:
-            mcp.sse_app()
-            # Verify _normalize_path was called with correct args
-            mock_normalize.assert_called_once_with("/custom", "/messages/")
-
-        # Test with mount_path parameter
-        mcp = FastMCP()
-        with patch.object(
-            mcp, "_normalize_path", return_value="/param/messages/"
-        ) as mock_normalize:
-            mcp.sse_app(mount_path="/param")
-            # Verify _normalize_path was called with correct args
-            mock_normalize.assert_called_once_with("/param", "/messages/")
-
-    @pytest.mark.anyio
-    async def test_starlette_routes_with_mount_path(self):
-        """Test that Starlette routes are correctly configured with mount path."""
-        # Test with mount path in settings
-        mcp = FastMCP()
-        mcp.settings.mount_path = "/api"
-        app = mcp.sse_app()
-
-        # Find routes by type
-        sse_routes = [r for r in app.routes if isinstance(r, Route)]
-        mount_routes = [r for r in app.routes if isinstance(r, Mount)]
-
-        # Verify routes exist
-        assert len(sse_routes) == 1, "Should have one SSE route"
-        assert len(mount_routes) == 1, "Should have one mount route"
-
-        # Verify path values
-        assert sse_routes[0].path == "/sse", "SSE route path should be /sse"
-        assert (
-            mount_routes[0].path == "/messages"
-        ), "Mount route path should be /messages"
-
-        # Test with mount path as parameter
-        mcp = FastMCP()
-        app = mcp.sse_app(mount_path="/param")
-
-        # Find routes by type
-        sse_routes = [r for r in app.routes if isinstance(r, Route)]
-        mount_routes = [r for r in app.routes if isinstance(r, Mount)]
-
-        # Verify routes exist
-        assert len(sse_routes) == 1, "Should have one SSE route"
-        assert len(mount_routes) == 1, "Should have one mount route"
-
-        # Verify path values
-        assert sse_routes[0].path == "/sse", "SSE route path should be /sse"
-        assert (
-            mount_routes[0].path == "/messages"
-        ), "Mount route path should be /messages"
-
-    @pytest.mark.anyio
-    async def test_non_ascii_description(self):
-        """Test that FastMCP handles non-ASCII characters in descriptions correctly"""
-        mcp = FastMCP()
-
-        @mcp.tool(
-            description=(
-                "🌟 This tool uses emojis and UTF-8 characters: á é í ó ú ñ 漢字 🎉"
-            )
-        )
-        def hello_world(name: str = "世界") -> str:
-            return f"¡Hola, {name}! 👋"
-
-        async with client_session(mcp._mcp_server) as client:
-            tools = await client.list_tools()
-            assert len(tools.tools) == 1
-            tool = tools.tools[0]
-            assert tool.description is not None
-            assert "🌟" in tool.description
-            assert "漢字" in tool.description
-            assert "🎉" in tool.description
-
-            result = await client.call_tool("hello_world", {})
-            assert len(result.content) == 1
-            content = result.content[0]
-            assert isinstance(content, TextContent)
-            assert "¡Hola, 世界! 👋" == content.text
-
-    @pytest.mark.anyio
-    async def test_add_tool_decorator(self):
-        mcp = FastMCP()
-
-        @mcp.tool()
-        def add(x: int, y: int) -> int:
-            return x + y
-
-        assert len(mcp._tool_manager.list_tools()) == 1
-
-    @pytest.mark.anyio
-    async def test_add_tool_decorator_incorrect_usage(self):
-        mcp = FastMCP()
-
-        with pytest.raises(TypeError, match="The @tool decorator was used incorrectly"):
-
-            @mcp.tool  # Missing parentheses #type: ignore
-            def add(x: int, y: int) -> int:
-                return x + y
-
-    @pytest.mark.anyio
-    async def test_add_resource_decorator(self):
-        mcp = FastMCP()
-
-        @mcp.resource("r://{x}")
-        def get_data(x: str) -> str:
-            return f"Data: {x}"
-
-        assert len(mcp._resource_manager._templates) == 1
-
-    @pytest.mark.anyio
-    async def test_add_resource_decorator_incorrect_usage(self):
-        mcp = FastMCP()
-
-        with pytest.raises(
-            TypeError, match="The @resource decorator was used incorrectly"
-        ):
-
-            @mcp.resource  # Missing parentheses #type: ignore
-            def get_data(x: str) -> str:
-                return f"Data: {x}"
-
-
-def tool_fn(x: int, y: int) -> int:
-    return x + y
-
-
-def error_tool_fn() -> None:
-    raise ValueError("Test error")
-
-
-def image_tool_fn(path: str) -> Image:
-    return Image(path)
-
-
-def mixed_content_tool_fn() -> list[TextContent | ImageContent]:
-    return [
-        TextContent(type="text", text="Hello"),
-        ImageContent(type="image", data="abc", mimeType="image/png"),
-    ]
-
-
-class TestServerTools:
-    @pytest.mark.anyio
-    async def test_add_tool(self):
-        mcp = FastMCP()
-        mcp.add_tool(tool_fn)
-        mcp.add_tool(tool_fn)
-        assert len(mcp._tool_manager.list_tools()) == 1
-
-    @pytest.mark.anyio
-    async def test_list_tools(self):
-        mcp = FastMCP()
-        mcp.add_tool(tool_fn)
-        async with client_session(mcp._mcp_server) as client:
-            tools = await client.list_tools()
-            assert len(tools.tools) == 1
-
-    @pytest.mark.anyio
-    async def test_call_tool(self):
-        mcp = FastMCP()
-        mcp.add_tool(tool_fn)
-        async with client_session(mcp._mcp_server) as client:
-            result = await client.call_tool("my_tool", {"arg1": "value"})
-            assert not hasattr(result, "error")
-            assert len(result.content) > 0
-
-    @pytest.mark.anyio
-    async def test_tool_exception_handling(self):
-        mcp = FastMCP()
-        mcp.add_tool(error_tool_fn)
-        async with client_session(mcp._mcp_server) as client:
-            result = await client.call_tool("error_tool_fn", {})
-            assert len(result.content) == 1
-            content = result.content[0]
-            assert isinstance(content, TextContent)
-            assert "Test error" in content.text
-            assert result.isError is True
-
-    @pytest.mark.anyio
-    async def test_tool_error_handling(self):
-        mcp = FastMCP()
-        mcp.add_tool(error_tool_fn)
-        async with client_session(mcp._mcp_server) as client:
-            result = await client.call_tool("error_tool_fn", {})
-            assert len(result.content) == 1
-            content = result.content[0]
-            assert isinstance(content, TextContent)
-            assert "Test error" in content.text
-            assert result.isError is True
-
-    @pytest.mark.anyio
-    async def test_tool_error_details(self):
-        """Test that exception details are properly formatted in the response"""
-        mcp = FastMCP()
-        mcp.add_tool(error_tool_fn)
-        async with client_session(mcp._mcp_server) as client:
-            result = await client.call_tool("error_tool_fn", {})
-            content = result.content[0]
-            assert isinstance(content, TextContent)
-            assert isinstance(content.text, str)
-            assert "Test error" in content.text
-            assert result.isError is True
-
-    @pytest.mark.anyio
-    async def test_tool_return_value_conversion(self):
-        mcp = FastMCP()
-        mcp.add_tool(tool_fn)
-        async with client_session(mcp._mcp_server) as client:
-            result = await client.call_tool("tool_fn", {"x": 1, "y": 2})
-            assert len(result.content) == 1
-            content = result.content[0]
-            assert isinstance(content, TextContent)
-            assert content.text == "3"
-
-    @pytest.mark.anyio
-    async def test_tool_image_helper(self, tmp_path: Path):
-        # Create a test image
-        image_path = tmp_path / "test.png"
-        image_path.write_bytes(b"fake png data")
-
-        mcp = FastMCP()
-        mcp.add_tool(image_tool_fn)
-        async with client_session(mcp._mcp_server) as client:
-            result = await client.call_tool("image_tool_fn", {"path": str(image_path)})
-            assert len(result.content) == 1
-            content = result.content[0]
-            assert isinstance(content, ImageContent)
-            assert content.type == "image"
-            assert content.mimeType == "image/png"
-            # Verify base64 encoding
-            decoded = base64.b64decode(content.data)
-            assert decoded == b"fake png data"
-
-    @pytest.mark.anyio
-    async def test_tool_mixed_content(self):
-        mcp = FastMCP()
-        mcp.add_tool(mixed_content_tool_fn)
-        async with client_session(mcp._mcp_server) as client:
-            result = await client.call_tool("mixed_content_tool_fn", {})
-            assert len(result.content) == 2
-            content1 = result.content[0]
-            content2 = result.content[1]
-            assert isinstance(content1, TextContent)
-            assert content1.text == "Hello"
-            assert isinstance(content2, ImageContent)
-            assert content2.mimeType == "image/png"
-            assert content2.data == "abc"
-
-    @pytest.mark.anyio
-    async def test_tool_mixed_list_with_image(self, tmp_path: Path):
-        """Test that lists containing Image objects and other types are handled
-        correctly"""
-        # Create a test image
-        image_path = tmp_path / "test.png"
-        image_path.write_bytes(b"test image data")
-
-        def mixed_list_fn() -> list:
-            return [
-                "text message",
-                Image(image_path),
-                {"key": "value"},
-                TextContent(type="text", text="direct content"),
-            ]
-
-        mcp = FastMCP()
-        mcp.add_tool(mixed_list_fn)
-        async with client_session(mcp._mcp_server) as client:
-            result = await client.call_tool("mixed_list_fn", {})
-            assert len(result.content) == 4
-            # Check text conversion
-            content1 = result.content[0]
-            assert isinstance(content1, TextContent)
-            assert content1.text == "text message"
-            # Check image conversion
-            content2 = result.content[1]
-            assert isinstance(content2, ImageContent)
-            assert content2.mimeType == "image/png"
-            assert base64.b64decode(content2.data) == b"test image data"
-            # Check dict conversion
-            content3 = result.content[2]
-            assert isinstance(content3, TextContent)
-            assert '"key": "value"' in content3.text
-            # Check direct TextContent
-            content4 = result.content[3]
-            assert isinstance(content4, TextContent)
-            assert content4.text == "direct content"
-
-
-class TestServerResources:
-    @pytest.mark.anyio
-    async def test_text_resource(self):
-        mcp = FastMCP()
-
-        def get_text():
-            return "Hello, world!"
-
-        resource = FunctionResource(
-            uri=AnyUrl("resource://test"), name="test", fn=get_text
-        )
-        mcp.add_resource(resource)
-
-        async with client_session(mcp._mcp_server) as client:
-            result = await client.read_resource(AnyUrl("resource://test"))
-            assert isinstance(result.contents[0], TextResourceContents)
-            assert result.contents[0].text == "Hello, world!"
-
-    @pytest.mark.anyio
-    async def test_binary_resource(self):
-        mcp = FastMCP()
-
-        def get_binary():
-            return b"Binary data"
-
-        resource = FunctionResource(
-            uri=AnyUrl("resource://binary"),
-            name="binary",
-            fn=get_binary,
-            mime_type="application/octet-stream",
-        )
-        mcp.add_resource(resource)
-
-        async with client_session(mcp._mcp_server) as client:
-            result = await client.read_resource(AnyUrl("resource://binary"))
-            assert isinstance(result.contents[0], BlobResourceContents)
-            assert result.contents[0].blob == base64.b64encode(b"Binary data").decode()
-
-    @pytest.mark.anyio
-    async def test_file_resource_text(self, tmp_path: Path):
-        mcp = FastMCP()
-
-        # Create a text file
-        text_file = tmp_path / "test.txt"
-        text_file.write_text("Hello from file!")
-
-        resource = FileResource(
-            uri=AnyUrl("file://test.txt"), name="test.txt", path=text_file
-        )
-        mcp.add_resource(resource)
-
-        async with client_session(mcp._mcp_server) as client:
-            result = await client.read_resource(AnyUrl("file://test.txt"))
-            assert isinstance(result.contents[0], TextResourceContents)
-            assert result.contents[0].text == "Hello from file!"
-
-    @pytest.mark.anyio
-    async def test_file_resource_binary(self, tmp_path: Path):
-        mcp = FastMCP()
-
-        # Create a binary file
-        binary_file = tmp_path / "test.bin"
-        binary_file.write_bytes(b"Binary file data")
-
-        resource = FileResource(
-            uri=AnyUrl("file://test.bin"),
-            name="test.bin",
-            path=binary_file,
-            mime_type="application/octet-stream",
-        )
-        mcp.add_resource(resource)
-
-        async with client_session(mcp._mcp_server) as client:
-            result = await client.read_resource(AnyUrl("file://test.bin"))
-            assert isinstance(result.contents[0], BlobResourceContents)
-            assert (
-                result.contents[0].blob
-                == base64.b64encode(b"Binary file data").decode()
-            )
-
-    @pytest.mark.anyio
-    async def test_function_resource(self):
-        mcp = FastMCP()
-
-        @mcp.resource("function://test", name="test_get_data")
-        def get_data() -> str:
-            """get_data returns a string"""
-            return "Hello, world!"
-
-        async with client_session(mcp._mcp_server) as client:
-            resources = await client.list_resources()
-            assert len(resources.resources) == 1
-            resource = resources.resources[0]
-            assert resource.description == "get_data returns a string"
-            assert resource.uri == AnyUrl("function://test")
-            assert resource.name == "test_get_data"
-            assert resource.mimeType == "text/plain"
-
-
-class TestServerResourceTemplates:
-    @pytest.mark.anyio
-    async def test_resource_with_params(self):
-        """Test that a resource with function parameters raises an error if the URI
-        parameters don't match"""
-        mcp = FastMCP()
-
-        with pytest.raises(ValueError, match="Mismatch between URI parameters"):
-
-            @mcp.resource("resource://data")
-            def get_data_fn(param: str) -> str:
-                return f"Data: {param}"
-
-    @pytest.mark.anyio
-    async def test_resource_with_uri_params(self):
-        """Test that a resource with URI parameters is automatically a template"""
-        mcp = FastMCP()
-
-        with pytest.raises(ValueError, match="Mismatch between URI parameters"):
-
-            @mcp.resource("resource://{param}")
-            def get_data() -> str:
-                return "Data"
-
-    @pytest.mark.anyio
-    async def test_resource_with_untyped_params(self):
-        """Test that a resource with untyped parameters raises an error"""
-        mcp = FastMCP()
-
-        @mcp.resource("resource://{param}")
-        def get_data(param) -> str:
-            return "Data"
-
-    @pytest.mark.anyio
-    async def test_resource_matching_params(self):
-        """Test that a resource with matching URI and function parameters works"""
-        mcp = FastMCP()
-
-        @mcp.resource("resource://{name}/data")
-        def get_data(name: str) -> str:
-            return f"Data for {name}"
-
-        async with client_session(mcp._mcp_server) as client:
-            result = await client.read_resource(AnyUrl("resource://test/data"))
-            assert isinstance(result.contents[0], TextResourceContents)
-            assert result.contents[0].text == "Data for test"
-
-    @pytest.mark.anyio
-    async def test_resource_mismatched_params(self):
-        """Test that mismatched parameters raise an error"""
-        mcp = FastMCP()
-
-        with pytest.raises(ValueError, match="Mismatch between URI parameters"):
-
-            @mcp.resource("resource://{name}/data")
-            def get_data(user: str) -> str:
-                return f"Data for {user}"
-
-    @pytest.mark.anyio
-    async def test_resource_multiple_params(self):
-        """Test that multiple parameters work correctly"""
-        mcp = FastMCP()
-
-        @mcp.resource("resource://{org}/{repo}/data")
-        def get_data(org: str, repo: str) -> str:
-            return f"Data for {org}/{repo}"
-
-        async with client_session(mcp._mcp_server) as client:
-            result = await client.read_resource(
-                AnyUrl("resource://cursor/fastmcp/data")
-            )
-            assert isinstance(result.contents[0], TextResourceContents)
-            assert result.contents[0].text == "Data for cursor/fastmcp"
-
-    @pytest.mark.anyio
-    async def test_resource_multiple_mismatched_params(self):
-        """Test that mismatched parameters raise an error"""
-        mcp = FastMCP()
-
-        with pytest.raises(ValueError, match="Mismatch between URI parameters"):
-
-            @mcp.resource("resource://{org}/{repo}/data")
-            def get_data_mismatched(org: str, repo_2: str) -> str:
-                return f"Data for {org}"
-
-        """Test that a resource with no parameters works as a regular resource"""
-        mcp = FastMCP()
-
-        @mcp.resource("resource://static")
-        def get_static_data() -> str:
-            return "Static data"
-
-        async with client_session(mcp._mcp_server) as client:
-            result = await client.read_resource(AnyUrl("resource://static"))
-            assert isinstance(result.contents[0], TextResourceContents)
-            assert result.contents[0].text == "Static data"
-
-    @pytest.mark.anyio
-    async def test_template_to_resource_conversion(self):
-        """Test that templates are properly converted to resources when accessed"""
-        mcp = FastMCP()
-
-        @mcp.resource("resource://{name}/data")
-        def get_data(name: str) -> str:
-            return f"Data for {name}"
-
-        # Should be registered as a template
-        assert len(mcp._resource_manager._templates) == 1
-        assert len(await mcp.list_resources()) == 0
-
-        # When accessed, should create a concrete resource
-        resource = await mcp._resource_manager.get_resource("resource://test/data")
-        assert isinstance(resource, FunctionResource)
-        result = await resource.read()
-        assert result == "Data for test"
-
-
-class TestContextInjection:
-    """Test context injection in tools."""
-
-    @pytest.mark.anyio
-    async def test_context_detection(self):
-        """Test that context parameters are properly detected."""
-        mcp = FastMCP()
-
-        def tool_with_context(x: int, ctx: Context) -> str:
-            return f"Request {ctx.request_id}: {x}"
-
-        tool = mcp._tool_manager.add_tool(tool_with_context)
-        assert tool.context_kwarg == "ctx"
-
-    @pytest.mark.anyio
-    async def test_context_injection(self):
-        """Test that context is properly injected into tool calls."""
-        mcp = FastMCP()
-
-        def tool_with_context(x: int, ctx: Context) -> str:
-            assert ctx.request_id is not None
-            return f"Request {ctx.request_id}: {x}"
-
-        mcp.add_tool(tool_with_context)
-        async with client_session(mcp._mcp_server) as client:
-            result = await client.call_tool("tool_with_context", {"x": 42})
-            assert len(result.content) == 1
-            content = result.content[0]
-            assert isinstance(content, TextContent)
-            assert "Request" in content.text
-            assert "42" in content.text
-
-    @pytest.mark.anyio
-    async def test_async_context(self):
-        """Test that context works in async functions."""
-        mcp = FastMCP()
-
-        async def async_tool(x: int, ctx: Context) -> str:
-            assert ctx.request_id is not None
-            return f"Async request {ctx.request_id}: {x}"
-
-        mcp.add_tool(async_tool)
-        async with client_session(mcp._mcp_server) as client:
-            result = await client.call_tool("async_tool", {"x": 42})
-            assert len(result.content) == 1
-            content = result.content[0]
-            assert isinstance(content, TextContent)
-            assert "Async request" in content.text
-            assert "42" in content.text
-
-    @pytest.mark.anyio
-    async def test_context_logging(self):
-        import mcp.server.session
-
-        """Test that context logging methods work."""
-        mcp = FastMCP()
-
-        async def logging_tool(msg: str, ctx: Context) -> str:
-            await ctx.debug("Debug message")
-            await ctx.info("Info message")
-            await ctx.warning("Warning message")
-            await ctx.error("Error message")
-            return f"Logged messages for {msg}"
-
-        mcp.add_tool(logging_tool)
-
-        with patch("mcp.server.session.ServerSession.send_log_message") as mock_log:
-            async with client_session(mcp._mcp_server) as client:
-                result = await client.call_tool("logging_tool", {"msg": "test"})
-                assert len(result.content) == 1
-                content = result.content[0]
-                assert isinstance(content, TextContent)
-                assert "Logged messages for test" in content.text
-
-                assert mock_log.call_count == 4
-                mock_log.assert_any_call(
-                    level="debug",
-                    data="Debug message",
-                    logger=None,
-                    related_request_id="1",
-                )
-                mock_log.assert_any_call(
-                    level="info",
-                    data="Info message",
-                    logger=None,
-                    related_request_id="1",
-                )
-                mock_log.assert_any_call(
-                    level="warning",
-                    data="Warning message",
-                    logger=None,
-                    related_request_id="1",
-                )
-                mock_log.assert_any_call(
-                    level="error",
-                    data="Error message",
-                    logger=None,
-                    related_request_id="1",
-                )
-
-    @pytest.mark.anyio
-    async def test_optional_context(self):
-        """Test that context is optional."""
-        mcp = FastMCP()
-
-        def no_context(x: int) -> int:
-            return x * 2
-
-        mcp.add_tool(no_context)
-        async with client_session(mcp._mcp_server) as client:
-            result = await client.call_tool("no_context", {"x": 21})
-            assert len(result.content) == 1
-            content = result.content[0]
-            assert isinstance(content, TextContent)
-            assert content.text == "42"
-
-    @pytest.mark.anyio
-    async def test_context_resource_access(self):
-        """Test that context can access resources."""
-        mcp = FastMCP()
-
-        @mcp.resource("test://data")
-        def test_resource() -> str:
-            return "resource data"
-
-        @mcp.tool()
-        async def tool_with_resource(ctx: Context) -> str:
-            r_iter = await ctx.read_resource("test://data")
-            r_list = list(r_iter)
-            assert len(r_list) == 1
-            r = r_list[0]
-            return f"Read resource: {r.content} with mime type {r.mime_type}"
-
-        async with client_session(mcp._mcp_server) as client:
-            result = await client.call_tool("tool_with_resource", {})
-            assert len(result.content) == 1
-            content = result.content[0]
-            assert isinstance(content, TextContent)
-            assert "Read resource: resource data" in content.text
-
-
-class TestServerPrompts:
-    """Test prompt functionality in FastMCP server."""
-
-    @pytest.mark.anyio
-    async def test_prompt_decorator(self):
-        """Test that the prompt decorator registers prompts correctly."""
-        mcp = FastMCP()
-
-        @mcp.prompt()
-        def fn() -> str:
-            return "Hello, world!"
-
-        prompts = mcp._prompt_manager.list_prompts()
-        assert len(prompts) == 1
-        assert prompts[0].name == "fn"
-        # Don't compare functions directly since validate_call wraps them
-        content = await prompts[0].render()
-        assert isinstance(content[0].content, TextContent)
-        assert content[0].content.text == "Hello, world!"
-
-    @pytest.mark.anyio
-    async def test_prompt_decorator_with_name(self):
-        """Test prompt decorator with custom name."""
-        mcp = FastMCP()
-
-        @mcp.prompt(name="custom_name")
-        def fn() -> str:
-            return "Hello, world!"
-
-        prompts = mcp._prompt_manager.list_prompts()
-        assert len(prompts) == 1
-        assert prompts[0].name == "custom_name"
-        content = await prompts[0].render()
-        assert isinstance(content[0].content, TextContent)
-        assert content[0].content.text == "Hello, world!"
-
-    @pytest.mark.anyio
-    async def test_prompt_decorator_with_description(self):
-        """Test prompt decorator with custom description."""
-        mcp = FastMCP()
-
-        @mcp.prompt(description="A custom description")
-        def fn() -> str:
-            return "Hello, world!"
-
-        prompts = mcp._prompt_manager.list_prompts()
-        assert len(prompts) == 1
-        assert prompts[0].description == "A custom description"
-        content = await prompts[0].render()
-        assert isinstance(content[0].content, TextContent)
-        assert content[0].content.text == "Hello, world!"
-
-    def test_prompt_decorator_error(self):
-        """Test error when decorator is used incorrectly."""
-        mcp = FastMCP()
-        with pytest.raises(TypeError, match="decorator was used incorrectly"):
-
-            @mcp.prompt  # type: ignore
-            def fn() -> str:
-                return "Hello, world!"
-
-    @pytest.mark.anyio
-    async def test_list_prompts(self):
-        """Test listing prompts through MCP protocol."""
-        mcp = FastMCP()
-
-        @mcp.prompt()
-        def fn(name: str, optional: str = "default") -> str:
-            return f"Hello, {name}!"
-
-        async with client_session(mcp._mcp_server) as client:
-            result = await client.list_prompts()
-            assert result.prompts is not None
-            assert len(result.prompts) == 1
-            prompt = result.prompts[0]
-            assert prompt.name == "fn"
-            assert prompt.arguments is not None
-            assert len(prompt.arguments) == 2
-            assert prompt.arguments[0].name == "name"
-            assert prompt.arguments[0].required is True
-            assert prompt.arguments[1].name == "optional"
-            assert prompt.arguments[1].required is False
-
-    @pytest.mark.anyio
-    async def test_get_prompt(self):
-        """Test getting a prompt through MCP protocol."""
-        mcp = FastMCP()
-
-        @mcp.prompt()
-        def fn(name: str) -> str:
-            return f"Hello, {name}!"
-
-        async with client_session(mcp._mcp_server) as client:
-            result = await client.get_prompt("fn", {"name": "World"})
-            assert len(result.messages) == 1
-            message = result.messages[0]
-            assert message.role == "user"
-            content = message.content
-            assert isinstance(content, TextContent)
-            assert content.text == "Hello, World!"
-
-    @pytest.mark.anyio
-    async def test_get_prompt_with_resource(self):
-        """Test getting a prompt that returns resource content."""
-        mcp = FastMCP()
-
-        @mcp.prompt()
-        def fn() -> Message:
-            return UserMessage(
-                content=EmbeddedResource(
-                    type="resource",
-                    resource=TextResourceContents(
-                        uri=AnyUrl("file://file.txt"),
-                        text="File contents",
-                        mimeType="text/plain",
-                    ),
-                )
-            )
-
-        async with client_session(mcp._mcp_server) as client:
-            result = await client.get_prompt("fn")
-            assert len(result.messages) == 1
-            message = result.messages[0]
-            assert message.role == "user"
-            content = message.content
-            assert isinstance(content, EmbeddedResource)
-            resource = content.resource
-            assert isinstance(resource, TextResourceContents)
-            assert resource.text == "File contents"
-            assert resource.mimeType == "text/plain"
-
-    @pytest.mark.anyio
-    async def test_get_unknown_prompt(self):
-        """Test error when getting unknown prompt."""
-        mcp = FastMCP()
-        async with client_session(mcp._mcp_server) as client:
-            with pytest.raises(McpError, match="Unknown prompt"):
-                await client.get_prompt("unknown")
-
-    @pytest.mark.anyio
-    async def test_get_prompt_missing_args(self):
-        """Test error when required arguments are missing."""
-        mcp = FastMCP()
-
-        @mcp.prompt()
-        def prompt_fn(name: str) -> str:
-            return f"Hello, {name}!"
-
-        async with client_session(mcp._mcp_server) as client:
-            with pytest.raises(McpError, match="Missing required arguments"):
-                await client.get_prompt("prompt_fn")
->>>>>>> 6353dd19
+                await client.get_prompt("prompt_fn")