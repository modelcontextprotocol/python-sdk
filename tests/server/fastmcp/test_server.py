--- conflicted
+++ resolved
@@ -443,7 +443,6 @@
             )
 
     @pytest.mark.anyio
-<<<<<<< HEAD
     async def test_resource_with_form_style_query(self):
         """Test that resources with form-style query expansion work correctly"""
         mcp = FastMCP()
@@ -492,7 +491,8 @@
                 == "Item 1234 in electronics, filtered by used, sorted by name, "
                 "limited to 10"
             )
-=======
+
+    @pytest.mark.anyio
     async def test_function_resource(self):
         mcp = FastMCP()
 
@@ -509,7 +509,6 @@
             assert resource.uri == AnyUrl("function://test")
             assert resource.name == "test_get_data"
             assert resource.mimeType == "text/plain"
->>>>>>> 70014a2b
 
 
 class TestServerResourceTemplates:
