--- conflicted
+++ resolved
@@ -605,7 +605,80 @@
             assert result.structuredContent == {"theme": "dark", "language": "en", "timezone": "UTC"}
 
     @pytest.mark.anyio
-<<<<<<< HEAD
+    async def test_remove_tool(self):
+        """Test removing a tool from the server."""
+        mcp = FastMCP()
+        mcp.add_tool(tool_fn)
+
+        # Verify tool exists
+        assert len(mcp._tool_manager.list_tools()) == 1
+
+        # Remove the tool
+        mcp.remove_tool("tool_fn")
+
+        # Verify tool is removed
+        assert len(mcp._tool_manager.list_tools()) == 0
+
+    @pytest.mark.anyio
+    async def test_remove_nonexistent_tool(self):
+        """Test that removing a non-existent tool raises ToolError."""
+        from mcp.server.fastmcp.exceptions import ToolError
+
+        mcp = FastMCP()
+
+        with pytest.raises(ToolError, match="Unknown tool: nonexistent"):
+            mcp.remove_tool("nonexistent")
+
+    @pytest.mark.anyio
+    async def test_remove_tool_and_list(self):
+        """Test that a removed tool doesn't appear in list_tools."""
+        mcp = FastMCP()
+        mcp.add_tool(tool_fn)
+        mcp.add_tool(error_tool_fn)
+
+        # Verify both tools exist
+        async with client_session(mcp._mcp_server) as client:
+            tools = await client.list_tools()
+            assert len(tools.tools) == 2
+            tool_names = [t.name for t in tools.tools]
+            assert "tool_fn" in tool_names
+            assert "error_tool_fn" in tool_names
+
+        # Remove one tool
+        mcp.remove_tool("tool_fn")
+
+        # Verify only one tool remains
+        async with client_session(mcp._mcp_server) as client:
+            tools = await client.list_tools()
+            assert len(tools.tools) == 1
+            assert tools.tools[0].name == "error_tool_fn"
+
+    @pytest.mark.anyio
+    async def test_remove_tool_and_call(self):
+        """Test that calling a removed tool fails appropriately."""
+        mcp = FastMCP()
+        mcp.add_tool(tool_fn)
+
+        # Verify tool works before removal
+        async with client_session(mcp._mcp_server) as client:
+            result = await client.call_tool("tool_fn", {"x": 1, "y": 2})
+            assert not result.isError
+            content = result.content[0]
+            assert isinstance(content, TextContent)
+            assert content.text == "3"
+
+        # Remove the tool
+        mcp.remove_tool("tool_fn")
+
+        # Verify calling removed tool returns an error
+        async with client_session(mcp._mcp_server) as client:
+            result = await client.call_tool("tool_fn", {"x": 1, "y": 2})
+            assert result.isError
+            content = result.content[0]
+            assert isinstance(content, TextContent)
+            assert "Unknown tool" in content.text
+
+    @pytest.mark.anyio
     async def test_list_tools_invocation_mode_sync(self):
         """Test that sync tools have proper invocationMode field."""
         mcp = FastMCP()
@@ -868,80 +941,6 @@
             # Operation should now be expired/unavailable - validation should fail gracefully
             with pytest.raises(Exception):  # Should raise error for expired operation
                 await client.get_operation_result(token)
-=======
-    async def test_remove_tool(self):
-        """Test removing a tool from the server."""
-        mcp = FastMCP()
-        mcp.add_tool(tool_fn)
-
-        # Verify tool exists
-        assert len(mcp._tool_manager.list_tools()) == 1
-
-        # Remove the tool
-        mcp.remove_tool("tool_fn")
-
-        # Verify tool is removed
-        assert len(mcp._tool_manager.list_tools()) == 0
-
-    @pytest.mark.anyio
-    async def test_remove_nonexistent_tool(self):
-        """Test that removing a non-existent tool raises ToolError."""
-        from mcp.server.fastmcp.exceptions import ToolError
-
-        mcp = FastMCP()
-
-        with pytest.raises(ToolError, match="Unknown tool: nonexistent"):
-            mcp.remove_tool("nonexistent")
-
-    @pytest.mark.anyio
-    async def test_remove_tool_and_list(self):
-        """Test that a removed tool doesn't appear in list_tools."""
-        mcp = FastMCP()
-        mcp.add_tool(tool_fn)
-        mcp.add_tool(error_tool_fn)
-
-        # Verify both tools exist
-        async with client_session(mcp._mcp_server) as client:
-            tools = await client.list_tools()
-            assert len(tools.tools) == 2
-            tool_names = [t.name for t in tools.tools]
-            assert "tool_fn" in tool_names
-            assert "error_tool_fn" in tool_names
-
-        # Remove one tool
-        mcp.remove_tool("tool_fn")
-
-        # Verify only one tool remains
-        async with client_session(mcp._mcp_server) as client:
-            tools = await client.list_tools()
-            assert len(tools.tools) == 1
-            assert tools.tools[0].name == "error_tool_fn"
-
-    @pytest.mark.anyio
-    async def test_remove_tool_and_call(self):
-        """Test that calling a removed tool fails appropriately."""
-        mcp = FastMCP()
-        mcp.add_tool(tool_fn)
-
-        # Verify tool works before removal
-        async with client_session(mcp._mcp_server) as client:
-            result = await client.call_tool("tool_fn", {"x": 1, "y": 2})
-            assert not result.isError
-            content = result.content[0]
-            assert isinstance(content, TextContent)
-            assert content.text == "3"
-
-        # Remove the tool
-        mcp.remove_tool("tool_fn")
-
-        # Verify calling removed tool returns an error
-        async with client_session(mcp._mcp_server) as client:
-            result = await client.call_tool("tool_fn", {"x": 1, "y": 2})
-            assert result.isError
-            content = result.content[0]
-            assert isinstance(content, TextContent)
-            assert "Unknown tool" in content.text
->>>>>>> 61399b38
 
 
 class TestServerResources:
