--- conflicted
+++ resolved
@@ -976,14 +976,7 @@
         error_data = response.json()
         assert "error" in error_data
         assert error_data["error"] == "invalid_client_metadata"
-<<<<<<< HEAD
-        assert error_data["error_description"] == (
-            "grant_types must be authorization_code and "
-            "refresh_token or client_credentials or token exchange"
-        )
-=======
-        assert error_data["error_description"] == "grant_types must be authorization_code and refresh_token"
->>>>>>> f3cd20c9
+        assert error_data["error_description"] == "grant_types must be authorization_code and refresh_token or client_credentials or token exchange"
 
     @pytest.mark.anyio
     async def test_client_registration_client_credentials(
