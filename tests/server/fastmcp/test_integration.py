"""
Integration tests for FastMCP server functionality.

These tests validate the proper functioning of FastMCP features using focused,
single-feature servers across different transports (SSE and StreamableHTTP).
"""

import json
import multiprocessing
import socket
import time
from collections.abc import Generator

import pytest
import uvicorn
from pydantic import AnyUrl

from examples.snippets.servers import (
    basic_prompt,
    basic_resource,
    basic_tool,
    completion,
    elicitation,
    fastmcp_quickstart,
    notifications,
    sampling,
    structured_output,
    tool_progress,
)
from mcp.client.session import ClientSession
from mcp.client.sse import sse_client
from mcp.client.streamable_http import streamablehttp_client
from mcp.types import (
    CreateMessageResult,
    ElicitResult,
    GetPromptResult,
    InitializeResult,
    LoggingMessageNotification,
    ProgressNotification,
    ReadResourceResult,
    ResourceListChangedNotification,
    ServerNotification,
    TextContent,
    TextResourceContents,
    ToolListChangedNotification,
)


class NotificationCollector:
    """Collects notifications from the server for testing."""

    def __init__(self):
        self.progress_notifications: list = []
        self.log_messages: list = []
        self.resource_notifications: list = []
        self.tool_notifications: list = []

    async def handle_generic_notification(self, message) -> None:
        """Handle any server notification and route to appropriate handler."""
        if isinstance(message, ServerNotification):
            if isinstance(message.root, ProgressNotification):
                self.progress_notifications.append(message.root.params)
            elif isinstance(message.root, LoggingMessageNotification):
                self.log_messages.append(message.root.params)
            elif isinstance(message.root, ResourceListChangedNotification):
                self.resource_notifications.append(message.root.params)
            elif isinstance(message.root, ToolListChangedNotification):
                self.tool_notifications.append(message.root.params)


# Common fixtures
@pytest.fixture
def server_port() -> int:
    """Get a free port for testing."""
    with socket.socket() as s:
        s.bind(("127.0.0.1", 0))
        return s.getsockname()[1]


@pytest.fixture
def server_url(server_port: int) -> str:
    """Get the server URL for testing."""
    return f"http://127.0.0.1:{server_port}"


def run_server_with_transport(module_name: str, port: int, transport: str) -> None:
    """Run server with specified transport."""
    # Get the MCP instance based on module name
    if module_name == "basic_tool":
        mcp = basic_tool.mcp
    elif module_name == "basic_resource":
        mcp = basic_resource.mcp
    elif module_name == "basic_prompt":
        mcp = basic_prompt.mcp
    elif module_name == "tool_progress":
        mcp = tool_progress.mcp
    elif module_name == "sampling":
        mcp = sampling.mcp
    elif module_name == "elicitation":
        mcp = elicitation.mcp
    elif module_name == "completion":
        mcp = completion.mcp
    elif module_name == "notifications":
        mcp = notifications.mcp
    elif module_name == "fastmcp_quickstart":
        mcp = fastmcp_quickstart.mcp
    elif module_name == "structured_output":
        mcp = structured_output.mcp
    else:
        raise ImportError(f"Unknown module: {module_name}")

    # Create app based on transport type
    if transport == "sse":
        app = mcp.sse_app()
    elif transport == "streamable-http":
        app = mcp.streamable_http_app()
    else:
        raise ValueError(f"Invalid transport for test server: {transport}")

    server = uvicorn.Server(config=uvicorn.Config(app=app, host="127.0.0.1", port=port, log_level="error"))
    print(f"Starting {transport} server on port {port}")
    server.run()


@pytest.fixture
def server_transport(request, server_port: int) -> Generator[str, None, None]:
    """Start server in a separate process with specified MCP instance and transport.

    Args:
        request: pytest request with param tuple of (module_name, transport)
        server_port: Port to run the server on

    Yields:
        str: The transport type ('sse' or 'streamable_http')
    """
    module_name, transport = request.param

    proc = multiprocessing.Process(
        target=run_server_with_transport,
        args=(module_name, server_port, transport),
        daemon=True,
    )
    proc.start()

    # Wait for server to be running
    max_attempts = 20
    attempt = 0
    while attempt < max_attempts:
        try:
            with socket.socket(socket.AF_INET, socket.SOCK_STREAM) as s:
                s.connect(("127.0.0.1", server_port))
                break
        except ConnectionRefusedError:
            time.sleep(0.1)
            attempt += 1
    else:
        raise RuntimeError(f"Server failed to start after {max_attempts} attempts")

    yield transport

    proc.kill()
    proc.join(timeout=2)
    if proc.is_alive():
        print("Server process failed to terminate")


# Helper function to create client based on transport
def create_client_for_transport(transport: str, server_url: str):
    """Create the appropriate client context manager based on transport type."""
    if transport == "sse":
        endpoint = f"{server_url}/sse"
        return sse_client(endpoint)
    elif transport == "streamable-http":
        endpoint = f"{server_url}/mcp"
        return streamablehttp_client(endpoint)
    else:
        raise ValueError(f"Invalid transport: {transport}")


def unpack_streams(client_streams):
    """Unpack client streams handling different return values from SSE vs StreamableHTTP.

    SSE client returns (read_stream, write_stream)
    StreamableHTTP client returns (read_stream, write_stream, session_id_callback)

    Args:
        client_streams: Tuple from client context manager

    Returns:
        Tuple of (read_stream, write_stream)
    """
    if len(client_streams) == 2:
        return client_streams
    else:
        read_stream, write_stream, _ = client_streams
        return read_stream, write_stream


# Callback functions for testing
async def sampling_callback(context, params) -> CreateMessageResult:
    """Sampling callback for tests."""
    return CreateMessageResult(
        role="assistant",
        content=TextContent(
            type="text",
            text="This is a simulated LLM response for testing",
        ),
        model="test-model",
    )


async def elicitation_callback(context, params):
    """Elicitation callback for tests."""
    # For restaurant booking test
    if "No tables available" in params.message:
        return ElicitResult(
            action="accept",
            content={"checkAlternative": True, "alternativeDate": "2024-12-26"},
        )
    else:
        return ElicitResult(action="decline")


# Test basic tools
@pytest.mark.anyio
@pytest.mark.parametrize(
    "server_transport",
    [
        ("basic_tool", "sse"),
        ("basic_tool", "streamable-http"),
    ],
    indirect=True,
)
async def test_basic_tools(server_transport: str, server_url: str) -> None:
    """Test basic tool functionality."""
    transport = server_transport
    client_cm = create_client_for_transport(transport, server_url)

    async with client_cm as client_streams:
        read_stream, write_stream = unpack_streams(client_streams)
        async with ClientSession(read_stream, write_stream) as session:
            # Test initialization
            result = await session.initialize()
            assert isinstance(result, InitializeResult)
            assert result.serverInfo.name == "Tool Example"
            assert result.capabilities.tools is not None

            # Test sum tool
            tool_result = await session.call_tool("sum", {"a": 5, "b": 3})
            assert len(tool_result.content) == 1
            assert isinstance(tool_result.content[0], TextContent)
            assert tool_result.content[0].text == "8"

            # Test weather tool
            weather_result = await session.call_tool("get_weather", {"city": "London"})
            assert len(weather_result.content) == 1
            assert isinstance(weather_result.content[0], TextContent)
            assert "Weather in London: 22degreesC" in weather_result.content[0].text


# Test resources
@pytest.mark.anyio
@pytest.mark.parametrize(
    "server_transport",
    [
        ("basic_resource", "sse"),
        ("basic_resource", "streamable-http"),
    ],
    indirect=True,
)
async def test_basic_resources(server_transport: str, server_url: str) -> None:
    """Test basic resource functionality."""
    transport = server_transport
    client_cm = create_client_for_transport(transport, server_url)

    async with client_cm as client_streams:
        read_stream, write_stream = unpack_streams(client_streams)
        async with ClientSession(read_stream, write_stream) as session:
            # Test initialization
            result = await session.initialize()
            assert isinstance(result, InitializeResult)
            assert result.serverInfo.name == "Resource Example"
            assert result.capabilities.resources is not None

            # Test document resource
            doc_content = await session.read_resource(AnyUrl("file://documents/readme"))
            assert isinstance(doc_content, ReadResourceResult)
            assert len(doc_content.contents) == 1
            assert isinstance(doc_content.contents[0], TextResourceContents)
            assert "Content of readme" in doc_content.contents[0].text

            # Test settings resource
            settings_content = await session.read_resource(AnyUrl("config://settings"))
            assert isinstance(settings_content, ReadResourceResult)
            assert len(settings_content.contents) == 1
            assert isinstance(settings_content.contents[0], TextResourceContents)
            settings_json = json.loads(settings_content.contents[0].text)
            assert settings_json["theme"] == "dark"
            assert settings_json["language"] == "en"


# Test prompts
@pytest.mark.anyio
@pytest.mark.parametrize(
    "server_transport",
    [
        ("basic_prompt", "sse"),
        ("basic_prompt", "streamable-http"),
    ],
    indirect=True,
)
async def test_basic_prompts(server_transport: str, server_url: str) -> None:
    """Test basic prompt functionality."""
    transport = server_transport
    client_cm = create_client_for_transport(transport, server_url)

    async with client_cm as client_streams:
        read_stream, write_stream = unpack_streams(client_streams)
        async with ClientSession(read_stream, write_stream) as session:
            # Test initialization
            result = await session.initialize()
            assert isinstance(result, InitializeResult)
            assert result.serverInfo.name == "Prompt Example"
            assert result.capabilities.prompts is not None

            # Test review_code prompt
            prompts = await session.list_prompts()
            review_prompt = next((p for p in prompts.prompts if p.name == "review_code"), None)
            assert review_prompt is not None

            prompt_result = await session.get_prompt("review_code", {"code": "def hello():\n    print('Hello')"})
            assert isinstance(prompt_result, GetPromptResult)
            assert len(prompt_result.messages) == 1
            assert isinstance(prompt_result.messages[0].content, TextContent)
            assert "Please review this code:" in prompt_result.messages[0].content.text
            assert "def hello():" in prompt_result.messages[0].content.text

            # Test debug_error prompt
            debug_result = await session.get_prompt(
                "debug_error",
                {"error": "TypeError: 'NoneType' object is not subscriptable"},
            )
            assert isinstance(debug_result, GetPromptResult)
            assert len(debug_result.messages) == 3
            assert debug_result.messages[0].role == "user"
            assert isinstance(debug_result.messages[0].content, TextContent)
            assert "I'm seeing this error:" in debug_result.messages[0].content.text
            assert debug_result.messages[1].role == "user"
            assert isinstance(debug_result.messages[1].content, TextContent)
            assert "TypeError" in debug_result.messages[1].content.text
            assert debug_result.messages[2].role == "assistant"
            assert isinstance(debug_result.messages[2].content, TextContent)
            assert "I'll help debug that" in debug_result.messages[2].content.text


# Test progress reporting
@pytest.mark.anyio
@pytest.mark.parametrize(
    "server_transport",
    [
        ("tool_progress", "sse"),
        ("tool_progress", "streamable-http"),
    ],
    indirect=True,
)
async def test_tool_progress(server_transport: str, server_url: str) -> None:
    """Test tool progress reporting."""
    transport = server_transport
    client_cm = create_client_for_transport(transport, server_url)

    notification_collector = NotificationCollector()

    async with client_cm as client_streams:
        read_stream, write_stream = unpack_streams(client_streams)
        async with ClientSession(
            read_stream,
            write_stream,
            message_handler=notification_collector.handle_generic_notification,
        ) as session:
            # Test initialization
            result = await session.initialize()
            assert isinstance(result, InitializeResult)
            assert result.serverInfo.name == "Progress Example"
            assert result.capabilities.tools is not None

            # Test long_running_task tool that reports progress
            tool_result = await session.call_tool("long_running_task", {"task_name": "test", "steps": 3})
            assert len(tool_result.content) == 1
            assert isinstance(tool_result.content[0], TextContent)
            assert "Task 'test' completed" in tool_result.content[0].text

            # Verify that progress notifications or log messages were sent
            # Progress can come through either progress notifications or log messages
            total_notifications = len(notification_collector.progress_notifications) + len(
                notification_collector.log_messages
            )
            assert total_notifications > 0


# Test sampling
@pytest.mark.anyio
@pytest.mark.parametrize(
    "server_transport",
    [
        ("sampling", "sse"),
        ("sampling", "streamable-http"),
    ],
    indirect=True,
)
async def test_sampling(server_transport: str, server_url: str) -> None:
    """Test sampling functionality."""
    transport = server_transport
    client_cm = create_client_for_transport(transport, server_url)

    async with client_cm as client_streams:
        read_stream, write_stream = unpack_streams(client_streams)
        async with ClientSession(read_stream, write_stream, sampling_callback=sampling_callback) as session:
            # Test initialization
            result = await session.initialize()
            assert isinstance(result, InitializeResult)
            assert result.serverInfo.name == "Sampling Example"
            assert result.capabilities.tools is not None

            # Test generate_poem tool that uses sampling
            tool_result = await session.call_tool("generate_poem", {"topic": "nature"})
            assert len(tool_result.content) == 1
            assert isinstance(tool_result.content[0], TextContent)
            assert "This is a simulated LLM response" in tool_result.content[0].text


# Test elicitation
@pytest.mark.anyio
@pytest.mark.parametrize(
    "server_transport",
    [
        ("elicitation", "sse"),
        ("elicitation", "streamable-http"),
    ],
    indirect=True,
)
async def test_elicitation(server_transport: str, server_url: str) -> None:
    """Test elicitation functionality."""
    transport = server_transport
    client_cm = create_client_for_transport(transport, server_url)

    async with client_cm as client_streams:
        read_stream, write_stream = unpack_streams(client_streams)
        async with ClientSession(read_stream, write_stream, elicitation_callback=elicitation_callback) as session:
            # Test initialization
            result = await session.initialize()
            assert isinstance(result, InitializeResult)
            assert result.serverInfo.name == "Elicitation Example"
            assert result.capabilities.tools is not None

            # Test book_table tool that triggers elicitation
            tool_result = await session.call_tool(
                "book_table", {"date": "2024-12-25", "time": "19:00", "party_size": 4}
            )
            assert len(tool_result.content) == 1
            assert isinstance(tool_result.content[0], TextContent)
            # The tool should have used elicitation to get alternative date
            assert "2024-12-26" in tool_result.content[0].text


# Test completion
@pytest.mark.anyio
@pytest.mark.parametrize(
    "server_transport",
    [
        ("completion", "sse"),
        ("completion", "streamable-http"),
    ],
    indirect=True,
)
async def test_completion(server_transport: str, server_url: str) -> None:
    """Test completion functionality."""
    transport = server_transport
    client_cm = create_client_for_transport(transport, server_url)

    async with client_cm as client_streams:
        read_stream, write_stream = unpack_streams(client_streams)
        async with ClientSession(read_stream, write_stream) as session:
            # Test initialization
            result = await session.initialize()
            assert isinstance(result, InitializeResult)
            assert result.serverInfo.name == "Example"
            # Note: Completion server supports completion, not tools

            # Test completion functionality - list prompts first
            prompts = await session.list_prompts()
            assert len(prompts.prompts) > 0

            # Test getting a prompt
            prompt_result = await session.get_prompt("review_code", {"language": "python", "code": "def test(): pass"})
            assert len(prompt_result.messages) > 0


# Test notifications
@pytest.mark.anyio
@pytest.mark.parametrize(
    "server_transport",
    [
        ("notifications", "sse"),
        ("notifications", "streamable-http"),
    ],
    indirect=True,
)
async def test_notifications(server_transport: str, server_url: str) -> None:
    """Test notification functionality."""
    transport = server_transport
    client_cm = create_client_for_transport(transport, server_url)

    notification_collector = NotificationCollector()

    async with client_cm as client_streams:
        read_stream, write_stream = unpack_streams(client_streams)
        async with ClientSession(
            read_stream,
            write_stream,
            message_handler=notification_collector.handle_generic_notification,
        ) as session:
            # Test initialization
            result = await session.initialize()
            assert isinstance(result, InitializeResult)
            assert result.serverInfo.name == "Notifications Example"
            assert result.capabilities.tools is not None

            # Test process_data tool that sends log notifications
            tool_result = await session.call_tool("process_data", {"data": "test_data"})
            assert len(tool_result.content) == 1
            assert isinstance(tool_result.content[0], TextContent)
            assert "Processed: test_data" in tool_result.content[0].text

            # Verify log messages were sent at different levels
            assert len(notification_collector.log_messages) >= 1
            log_levels = {msg.level for msg in notification_collector.log_messages}
            # Should have at least one of these log levels
            assert log_levels & {"debug", "info", "warning", "error"}

<<<<<<< HEAD
            # Verify resource list change notification was sent
            assert len(notification_collector.resource_notifications) > 0
=======
            assert completion_result is not None
            assert hasattr(completion_result, "completion")
            assert completion_result.completion is not None
            assert "python" in completion_result.completion.values
            assert all(lang.startswith("py") for lang in completion_result.completion.values)


# Test FastMCP quickstart example
@pytest.mark.anyio
@pytest.mark.parametrize(
    "server_transport",
    [
        ("fastmcp_quickstart", "sse"),
        ("fastmcp_quickstart", "streamable-http"),
    ],
    indirect=True,
)
async def test_fastmcp_quickstart(server_transport: str, server_url: str) -> None:
    """Test FastMCP quickstart example."""
    transport = server_transport
    client_cm = create_client_for_transport(transport, server_url)

    async with client_cm as client_streams:
        read_stream, write_stream = unpack_streams(client_streams)
        async with ClientSession(read_stream, write_stream) as session:
            # Test initialization
            result = await session.initialize()
            assert isinstance(result, InitializeResult)
            assert result.serverInfo.name == "Demo"

            # Test add tool
            tool_result = await session.call_tool("add", {"a": 10, "b": 20})
            assert len(tool_result.content) == 1
            assert isinstance(tool_result.content[0], TextContent)
            assert tool_result.content[0].text == "30"

            # Test greeting resource directly
            from pydantic import AnyUrl

            resource_result = await session.read_resource(AnyUrl("greeting://Alice"))
            assert len(resource_result.contents) == 1
            assert isinstance(resource_result.contents[0], TextResourceContents)
            assert resource_result.contents[0].text == "Hello, Alice!"


# Test structured output example
@pytest.mark.anyio
@pytest.mark.parametrize(
    "server_transport",
    [
        ("structured_output", "sse"),
        ("structured_output", "streamable-http"),
    ],
    indirect=True,
)
async def test_structured_output(server_transport: str, server_url: str) -> None:
    """Test structured output functionality."""
    transport = server_transport
    client_cm = create_client_for_transport(transport, server_url)

    async with client_cm as client_streams:
        read_stream, write_stream = unpack_streams(client_streams)
        async with ClientSession(read_stream, write_stream) as session:
            # Test initialization
            result = await session.initialize()
            assert isinstance(result, InitializeResult)
            assert result.serverInfo.name == "Structured Output Example"

            # Test get_weather tool
            weather_result = await session.call_tool("get_weather", {"city": "New York"})
            assert len(weather_result.content) == 1
            assert isinstance(weather_result.content[0], TextContent)

            # Check that the result contains expected weather data
            result_text = weather_result.content[0].text
            assert "72.5" in result_text  # temperature
            assert "sunny" in result_text  # condition
            assert "45" in result_text  # humidity
            assert "5.2" in result_text  # wind_speed
>>>>>>> 6d2e6d44
<|MERGE_RESOLUTION|>--- conflicted
+++ resolved
@@ -510,37 +510,6 @@
     transport = server_transport
     client_cm = create_client_for_transport(transport, server_url)
 
-    notification_collector = NotificationCollector()
-
-    async with client_cm as client_streams:
-        read_stream, write_stream = unpack_streams(client_streams)
-        async with ClientSession(
-            read_stream,
-            write_stream,
-            message_handler=notification_collector.handle_generic_notification,
-        ) as session:
-            # Test initialization
-            result = await session.initialize()
-            assert isinstance(result, InitializeResult)
-            assert result.serverInfo.name == "Notifications Example"
-            assert result.capabilities.tools is not None
-
-            # Test process_data tool that sends log notifications
-            tool_result = await session.call_tool("process_data", {"data": "test_data"})
-            assert len(tool_result.content) == 1
-            assert isinstance(tool_result.content[0], TextContent)
-            assert "Processed: test_data" in tool_result.content[0].text
-
-            # Verify log messages were sent at different levels
-            assert len(notification_collector.log_messages) >= 1
-            log_levels = {msg.level for msg in notification_collector.log_messages}
-            # Should have at least one of these log levels
-            assert log_levels & {"debug", "info", "warning", "error"}
-
-<<<<<<< HEAD
-            # Verify resource list change notification was sent
-            assert len(notification_collector.resource_notifications) > 0
-=======
             assert completion_result is not None
             assert hasattr(completion_result, "completion")
             assert completion_result.completion is not None
@@ -619,5 +588,4 @@
             assert "72.5" in result_text  # temperature
             assert "sunny" in result_text  # condition
             assert "45" in result_text  # humidity
-            assert "5.2" in result_text  # wind_speed
->>>>>>> 6d2e6d44
+            assert "5.2" in result_text  # wind_speed