--- conflicted
+++ resolved
@@ -45,19 +45,18 @@
 uv run ruff format .
 ```
 
-<<<<<<< HEAD
-7. (Optional) Run pre-commit hooks on all files:
+7. Update README snippets if you modified example code:
+```bash
+uv run scripts/update_readme_snippets.py
+```
+
+8. (Optional) Run pre-commit hooks on all files:
 
 ```bash
 pre-commit run --all-files
-=======
-7. Update README snippets if you modified example code:
-```bash
-uv run scripts/update_readme_snippets.py
->>>>>>> adf32716
 ```
 
-8. Submit a pull request to the same branch you branched from
+9. Submit a pull request to the same branch you branched from
 
 ## Code Style
 
