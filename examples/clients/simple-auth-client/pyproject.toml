--- conflicted
+++ resolved
@@ -14,14 +14,10 @@
     "Programming Language :: Python :: 3",
     "Programming Language :: Python :: 3.10",
 ]
-<<<<<<< HEAD
-dependencies = ["click>=8.0.0", "mcp"]
-=======
 dependencies = [
     "click>=8.2.0",
     "mcp>=1.0.0",
 ]
->>>>>>> d1ac8d68
 
 [project.scripts]
 mcp-simple-auth-client = "mcp_simple_auth_client.main:cli"
