<<<<<<< HEAD
import anyio
import click
import mcp.types as types
from mcp.server.lowlevel import Server
from pydantic import FileUrl

SAMPLE_RESOURCES = {
    "greeting": "Hello! This is a sample text resource.",
    "help": "This server provides a few sample text resources for testing.",
    "about": "This is the simple-resource MCP server implementation.",
}


@click.command()
@click.option("--port", default=8000, help="Port to listen on for SSE")
@click.option(
    "--transport",
    type=click.Choice(["stdio", "sse"]),
    default="stdio",
    help="Transport type",
)
def main(port: int, transport: str) -> int:
    app = Server("mcp-simple-resource")

    @app.list_resources()
    async def list_resources() -> list[types.Resource]:
        return [
            types.Resource(
                uri=FileUrl(f"file:///{name}.txt"),
                name=name,
                description=f"A sample text resource named {name}",
                mimeType="text/plain",
            )
            for name in SAMPLE_RESOURCES.keys()
        ]

    @app.read_resource()
    async def read_resource(uri: FileUrl) -> str | bytes:
        name = uri.path.replace(".txt", "").lstrip("/")

        if name not in SAMPLE_RESOURCES:
            raise ValueError(f"Unknown resource: {uri}")

        return SAMPLE_RESOURCES[name]

    if transport == "sse":
        from mcp.server.sse import SseServerTransport
        from starlette.applications import Starlette
        from starlette.responses import Response
        from starlette.routing import Mount, Route

        sse = SseServerTransport("/messages/")

        async def handle_sse(request):
            async with sse.connect_sse(
                request.scope, request.receive, request._send
            ) as streams:
                await app.run(
                    streams[0], streams[1], app.create_initialization_options()
                )
            return Response()

        starlette_app = Starlette(
            debug=True,
            routes=[
                Route("/sse", endpoint=handle_sse, methods=["GET"]),
                Mount("/messages/", app=sse.handle_post_message),
            ],
        )

        import uvicorn

        uvicorn.run(starlette_app, host="0.0.0.0", port=port)
    else:
        from mcp.server.stdio import stdio_server

        async def arun():
            async with stdio_server() as streams:
                await app.run(
                    streams[0], streams[1], app.create_initialization_options()
                )

        anyio.run(arun)

    return 0
=======
import anyio
import click
import mcp.types as types
from mcp.server.lowlevel import Server
from pydantic import AnyUrl

SAMPLE_RESOURCES = {
    "greeting": "Hello! This is a sample text resource.",
    "help": "This server provides a few sample text resources for testing.",
    "about": "This is the simple-resource MCP server implementation.",
}


@click.command()
@click.option("--port", default=8000, help="Port to listen on for SSE")
@click.option(
    "--transport",
    type=click.Choice(["stdio", "sse"]),
    default="stdio",
    help="Transport type",
)
def main(port: int, transport: str) -> int:
    app = Server("mcp-simple-resource")

    @app.list_resources()
    async def list_resources() -> list[types.Resource]:
        return [
            types.Resource(
                uri=AnyUrl(f"file:///{name}.txt"),
                name=name,
                description=f"A sample text resource named {name}",
                mimeType="text/plain",
            )
            for name in SAMPLE_RESOURCES.keys()
        ]

    @app.read_resource()
    async def read_resource(uri: AnyUrl) -> str | bytes:
        if uri.path is None:
            raise ValueError(f"Invalid resource path: {uri}")
        name = uri.path.replace(".txt", "").lstrip("/")

        if name not in SAMPLE_RESOURCES:
            raise ValueError(f"Unknown resource: {uri}")

        return SAMPLE_RESOURCES[name]

    if transport == "sse":
        from mcp.server.sse import SseServerTransport
        from starlette.applications import Starlette
        from starlette.responses import Response
        from starlette.routing import Mount, Route

        sse = SseServerTransport("/messages/")

        async def handle_sse(request):
            async with sse.connect_sse(
                request.scope, request.receive, request._send
            ) as streams:
                await app.run(
                    streams[0], streams[1], app.create_initialization_options()
                )
            return Response()

        starlette_app = Starlette(
            debug=True,
            routes=[
                Route("/sse", endpoint=handle_sse, methods=["GET"]),
                Mount("/messages/", app=sse.handle_post_message),
            ],
        )

        import uvicorn

        uvicorn.run(starlette_app, host="0.0.0.0", port=port)
    else:
        from mcp.server.stdio import stdio_server

        async def arun():
            async with stdio_server() as streams:
                await app.run(
                    streams[0], streams[1], app.create_initialization_options()
                )

        anyio.run(arun)

    return 0
>>>>>>> 6353dd19
<|MERGE_RESOLUTION|>--- conflicted
+++ resolved
@@ -1,90 +1,3 @@
-<<<<<<< HEAD
-import anyio
-import click
-import mcp.types as types
-from mcp.server.lowlevel import Server
-from pydantic import FileUrl
-
-SAMPLE_RESOURCES = {
-    "greeting": "Hello! This is a sample text resource.",
-    "help": "This server provides a few sample text resources for testing.",
-    "about": "This is the simple-resource MCP server implementation.",
-}
-
-
-@click.command()
-@click.option("--port", default=8000, help="Port to listen on for SSE")
-@click.option(
-    "--transport",
-    type=click.Choice(["stdio", "sse"]),
-    default="stdio",
-    help="Transport type",
-)
-def main(port: int, transport: str) -> int:
-    app = Server("mcp-simple-resource")
-
-    @app.list_resources()
-    async def list_resources() -> list[types.Resource]:
-        return [
-            types.Resource(
-                uri=FileUrl(f"file:///{name}.txt"),
-                name=name,
-                description=f"A sample text resource named {name}",
-                mimeType="text/plain",
-            )
-            for name in SAMPLE_RESOURCES.keys()
-        ]
-
-    @app.read_resource()
-    async def read_resource(uri: FileUrl) -> str | bytes:
-        name = uri.path.replace(".txt", "").lstrip("/")
-
-        if name not in SAMPLE_RESOURCES:
-            raise ValueError(f"Unknown resource: {uri}")
-
-        return SAMPLE_RESOURCES[name]
-
-    if transport == "sse":
-        from mcp.server.sse import SseServerTransport
-        from starlette.applications import Starlette
-        from starlette.responses import Response
-        from starlette.routing import Mount, Route
-
-        sse = SseServerTransport("/messages/")
-
-        async def handle_sse(request):
-            async with sse.connect_sse(
-                request.scope, request.receive, request._send
-            ) as streams:
-                await app.run(
-                    streams[0], streams[1], app.create_initialization_options()
-                )
-            return Response()
-
-        starlette_app = Starlette(
-            debug=True,
-            routes=[
-                Route("/sse", endpoint=handle_sse, methods=["GET"]),
-                Mount("/messages/", app=sse.handle_post_message),
-            ],
-        )
-
-        import uvicorn
-
-        uvicorn.run(starlette_app, host="0.0.0.0", port=port)
-    else:
-        from mcp.server.stdio import stdio_server
-
-        async def arun():
-            async with stdio_server() as streams:
-                await app.run(
-                    streams[0], streams[1], app.create_initialization_options()
-                )
-
-        anyio.run(arun)
-
-    return 0
-=======
 import anyio
 import click
 import mcp.types as types
@@ -171,5 +84,4 @@
 
         anyio.run(arun)
 
-    return 0
->>>>>>> 6353dd19
+    return 0