--- conflicted
+++ resolved
@@ -2,11 +2,7 @@
 import click
 import mcp.types as types
 from mcp.server.lowlevel import Server
-<<<<<<< HEAD
-from pydantic import FileUrl
-=======
 from pydantic import AnyUrl, FileUrl
->>>>>>> 7b1078b5
 
 SAMPLE_RESOURCES = {
     "greeting": {
@@ -49,13 +45,9 @@
         ]
 
     @app.read_resource()
-<<<<<<< HEAD
-    async def read_resource(uri: FileUrl) -> str | bytes:
-=======
     async def read_resource(uri: AnyUrl) -> str | bytes:
         if uri.path is None:
             raise ValueError(f"Invalid resource path: {uri}")
->>>>>>> 7b1078b5
         name = uri.path.replace(".txt", "").lstrip("/")
 
         if name not in SAMPLE_RESOURCES:
