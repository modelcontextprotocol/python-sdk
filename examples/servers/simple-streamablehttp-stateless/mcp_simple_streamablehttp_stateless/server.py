--- conflicted
+++ resolved
@@ -1,173 +1,3 @@
-<<<<<<< HEAD
-import contextlib
-import logging
-
-import anyio
-import click
-import mcp.types as types
-from mcp.server.lowlevel import Server
-from mcp.server.streamableHttp import (
-    StreamableHTTPServerTransport,
-)
-from starlette.applications import Starlette
-from starlette.routing import Mount
-
-logger = logging.getLogger(__name__)
-# Global task group that will be initialized in the lifespan
-task_group = None
-
-
-@contextlib.asynccontextmanager
-async def lifespan(app):
-    """Application lifespan context manager for managing task group."""
-    global task_group
-
-    async with anyio.create_task_group() as tg:
-        task_group = tg
-        logger.info("Application started, task group initialized!")
-        try:
-            yield
-        finally:
-            logger.info("Application shutting down, cleaning up resources...")
-            if task_group:
-                tg.cancel_scope.cancel()
-                task_group = None
-            logger.info("Resources cleaned up successfully.")
-
-
-@click.command()
-@click.option("--port", default=3000, help="Port to listen on for HTTP")
-@click.option(
-    "--log-level",
-    default="INFO",
-    help="Logging level (DEBUG, INFO, WARNING, ERROR, CRITICAL)",
-)
-@click.option(
-    "--json-response",
-    is_flag=True,
-    default=False,
-    help="Enable JSON responses instead of SSE streams",
-)
-def main(
-    port: int,
-    log_level: str,
-    json_response: bool,
-) -> int:
-    # Configure logging
-    logging.basicConfig(
-        level=getattr(logging, log_level.upper()),
-        format="%(asctime)s - %(name)s - %(levelname)s - %(message)s",
-    )
-
-    app = Server("mcp-streamable-http-stateless-demo")
-
-    @app.call_tool()
-    async def call_tool(
-        name: str, arguments: dict
-    ) -> list[types.TextContent | types.ImageContent | types.EmbeddedResource]:
-        ctx = app.request_context
-        interval = arguments.get("interval", 1.0)
-        count = arguments.get("count", 5)
-        caller = arguments.get("caller", "unknown")
-
-        # Send the specified number of notifications with the given interval
-        for i in range(count):
-            await ctx.session.send_log_message(
-                level="info",
-                data=f"Notification {i+1}/{count} from caller: {caller}",
-                logger="notification_stream",
-                related_request_id=ctx.request_id,
-            )
-            if i < count - 1:  # Don't wait after the last notification
-                await anyio.sleep(interval)
-
-        return [
-            types.TextContent(
-                type="text",
-                text=(
-                    f"Sent {count} notifications with {interval}s interval"
-                    f" for caller: {caller}"
-                ),
-            )
-        ]
-
-    @app.list_tools()
-    async def list_tools() -> list[types.Tool]:
-        return [
-            types.Tool(
-                name="start-notification-stream",
-                description=(
-                    "Sends a stream of notifications with configurable count"
-                    " and interval"
-                ),
-                inputSchema={
-                    "type": "object",
-                    "required": ["interval", "count", "caller"],
-                    "properties": {
-                        "interval": {
-                            "type": "number",
-                            "description": "Interval between notifications in seconds",
-                        },
-                        "count": {
-                            "type": "number",
-                            "description": "Number of notifications to send",
-                        },
-                        "caller": {
-                            "type": "string",
-                            "description": (
-                                "Identifier of the caller to include in notifications"
-                            ),
-                        },
-                    },
-                },
-            )
-        ]
-
-    # ASGI handler for stateless HTTP connections
-    async def handle_streamable_http(scope, receive, send):
-        logger.debug("Creating new transport")
-        # Use lock to prevent race conditions when creating new sessions
-        http_transport = StreamableHTTPServerTransport(
-            mcp_session_id=None,
-            is_json_response_enabled=json_response,
-        )
-        async with http_transport.connect() as streams:
-            read_stream, write_stream = streams
-
-            if not task_group:
-                raise RuntimeError("Task group is not initialized")
-
-            async def run_server():
-                await app.run(
-                    read_stream,
-                    write_stream,
-                    app.create_initialization_options(),
-                    # Runs in standalone mode for stateless deployments
-                    # where clients perform initialization with any node
-                    standalone_mode=True,
-                )
-
-            # Start server task
-            task_group.start_soon(run_server)
-
-            # Handle the HTTP request and return the response
-            await http_transport.handle_request(scope, receive, send)
-
-    # Create an ASGI application using the transport
-    starlette_app = Starlette(
-        debug=True,
-        routes=[
-            Mount("/mcp", app=handle_streamable_http),
-        ],
-        lifespan=lifespan,
-    )
-
-    import uvicorn
-
-    uvicorn.run(starlette_app, host="0.0.0.0", port=port)
-
-    return 0
-=======
 import contextlib
 import logging
 from collections.abc import AsyncIterator
@@ -308,5 +138,4 @@
 
     uvicorn.run(starlette_app, host="0.0.0.0", port=port)
 
-    return 0
->>>>>>> 6353dd19
+    return 0