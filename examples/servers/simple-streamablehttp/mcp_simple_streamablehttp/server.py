--- conflicted
+++ resolved
@@ -1,232 +1,3 @@
-<<<<<<< HEAD
-import contextlib
-import logging
-from http import HTTPStatus
-from uuid import uuid4
-
-import anyio
-import click
-import mcp.types as types
-from mcp.server.lowlevel import Server
-from mcp.server.streamable_http import (
-    MCP_SESSION_ID_HEADER,
-    StreamableHTTPServerTransport,
-)
-from pydantic import AnyUrl
-from starlette.applications import Starlette
-from starlette.requests import Request
-from starlette.responses import Response
-from starlette.routing import Mount
-
-from .event_store import InMemoryEventStore
-
-# Configure logging
-logger = logging.getLogger(__name__)
-
-# Global task group that will be initialized in the lifespan
-task_group = None
-
-# Event store for resumability
-# The InMemoryEventStore enables resumability support for StreamableHTTP transport.
-# It stores SSE events with unique IDs, allowing clients to:
-#   1. Receive event IDs for each SSE message
-#   2. Resume streams by sending Last-Event-ID in GET requests
-#   3. Replay missed events after reconnection
-# Note: This in-memory implementation is for demonstration ONLY.
-# For production, use a persistent storage solution.
-event_store = InMemoryEventStore()
-
-
-@contextlib.asynccontextmanager
-async def lifespan(app):
-    """Application lifespan context manager for managing task group."""
-    global task_group
-
-    async with anyio.create_task_group() as tg:
-        task_group = tg
-        logger.info("Application started, task group initialized!")
-        try:
-            yield
-        finally:
-            logger.info("Application shutting down, cleaning up resources...")
-            if task_group:
-                tg.cancel_scope.cancel()
-                task_group = None
-            logger.info("Resources cleaned up successfully.")
-
-
-@click.command()
-@click.option("--port", default=3000, help="Port to listen on for HTTP")
-@click.option(
-    "--log-level",
-    default="INFO",
-    help="Logging level (DEBUG, INFO, WARNING, ERROR, CRITICAL)",
-)
-@click.option(
-    "--json-response",
-    is_flag=True,
-    default=False,
-    help="Enable JSON responses instead of SSE streams",
-)
-def main(
-    port: int,
-    log_level: str,
-    json_response: bool,
-) -> int:
-    # Configure logging
-    logging.basicConfig(
-        level=getattr(logging, log_level.upper()),
-        format="%(asctime)s - %(name)s - %(levelname)s - %(message)s",
-    )
-
-    app = Server("mcp-streamable-http-demo")
-
-    @app.call_tool()
-    async def call_tool(
-        name: str, arguments: dict
-    ) -> list[types.TextContent | types.ImageContent | types.EmbeddedResource]:
-        ctx = app.request_context
-        interval = arguments.get("interval", 1.0)
-        count = arguments.get("count", 5)
-        caller = arguments.get("caller", "unknown")
-
-        # Send the specified number of notifications with the given interval
-        for i in range(count):
-            # Include more detailed message for resumability demonstration
-            notification_msg = (
-                f"[{i+1}/{count}] Event from '{caller}' - "
-                f"Use Last-Event-ID to resume if disconnected"
-            )
-            await ctx.session.send_log_message(
-                level="info",
-                data=notification_msg,
-                logger="notification_stream",
-                # Associates this notification with the original request
-                # Ensures notifications are sent to the correct response stream
-                # Without this, notifications will either go to:
-                # - a standalone SSE stream (if GET request is supported)
-                # - nowhere (if GET request isn't supported)
-                related_request_id=ctx.request_id,
-            )
-            logger.debug(f"Sent notification {i+1}/{count} for caller: {caller}")
-            if i < count - 1:  # Don't wait after the last notification
-                await anyio.sleep(interval)
-
-        # This will send a resource notificaiton though standalone SSE
-        # established by GET request
-        await ctx.session.send_resource_updated(uri=AnyUrl("http:///test_resource"))
-        return [
-            types.TextContent(
-                type="text",
-                text=(
-                    f"Sent {count} notifications with {interval}s interval"
-                    f" for caller: {caller}"
-                ),
-            )
-        ]
-
-    @app.list_tools()
-    async def list_tools() -> list[types.Tool]:
-        return [
-            types.Tool(
-                name="start-notification-stream",
-                description=(
-                    "Sends a stream of notifications with configurable count"
-                    " and interval"
-                ),
-                inputSchema={
-                    "type": "object",
-                    "required": ["interval", "count", "caller"],
-                    "properties": {
-                        "interval": {
-                            "type": "number",
-                            "description": "Interval between notifications in seconds",
-                        },
-                        "count": {
-                            "type": "number",
-                            "description": "Number of notifications to send",
-                        },
-                        "caller": {
-                            "type": "string",
-                            "description": (
-                                "Identifier of the caller to include in notifications"
-                            ),
-                        },
-                    },
-                },
-            )
-        ]
-
-    # We need to store the server instances between requests
-    server_instances = {}
-    # Lock to prevent race conditions when creating new sessions
-    session_creation_lock = anyio.Lock()
-
-    # ASGI handler for streamable HTTP connections
-    async def handle_streamable_http(scope, receive, send):
-        request = Request(scope, receive)
-        request_mcp_session_id = request.headers.get(MCP_SESSION_ID_HEADER)
-        if (
-            request_mcp_session_id is not None
-            and request_mcp_session_id in server_instances
-        ):
-            transport = server_instances[request_mcp_session_id]
-            logger.debug("Session already exists, handling request directly")
-            await transport.handle_request(scope, receive, send)
-        elif request_mcp_session_id is None:
-            # try to establish new session
-            logger.debug("Creating new transport")
-            # Use lock to prevent race conditions when creating new sessions
-            async with session_creation_lock:
-                new_session_id = uuid4().hex
-                http_transport = StreamableHTTPServerTransport(
-                    mcp_session_id=new_session_id,
-                    is_json_response_enabled=json_response,
-                    event_store=event_store,  # Enable resumability
-                )
-                server_instances[http_transport.mcp_session_id] = http_transport
-                logger.info(f"Created new transport with session ID: {new_session_id}")
-
-                async def run_server(task_status=None):
-                    async with http_transport.connect() as streams:
-                        read_stream, write_stream = streams
-                        if task_status:
-                            task_status.started()
-                        await app.run(
-                            read_stream,
-                            write_stream,
-                            app.create_initialization_options(),
-                        )
-
-                if not task_group:
-                    raise RuntimeError("Task group is not initialized")
-
-                await task_group.start(run_server)
-
-                # Handle the HTTP request and return the response
-                await http_transport.handle_request(scope, receive, send)
-        else:
-            response = Response(
-                "Bad Request: No valid session ID provided",
-                status_code=HTTPStatus.BAD_REQUEST,
-            )
-            await response(scope, receive, send)
-
-    # Create an ASGI application using the transport
-    starlette_app = Starlette(
-        debug=True,
-        routes=[
-            Mount("/mcp", app=handle_streamable_http),
-        ],
-        lifespan=lifespan,
-    )
-
-    import uvicorn
-
-    uvicorn.run(starlette_app, host="0.0.0.0", port=port)
-
-    return 0
-=======
 import contextlib
 import logging
 from collections.abc import AsyncIterator
@@ -395,5 +166,4 @@
 
     uvicorn.run(starlette_app, host="0.0.0.0", port=port)
 
-    return 0
->>>>>>> 6353dd19
+    return 0