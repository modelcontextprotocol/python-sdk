--- conflicted
+++ resolved
@@ -43,12 +43,9 @@
     # MCP settings
     mcp_scope: str = "user"
 
-<<<<<<< HEAD
     # RFC 8707 resource validation
     oauth_strict: bool = False
 
-=======
->>>>>>> 17f9c00c
     def __init__(self, **data):
         """Initialize settings with values from environment variables."""
         super().__init__(**data)
@@ -63,17 +60,12 @@
     2. Validates tokens via Authorization Server introspection
     3. Serves MCP tools and resources
     """
-<<<<<<< HEAD
     # Create token verifier for introspection with RFC 8707 resource validation
     token_verifier = IntrospectionTokenVerifier(
         introspection_endpoint=settings.auth_server_introspection_endpoint,
         server_url=str(settings.server_url),
         validate_resource=settings.oauth_strict,  # Only validate when --oauth-strict is set
     )
-=======
-    # Create token verifier for introspection
-    token_verifier = IntrospectionTokenVerifier(settings.auth_server_introspection_endpoint)
->>>>>>> 17f9c00c
 
     # Create FastMCP server as a Resource Server
     app = FastMCP(
@@ -85,15 +77,9 @@
         # Auth configuration for RS mode
         token_verifier=token_verifier,
         auth=AuthSettings(
-<<<<<<< HEAD
-            issuer_url=settings.server_url,
-            required_scopes=[settings.mcp_scope],
-            authorization_servers=[settings.auth_server_url],
-=======
             issuer_url=settings.auth_server_url,
             required_scopes=[settings.mcp_scope],
             resource_server_url=settings.server_url,
->>>>>>> 17f9c00c
         ),
     )
 
@@ -165,16 +151,12 @@
     type=click.Choice(["sse", "streamable-http"]),
     help="Transport protocol to use ('sse' or 'streamable-http')",
 )
-<<<<<<< HEAD
 @click.option(
     "--oauth-strict",
     is_flag=True,
     help="Enable RFC 8707 resource validation",
 )
 def main(port: int, auth_server: str, transport: Literal["sse", "streamable-http"], oauth_strict: bool) -> int:
-=======
-def main(port: int, auth_server: str, transport: Literal["sse", "streamable-http"]) -> int:
->>>>>>> 17f9c00c
     """
     Run the MCP Resource Server.
 
@@ -201,10 +183,7 @@
             auth_server_url=auth_server_url,
             auth_server_introspection_endpoint=f"{auth_server}/introspect",
             auth_server_github_user_endpoint=f"{auth_server}/github/user",
-<<<<<<< HEAD
             oauth_strict=oauth_strict,
-=======
->>>>>>> 17f9c00c
         )
     except ValueError as e:
         logger.error(f"Configuration error: {e}")
