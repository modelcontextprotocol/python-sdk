--- conflicted
+++ resolved
@@ -796,8 +796,7 @@
             tool_result = await session.call_tool("echo", {"message": "hello"})
 ```
 
-<<<<<<< HEAD
-## Configuring the HTTP client
+### Configuring the HTTP client
 
 It is possible to override the httpx client to customize for your needs.
 
@@ -820,7 +819,6 @@
 streamable_client = streamablehttp_client("/v1/mcp", http_client=http_client)
 ```
 
-=======
 ### OAuth Authentication for Clients
 
 The SDK includes [authorization support](https://modelcontextprotocol.io/specification/2025-03-26/basic/authorization) for connecting to protected MCP servers:
@@ -875,7 +873,6 @@
 For a complete working example, see [`examples/clients/simple-auth-client/`](examples/clients/simple-auth-client/).
 
 
->>>>>>> 2ca2de76
 ### MCP Primitives
 
 The MCP protocol defines three core primitives that servers can implement:
