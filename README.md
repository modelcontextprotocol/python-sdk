# MCP Python SDK

<div align="center">

<strong>Python implementation of the Model Context Protocol (MCP)</strong>

[![PyPI][pypi-badge]][pypi-url]
[![MIT licensed][mit-badge]][mit-url]
[![Python Version][python-badge]][python-url]
[![Documentation][docs-badge]][docs-url]
[![Specification][spec-badge]][spec-url]
[![GitHub Discussions][discussions-badge]][discussions-url]

</div>

<!-- omit in toc -->
## Table of Contents

- [MCP Python SDK](#mcp-python-sdk)
  - [Overview](#overview)
  - [Installation](#installation)
    - [Adding MCP to your python project](#adding-mcp-to-your-python-project)
    - [Running the standalone MCP development tools](#running-the-standalone-mcp-development-tools)
  - [Quickstart](#quickstart)
  - [What is MCP?](#what-is-mcp)
  - [Core Concepts](#core-concepts)
    - [Server](#server)
    - [Resources](#resources)
    - [Tools](#tools)
      - [Structured Output](#structured-output)
    - [Prompts](#prompts)
    - [Images](#images)
    - [Context](#context)
    - [Completions](#completions)
    - [Elicitation](#elicitation)
    - [Sampling](#sampling)
    - [Logging and Notifications](#logging-and-notifications)
    - [Authentication](#authentication)
  - [Running Your Server](#running-your-server)
    - [Development Mode](#development-mode)
    - [Claude Desktop Integration](#claude-desktop-integration)
    - [Direct Execution](#direct-execution)
    - [Mounting to an Existing ASGI Server](#mounting-to-an-existing-asgi-server)
  - [Advanced Usage](#advanced-usage)
    - [Low-Level Server](#low-level-server)
    - [Writing MCP Clients](#writing-mcp-clients)
    - [Parsing Tool Results](#parsing-tool-results)
    - [MCP Primitives](#mcp-primitives)
    - [Server Capabilities](#server-capabilities)
  - [Documentation](#documentation)
  - [Contributing](#contributing)
  - [License](#license)

[pypi-badge]: https://img.shields.io/pypi/v/mcp.svg
[pypi-url]: https://pypi.org/project/mcp/
[mit-badge]: https://img.shields.io/pypi/l/mcp.svg
[mit-url]: https://github.com/modelcontextprotocol/python-sdk/blob/main/LICENSE
[python-badge]: https://img.shields.io/pypi/pyversions/mcp.svg
[python-url]: https://www.python.org/downloads/
[docs-badge]: https://img.shields.io/badge/docs-modelcontextprotocol.io-blue.svg
[docs-url]: https://modelcontextprotocol.io
[spec-badge]: https://img.shields.io/badge/spec-spec.modelcontextprotocol.io-blue.svg
[spec-url]: https://spec.modelcontextprotocol.io
[discussions-badge]: https://img.shields.io/github/discussions/modelcontextprotocol/python-sdk
[discussions-url]: https://github.com/modelcontextprotocol/python-sdk/discussions

## Overview

The Model Context Protocol allows applications to provide context for LLMs in a standardized way, separating the concerns of providing context from the actual LLM interaction. This Python SDK implements the full MCP specification, making it easy to:

- Build MCP clients that can connect to any MCP server
- Create MCP servers that expose resources, prompts and tools
- Use standard transports like stdio, SSE, and Streamable HTTP
- Handle all MCP protocol messages and lifecycle events

## Installation

### Adding MCP to your python project

We recommend using [uv](https://docs.astral.sh/uv/) to manage your Python projects.

If you haven't created a uv-managed project yet, create one:

   ```bash
   uv init mcp-server-demo
   cd mcp-server-demo
   ```

   Then add MCP to your project dependencies:

   ```bash
   uv add "mcp[cli]"
   ```

Alternatively, for projects using pip for dependencies:

```bash
pip install "mcp[cli]"
```

### Running the standalone MCP development tools

To run the mcp command with uv:

```bash
uv run mcp
```

## Quickstart

Let's create a simple MCP server that exposes a calculator tool and some data:

<!-- snippet-source examples/snippets/servers/fastmcp_quickstart.py -->
```python
"""
FastMCP quickstart example.

cd to the `examples/snippets/clients` directory and run:
    uv run server fastmcp_quickstart stdio
"""

from mcp.server.fastmcp import FastMCP

# Create an MCP server
mcp = FastMCP("Demo")


# Add an addition tool
@mcp.tool()
def add(a: int, b: int) -> int:
    """Add two numbers"""
    return a + b


# Add a dynamic greeting resource
@mcp.resource("greeting://{name}")
def get_greeting(name: str) -> str:
    """Get a personalized greeting"""
    return f"Hello, {name}!"


# Add a prompt
@mcp.prompt()
def greet_user(name: str, style: str = "friendly") -> str:
    """Generate a greeting prompt"""
    styles = {
        "friendly": "Please write a warm, friendly greeting",
        "formal": "Please write a formal, professional greeting",
        "casual": "Please write a casual, relaxed greeting",
    }

    return f"{styles.get(style, styles['friendly'])} for someone named {name}."
```

_Full example: [examples/snippets/servers/fastmcp_quickstart.py](https://github.com/modelcontextprotocol/python-sdk/blob/main/examples/snippets/servers/fastmcp_quickstart.py)_
<!-- /snippet-source -->

You can install this server in [Claude Desktop](https://claude.ai/download) and interact with it right away by running:

```bash
uv run mcp install server.py
```

Alternatively, you can test it with the MCP Inspector:

```bash
uv run mcp dev server.py
```

## What is MCP?

The [Model Context Protocol (MCP)](https://modelcontextprotocol.io) lets you build servers that expose data and functionality to LLM applications in a secure, standardized way. Think of it like a web API, but specifically designed for LLM interactions. MCP servers can:

- Expose data through **Resources** (think of these sort of like GET endpoints; they are used to load information into the LLM's context)
- Provide functionality through **Tools** (sort of like POST endpoints; they are used to execute code or otherwise produce a side effect)
- Define interaction patterns through **Prompts** (reusable templates for LLM interactions)
- And more!

## Core Concepts

### Server

The FastMCP server is your core interface to the MCP protocol. It handles connection management, protocol compliance, and message routing:

<!-- snippet-source examples/snippets/servers/lifespan_example.py -->
```python
"""Example showing lifespan support for startup/shutdown with strong typing."""

from collections.abc import AsyncIterator
from contextlib import asynccontextmanager
from dataclasses import dataclass

from mcp.server.fastmcp import Context, FastMCP


# Mock database class for example
class Database:
    """Mock database class for example."""

    @classmethod
    async def connect(cls) -> "Database":
        """Connect to database."""
        return cls()

    async def disconnect(self) -> None:
        """Disconnect from database."""
        pass

    def query(self) -> str:
        """Execute a query."""
        return "Query result"


@dataclass
class AppContext:
    """Application context with typed dependencies."""

    db: Database


@asynccontextmanager
async def app_lifespan(server: FastMCP) -> AsyncIterator[AppContext]:
    """Manage application lifecycle with type-safe context."""
    # Initialize on startup
    db = await Database.connect()
    try:
        yield AppContext(db=db)
    finally:
        # Cleanup on shutdown
        await db.disconnect()


# Pass lifespan to server
mcp = FastMCP("My App", lifespan=app_lifespan)


# Access type-safe lifespan context in tools
@mcp.tool()
def query_db(ctx: Context) -> str:
    """Tool that uses initialized resources."""
    db = ctx.request_context.lifespan_context.db
    return db.query()
```

_Full example: [examples/snippets/servers/lifespan_example.py](https://github.com/modelcontextprotocol/python-sdk/blob/main/examples/snippets/servers/lifespan_example.py)_
<!-- /snippet-source -->

### Resources

Resources are how you expose data to LLMs. They're similar to GET endpoints in a REST API - they provide data but shouldn't perform significant computation or have side effects:

<!-- snippet-source examples/snippets/servers/basic_resource.py -->
```python
from mcp.server.fastmcp import FastMCP

mcp = FastMCP(name="Resource Example")


@mcp.resource("file://documents/{name}")
def read_document(name: str) -> str:
    """Read a document by name."""
    # This would normally read from disk
    return f"Content of {name}"


@mcp.resource("config://settings")
def get_settings() -> str:
    """Get application settings."""
    return """{
  "theme": "dark",
  "language": "en",
  "debug": false
}"""
```

_Full example: [examples/snippets/servers/basic_resource.py](https://github.com/modelcontextprotocol/python-sdk/blob/main/examples/snippets/servers/basic_resource.py)_
<!-- /snippet-source -->

### Tools

Tools let LLMs take actions through your server. Unlike resources, tools are expected to perform computation and have side effects:

<!-- snippet-source examples/snippets/servers/basic_tool.py -->
```python
from mcp.server.fastmcp import FastMCP

mcp = FastMCP(name="Tool Example")


@mcp.tool()
def sum(a: int, b: int) -> int:
    """Add two numbers together."""
    return a + b


@mcp.tool()
def get_weather(city: str, unit: str = "celsius") -> str:
    """Get weather for a city."""
    # This would normally call a weather API
    return f"Weather in {city}: 22degrees{unit[0].upper()}"
```

_Full example: [examples/snippets/servers/basic_tool.py](https://github.com/modelcontextprotocol/python-sdk/blob/main/examples/snippets/servers/basic_tool.py)_
<!-- /snippet-source -->

#### Structured Output

Tools will return structured results by default, if their return type
annotation is compatible. Otherwise, they will return unstructured results.

Structured output supports these return types:

- Pydantic models (BaseModel subclasses)
- TypedDicts
- Dataclasses and other classes with type hints
- `dict[str, T]` (where T is any JSON-serializable type)
- Primitive types (str, int, float, bool, bytes, None) - wrapped in `{"result": value}`
- Generic types (list, tuple, Union, Optional, etc.) - wrapped in `{"result": value}`

Classes without type hints cannot be serialized for structured output. Only
classes with properly annotated attributes will be converted to Pydantic models
for schema generation and validation.

Structured results are automatically validated against the output schema
generated from the annotation. This ensures the tool returns well-typed,
validated data that clients can easily process.

**Note:** For backward compatibility, unstructured results are also
returned. Unstructured results are provided for backward compatibility
with previous versions of the MCP specification, and are quirks-compatible
with previous versions of FastMCP in the current version of the SDK.

**Note:** In cases where a tool function's return type annotation
causes the tool to be classified as structured _and this is undesirable_,
the  classification can be suppressed by passing `structured_output=False`
to the `@tool` decorator.

<!-- snippet-source examples/snippets/servers/structured_output.py -->
```python
"""Example showing structured output with tools."""

from typing import TypedDict

from pydantic import BaseModel, Field

from mcp.server.fastmcp import FastMCP

mcp = FastMCP("Structured Output Example")


# Using Pydantic models for rich structured data
class WeatherData(BaseModel):
    """Weather information structure."""

    temperature: float = Field(description="Temperature in Celsius")
    humidity: float = Field(description="Humidity percentage")
    condition: str
    wind_speed: float


@mcp.tool()
def get_weather(city: str) -> WeatherData:
    """Get weather for a city - returns structured data."""
    # Simulated weather data
    return WeatherData(
        temperature=72.5,
        humidity=45.0,
        condition="sunny",
        wind_speed=5.2,
    )


# Using TypedDict for simpler structures
class LocationInfo(TypedDict):
    latitude: float
    longitude: float
    name: str


@mcp.tool()
def get_location(address: str) -> LocationInfo:
    """Get location coordinates"""
    return LocationInfo(latitude=51.5074, longitude=-0.1278, name="London, UK")


# Using dict[str, Any] for flexible schemas
@mcp.tool()
def get_statistics(data_type: str) -> dict[str, float]:
    """Get various statistics"""
    return {"mean": 42.5, "median": 40.0, "std_dev": 5.2}


# Ordinary classes with type hints work for structured output
class UserProfile:
    name: str
    age: int
    email: str | None = None

    def __init__(self, name: str, age: int, email: str | None = None):
        self.name = name
        self.age = age
        self.email = email


@mcp.tool()
def get_user(user_id: str) -> UserProfile:
    """Get user profile - returns structured data"""
    return UserProfile(name="Alice", age=30, email="alice@example.com")


# Classes WITHOUT type hints cannot be used for structured output
class UntypedConfig:
    def __init__(self, setting1, setting2):
        self.setting1 = setting1
        self.setting2 = setting2


@mcp.tool()
def get_config() -> UntypedConfig:
    """This returns unstructured output - no schema generated"""
    return UntypedConfig("value1", "value2")


# Lists and other types are wrapped automatically
@mcp.tool()
def list_cities() -> list[str]:
    """Get a list of cities"""
    return ["London", "Paris", "Tokyo"]
    # Returns: {"result": ["London", "Paris", "Tokyo"]}


@mcp.tool()
def get_temperature(city: str) -> float:
    """Get temperature as a simple float"""
    return 22.5
    # Returns: {"result": 22.5}
```

_Full example: [examples/snippets/servers/structured_output.py](https://github.com/modelcontextprotocol/python-sdk/blob/main/examples/snippets/servers/structured_output.py)_
<!-- /snippet-source -->

### Prompts

Prompts are reusable templates that help LLMs interact with your server effectively:

<!-- snippet-source examples/snippets/servers/basic_prompt.py -->
```python
from mcp.server.fastmcp import FastMCP
from mcp.server.fastmcp.prompts import base

mcp = FastMCP(name="Prompt Example")


@mcp.prompt(title="Code Review")
def review_code(code: str) -> str:
    return f"Please review this code:\n\n{code}"


@mcp.prompt(title="Debug Assistant")
def debug_error(error: str) -> list[base.Message]:
    return [
        base.UserMessage("I'm seeing this error:"),
        base.UserMessage(error),
        base.AssistantMessage("I'll help debug that. What have you tried so far?"),
    ]
```

_Full example: [examples/snippets/servers/basic_prompt.py](https://github.com/modelcontextprotocol/python-sdk/blob/main/examples/snippets/servers/basic_prompt.py)_
<!-- /snippet-source -->

### Images

FastMCP provides an `Image` class that automatically handles image data:

<!-- snippet-source examples/snippets/servers/images.py -->
```python
"""Example showing image handling with FastMCP."""

from PIL import Image as PILImage

from mcp.server.fastmcp import FastMCP, Image

mcp = FastMCP("Image Example")


@mcp.tool()
def create_thumbnail(image_path: str) -> Image:
    """Create a thumbnail from an image"""
    img = PILImage.open(image_path)
    img.thumbnail((100, 100))
    return Image(data=img.tobytes(), format="png")
```

_Full example: [examples/snippets/servers/images.py](https://github.com/modelcontextprotocol/python-sdk/blob/main/examples/snippets/servers/images.py)_
<!-- /snippet-source -->

### Context

The Context object gives your tools and resources access to MCP capabilities:

<!-- snippet-source examples/snippets/servers/tool_progress.py -->
```python
from mcp.server.fastmcp import Context, FastMCP

mcp = FastMCP(name="Progress Example")


@mcp.tool()
async def long_running_task(task_name: str, ctx: Context, steps: int = 5) -> str:
    """Execute a task with progress updates."""
    await ctx.info(f"Starting: {task_name}")

    for i in range(steps):
        progress = (i + 1) / steps
        await ctx.report_progress(
            progress=progress,
            total=1.0,
            message=f"Step {i + 1}/{steps}",
        )
        await ctx.debug(f"Completed step {i + 1}")

    return f"Task '{task_name}' completed"
```

_Full example: [examples/snippets/servers/tool_progress.py](https://github.com/modelcontextprotocol/python-sdk/blob/main/examples/snippets/servers/tool_progress.py)_
<!-- /snippet-source -->

### Completions

MCP supports providing completion suggestions for prompt arguments and resource template parameters. With the context parameter, servers can provide completions based on previously resolved values:

Client usage:

<!-- snippet-source examples/snippets/clients/completion_client.py -->
```python
"""
cd to the `examples/snippets` directory and run:
    uv run completion-client
"""

import asyncio
import os

from mcp import ClientSession, StdioServerParameters
from mcp.client.stdio import stdio_client
from mcp.types import PromptReference, ResourceTemplateReference

# Create server parameters for stdio connection
server_params = StdioServerParameters(
    command="uv",  # Using uv to run the server
    args=["run", "server", "completion", "stdio"],  # Server with completion support
    env={"UV_INDEX": os.environ.get("UV_INDEX", "")},
)


async def run():
    """Run the completion client example."""
    async with stdio_client(server_params) as (read, write):
        async with ClientSession(read, write) as session:
            # Initialize the connection
            await session.initialize()

            # List available resource templates
            templates = await session.list_resource_templates()
            print("Available resource templates:")
            for template in templates.resourceTemplates:
                print(f"  - {template.uriTemplate}")

            # List available prompts
            prompts = await session.list_prompts()
            print("\nAvailable prompts:")
            for prompt in prompts.prompts:
                print(f"  - {prompt.name}")

            # Complete resource template arguments
            if templates.resourceTemplates:
                template = templates.resourceTemplates[0]
                print(f"\nCompleting arguments for resource template: {template.uriTemplate}")

                # Complete without context
                result = await session.complete(
                    ref=ResourceTemplateReference(type="ref/resource", uri=template.uriTemplate),
                    argument={"name": "owner", "value": "model"},
                )
                print(f"Completions for 'owner' starting with 'model': {result.completion.values}")

                # Complete with context - repo suggestions based on owner
                result = await session.complete(
                    ref=ResourceTemplateReference(type="ref/resource", uri=template.uriTemplate),
                    argument={"name": "repo", "value": ""},
                    context_arguments={"owner": "modelcontextprotocol"},
                )
                print(f"Completions for 'repo' with owner='modelcontextprotocol': {result.completion.values}")

            # Complete prompt arguments
            if prompts.prompts:
                prompt_name = prompts.prompts[0].name
                print(f"\nCompleting arguments for prompt: {prompt_name}")

                result = await session.complete(
                    ref=PromptReference(type="ref/prompt", name=prompt_name),
                    argument={"name": "style", "value": ""},
                )
                print(f"Completions for 'style' argument: {result.completion.values}")


def main():
    """Entry point for the completion client."""
    asyncio.run(run())


if __name__ == "__main__":
    main()
```

_Full example: [examples/snippets/clients/completion_client.py](https://github.com/modelcontextprotocol/python-sdk/blob/main/examples/snippets/clients/completion_client.py)_
<!-- /snippet-source -->
### Elicitation

Request additional information from users. This example shows an Elicitation during a Tool Call:

<!-- snippet-source examples/snippets/servers/elicitation.py -->
```python
from pydantic import BaseModel, Field

from mcp.server.fastmcp import Context, FastMCP

mcp = FastMCP(name="Elicitation Example")


class BookingPreferences(BaseModel):
    """Schema for collecting user preferences."""

    checkAlternative: bool = Field(description="Would you like to check another date?")
    alternativeDate: str = Field(
        default="2024-12-26",
        description="Alternative date (YYYY-MM-DD)",
    )


@mcp.tool()
async def book_table(
    date: str,
    time: str,
    party_size: int,
    ctx: Context,
) -> str:
    """Book a table with date availability check."""
    # Check if date is available
    if date == "2024-12-25":
        # Date unavailable - ask user for alternative
        result = await ctx.elicit(
            message=(f"No tables available for {party_size} on {date}. Would you like to try another date?"),
            schema=BookingPreferences,
        )

        if result.action == "accept" and result.data:
            if result.data.checkAlternative:
                return f"[SUCCESS] Booked for {result.data.alternativeDate}"
            return "[CANCELLED] No booking made"
        return "[CANCELLED] Booking cancelled"

    # Date available
    return f"[SUCCESS] Booked for {date} at {time}"
```

_Full example: [examples/snippets/servers/elicitation.py](https://github.com/modelcontextprotocol/python-sdk/blob/main/examples/snippets/servers/elicitation.py)_
<!-- /snippet-source -->

The `elicit()` method returns an `ElicitationResult` with:

- `action`: "accept", "decline", or "cancel"
- `data`: The validated response (only when accepted)
- `validation_error`: Any validation error message

### Sampling

Tools can interact with LLMs through sampling (generating text):

<!-- snippet-source examples/snippets/servers/sampling.py -->
```python
from mcp.server.fastmcp import Context, FastMCP
from mcp.types import SamplingMessage, TextContent

mcp = FastMCP(name="Sampling Example")


@mcp.tool()
async def generate_poem(topic: str, ctx: Context) -> str:
    """Generate a poem using LLM sampling."""
    prompt = f"Write a short poem about {topic}"

    result = await ctx.session.create_message(
        messages=[
            SamplingMessage(
                role="user",
                content=TextContent(type="text", text=prompt),
            )
        ],
        max_tokens=100,
    )

    if result.content.type == "text":
        return result.content.text
    return str(result.content)
```

_Full example: [examples/snippets/servers/sampling.py](https://github.com/modelcontextprotocol/python-sdk/blob/main/examples/snippets/servers/sampling.py)_
<!-- /snippet-source -->

### Logging and Notifications

Tools can send logs and notifications through the context:

<!-- snippet-source examples/snippets/servers/notifications.py -->
```python
from mcp.server.fastmcp import Context, FastMCP

mcp = FastMCP(name="Notifications Example")


@mcp.tool()
async def process_data(data: str, ctx: Context) -> str:
    """Process data with logging."""
    # Different log levels
    await ctx.debug(f"Debug: Processing '{data}'")
    await ctx.info("Info: Starting processing")
    await ctx.warning("Warning: This is experimental")
    await ctx.error("Error: (This is just a demo)")

    # Notify about resource changes
    await ctx.session.send_resource_list_changed()

    return f"Processed: {data}"
```

_Full example: [examples/snippets/servers/notifications.py](https://github.com/modelcontextprotocol/python-sdk/blob/main/examples/snippets/servers/notifications.py)_
<!-- /snippet-source -->

### Authentication

Authentication can be used by servers that want to expose tools accessing protected resources.

`mcp.server.auth` implements OAuth 2.1 resource server functionality, where MCP servers act as Resource Servers (RS) that validate tokens issued by separate Authorization Servers (AS). This follows the [MCP authorization specification](https://modelcontextprotocol.io/specification/2025-06-18/basic/authorization) and implements RFC 9728 (Protected Resource Metadata) for AS discovery.

MCP servers can use authentication by providing an implementation of the `TokenVerifier` protocol:

<!-- snippet-source examples/snippets/servers/oauth_server.py -->
```python
"""
Run from the repository root:
    uv run examples/snippets/servers/oauth_server.py
"""

from pydantic import AnyHttpUrl

from mcp.server.auth.provider import AccessToken, TokenVerifier
from mcp.server.auth.settings import AuthSettings
from mcp.server.fastmcp import FastMCP


class SimpleTokenVerifier(TokenVerifier):
    """Simple token verifier for demonstration."""

    async def verify_token(self, token: str) -> AccessToken | None:
        pass  # This is where you would implement actual token validation


# Create FastMCP instance as a Resource Server
mcp = FastMCP(
    "Weather Service",
    # Token verifier for authentication
    token_verifier=SimpleTokenVerifier(),
    # Auth settings for RFC 9728 Protected Resource Metadata
    auth=AuthSettings(
        issuer_url=AnyHttpUrl("https://auth.example.com"),  # Authorization Server URL
        resource_server_url=AnyHttpUrl("http://localhost:3001"),  # This server's URL
        required_scopes=["user"],
    ),
)


@mcp.tool()
async def get_weather(city: str = "London") -> dict[str, str]:
    """Get weather data for a city"""
    return {
        "city": city,
        "temperature": "22",
        "condition": "Partly cloudy",
        "humidity": "65%",
    }


if __name__ == "__main__":
    mcp.run(transport="streamable-http")
```

_Full example: [examples/snippets/servers/oauth_server.py](https://github.com/modelcontextprotocol/python-sdk/blob/main/examples/snippets/servers/oauth_server.py)_
<!-- /snippet-source -->

For a complete example with separate Authorization Server and Resource Server implementations, see [`examples/servers/simple-auth/`](examples/servers/simple-auth/).

**Architecture:**

- **Authorization Server (AS)**: Handles OAuth flows, user authentication, and token issuance
- **Resource Server (RS)**: Your MCP server that validates tokens and serves protected resources
- **Client**: Discovers AS through RFC 9728, obtains tokens, and uses them with the MCP server

See [TokenVerifier](src/mcp/server/auth/provider.py) for more details on implementing token validation.

## Running Your Server

### Development Mode

The fastest way to test and debug your server is with the MCP Inspector:

```bash
uv run mcp dev server.py

# Add dependencies
uv run mcp dev server.py --with pandas --with numpy

# Mount local code
uv run mcp dev server.py --with-editable .
```

### Claude Desktop Integration

Once your server is ready, install it in Claude Desktop:

```bash
uv run mcp install server.py

# Custom name
uv run mcp install server.py --name "My Analytics Server"

# Environment variables
uv run mcp install server.py -v API_KEY=abc123 -v DB_URL=postgres://...
uv run mcp install server.py -f .env
```

### Direct Execution

For advanced scenarios like custom deployments:

<!-- snippet-source examples/snippets/servers/direct_execution.py -->
```python
"""Example showing direct execution of an MCP server.

This is the simplest way to run an MCP server directly.
cd to the `examples/snippets` directory and run:
    uv run direct-execution-server
    or
    python servers/direct_execution.py
"""

from mcp.server.fastmcp import FastMCP

mcp = FastMCP("My App")


@mcp.tool()
def hello(name: str = "World") -> str:
    """Say hello to someone."""
    return f"Hello, {name}!"


def main():
    """Entry point for the direct execution server."""
    mcp.run()


if __name__ == "__main__":
    main()
```

_Full example: [examples/snippets/servers/direct_execution.py](https://github.com/modelcontextprotocol/python-sdk/blob/main/examples/snippets/servers/direct_execution.py)_
<!-- /snippet-source -->

Run it with:

```bash
python servers/direct_execution.py
# or
uv run mcp run servers/direct_execution.py
```

Note that `uv run mcp run` or `uv run mcp dev` only supports server using FastMCP and not the low-level server variant.

### Streamable HTTP Transport

> **Note**: Streamable HTTP transport is superseding SSE transport for production deployments.

<!-- snippet-source examples/snippets/servers/streamable_config.py -->
```python
"""
Run from the repository root:
    uv run examples/snippets/servers/streamable_config.py
"""

from mcp.server.fastmcp import FastMCP

# Stateful server (maintains session state)
mcp = FastMCP("StatefulServer")

# Other configuration options:
# Stateless server (no session persistence)
# mcp = FastMCP("StatelessServer", stateless_http=True)

# Stateless server (no session persistence, no sse stream with supported client)
# mcp = FastMCP("StatelessServer", stateless_http=True, json_response=True)


# Add a simple tool to demonstrate the server
@mcp.tool()
def greet(name: str = "World") -> str:
    """Greet someone by name."""
    return f"Hello, {name}!"


# Run server with streamable_http transport
if __name__ == "__main__":
    mcp.run(transport="streamable-http")
```

_Full example: [examples/snippets/servers/streamable_config.py](https://github.com/modelcontextprotocol/python-sdk/blob/main/examples/snippets/servers/streamable_config.py)_
<!-- /snippet-source -->

You can mount multiple FastMCP servers in a Starlette application:

<!-- snippet-source examples/snippets/servers/streamable_starlette_mount.py -->
```python
"""
Run from the repository root:
    uvicorn examples.snippets.servers.streamable_starlette_mount:app --reload
"""

import contextlib

from starlette.applications import Starlette
from starlette.routing import Mount

from mcp.server.fastmcp import FastMCP

# Create the Echo server
echo_mcp = FastMCP(name="EchoServer", stateless_http=True)


@echo_mcp.tool()
def echo(message: str) -> str:
    """A simple echo tool"""
    return f"Echo: {message}"


# Create the Math server
math_mcp = FastMCP(name="MathServer", stateless_http=True)


@math_mcp.tool()
def add_two(n: int) -> int:
    """Tool to add two to the input"""
    return n + 2


# Create a combined lifespan to manage both session managers
@contextlib.asynccontextmanager
async def lifespan(app: Starlette):
    async with contextlib.AsyncExitStack() as stack:
        await stack.enter_async_context(echo_mcp.session_manager.run())
        await stack.enter_async_context(math_mcp.session_manager.run())
        yield


# Create the Starlette app and mount the MCP servers
app = Starlette(
    routes=[
        Mount("/echo", echo_mcp.streamable_http_app()),
        Mount("/math", math_mcp.streamable_http_app()),
    ],
    lifespan=lifespan,
)
```

_Full example: [examples/snippets/servers/streamable_starlette_mount.py](https://github.com/modelcontextprotocol/python-sdk/blob/main/examples/snippets/servers/streamable_starlette_mount.py)_
<!-- /snippet-source -->

For low level server with Streamable HTTP implementations, see:

- Stateful server: [`examples/servers/simple-streamablehttp/`](examples/servers/simple-streamablehttp/)
- Stateless server: [`examples/servers/simple-streamablehttp-stateless/`](examples/servers/simple-streamablehttp-stateless/)

The streamable HTTP transport supports:

- Stateful and stateless operation modes
- Resumability with event stores
- JSON or SSE response formats
- Better scalability for multi-node deployments

### Mounting to an Existing ASGI Server

By default, SSE servers are mounted at `/sse` and Streamable HTTP servers are mounted at `/mcp`. You can customize these paths using the methods described below.

For more information on mounting applications in Starlette, see the [Starlette documentation](https://www.starlette.io/routing/#submounting-routes).

#### SSE servers

> **Note**: SSE transport is being superseded by [Streamable HTTP transport](https://modelcontextprotocol.io/specification/2025-03-26/basic/transports#streamable-http).

You can mount the SSE server to an existing ASGI server using the `sse_app` method. This allows you to integrate the SSE server with other ASGI applications.

```python
from starlette.applications import Starlette
from starlette.routing import Mount, Host
from mcp.server.fastmcp import FastMCP


mcp = FastMCP("My App")

# Mount the SSE server to the existing ASGI server
app = Starlette(
    routes=[
        Mount('/', app=mcp.sse_app()),
    ]
)

# or dynamically mount as host
app.router.routes.append(Host('mcp.acme.corp', app=mcp.sse_app()))
```

When mounting multiple MCP servers under different paths, you can configure the mount path in several ways:

```python
from starlette.applications import Starlette
from starlette.routing import Mount
from mcp.server.fastmcp import FastMCP

# Create multiple MCP servers
github_mcp = FastMCP("GitHub API")
browser_mcp = FastMCP("Browser")
curl_mcp = FastMCP("Curl")
search_mcp = FastMCP("Search")

# Method 1: Configure mount paths via settings (recommended for persistent configuration)
github_mcp.settings.mount_path = "/github"
browser_mcp.settings.mount_path = "/browser"

# Method 2: Pass mount path directly to sse_app (preferred for ad-hoc mounting)
# This approach doesn't modify the server's settings permanently

# Create Starlette app with multiple mounted servers
app = Starlette(
    routes=[
        # Using settings-based configuration
        Mount("/github", app=github_mcp.sse_app()),
        Mount("/browser", app=browser_mcp.sse_app()),
        # Using direct mount path parameter
        Mount("/curl", app=curl_mcp.sse_app("/curl")),
        Mount("/search", app=search_mcp.sse_app("/search")),
    ]
)

# Method 3: For direct execution, you can also pass the mount path to run()
if __name__ == "__main__":
    search_mcp.run(transport="sse", mount_path="/search")
```

For more information on mounting applications in Starlette, see the [Starlette documentation](https://www.starlette.io/routing/#submounting-routes).

## Advanced Usage

### Low-Level Server

For more control, you can use the low-level server implementation directly. This gives you full access to the protocol and allows you to customize every aspect of your server, including lifecycle management through the lifespan API:

<!-- snippet-source examples/snippets/servers/lowlevel/lifespan.py -->
```python
"""
Run from the repository root:
    uv run examples/snippets/servers/lowlevel/lifespan.py
"""

from collections.abc import AsyncIterator
from contextlib import asynccontextmanager

import mcp.server.stdio
import mcp.types as types
from mcp.server.lowlevel import NotificationOptions, Server
from mcp.server.models import InitializationOptions


# Mock database class for example
class Database:
    """Mock database class for example."""

    @classmethod
    async def connect(cls) -> "Database":
        """Connect to database."""
        print("Database connected")
        return cls()

    async def disconnect(self) -> None:
        """Disconnect from database."""
        print("Database disconnected")

    async def query(self, query_str: str) -> list[dict[str, str]]:
        """Execute a query."""
        # Simulate database query
        return [{"id": "1", "name": "Example", "query": query_str}]


@asynccontextmanager
async def server_lifespan(_server: Server) -> AsyncIterator[dict]:
    """Manage server startup and shutdown lifecycle."""
    # Initialize resources on startup
    db = await Database.connect()
    try:
        yield {"db": db}
    finally:
        # Clean up on shutdown
        await db.disconnect()


# Pass lifespan to server
server = Server("example-server", lifespan=server_lifespan)


@server.list_tools()
async def handle_list_tools() -> list[types.Tool]:
    """List available tools."""
    return [
        types.Tool(
            name="query_db",
            description="Query the database",
            inputSchema={
                "type": "object",
                "properties": {"query": {"type": "string", "description": "SQL query to execute"}},
                "required": ["query"],
            },
        )
    ]


@server.call_tool()
async def query_db(name: str, arguments: dict) -> list[types.TextContent]:
    """Handle database query tool call."""
    if name != "query_db":
        raise ValueError(f"Unknown tool: {name}")

    # Access lifespan context
    ctx = server.request_context
    db = ctx.lifespan_context["db"]

    # Execute query
    results = await db.query(arguments["query"])

    return [types.TextContent(type="text", text=f"Query results: {results}")]


async def run():
    """Run the server with lifespan management."""
    async with mcp.server.stdio.stdio_server() as (read_stream, write_stream):
        await server.run(
            read_stream,
            write_stream,
            InitializationOptions(
                server_name="example-server",
                server_version="0.1.0",
                capabilities=server.get_capabilities(
                    notification_options=NotificationOptions(),
                    experimental_capabilities={},
                ),
            ),
        )


if __name__ == "__main__":
    import asyncio

    asyncio.run(run())
```

_Full example: [examples/snippets/servers/lowlevel/lifespan.py](https://github.com/modelcontextprotocol/python-sdk/blob/main/examples/snippets/servers/lowlevel/lifespan.py)_
<!-- /snippet-source -->

The lifespan API provides:

- A way to initialize resources when the server starts and clean them up when it stops
- Access to initialized resources through the request context in handlers
- Type-safe context passing between lifespan and request handlers

<!-- snippet-source examples/snippets/servers/lowlevel/basic.py -->
```python
"""
Run from the repository root:
uv run examples/snippets/servers/lowlevel/basic.py
"""

import asyncio

import mcp.server.stdio
import mcp.types as types
from mcp.server.lowlevel import NotificationOptions, Server
from mcp.server.models import InitializationOptions

# Create a server instance
server = Server("example-server")


@server.list_prompts()
async def handle_list_prompts() -> list[types.Prompt]:
    """List available prompts."""
    return [
        types.Prompt(
            name="example-prompt",
            description="An example prompt template",
            arguments=[types.PromptArgument(name="arg1", description="Example argument", required=True)],
        )
    ]


@server.get_prompt()
async def handle_get_prompt(name: str, arguments: dict[str, str] | None) -> types.GetPromptResult:
    """Get a specific prompt by name."""
    if name != "example-prompt":
        raise ValueError(f"Unknown prompt: {name}")

    arg1_value = (arguments or {}).get("arg1", "default")

    return types.GetPromptResult(
        description="Example prompt",
        messages=[
            types.PromptMessage(
                role="user",
                content=types.TextContent(type="text", text=f"Example prompt text with argument: {arg1_value}"),
            )
        ],
    )


async def run():
    """Run the basic low-level server."""
    async with mcp.server.stdio.stdio_server() as (read_stream, write_stream):
        await server.run(
            read_stream,
            write_stream,
            InitializationOptions(
                server_name="example",
                server_version="0.1.0",
                capabilities=server.get_capabilities(
                    notification_options=NotificationOptions(),
                    experimental_capabilities={},
                ),
            ),
        )


if __name__ == "__main__":
    asyncio.run(run())
```

_Full example: [examples/snippets/servers/lowlevel/basic.py](https://github.com/modelcontextprotocol/python-sdk/blob/main/examples/snippets/servers/lowlevel/basic.py)_
<!-- /snippet-source -->

Caution: The `uv run mcp run` and `uv run mcp dev` tool doesn't support low-level server.

#### Structured Output Support

The low-level server supports structured output for tools, allowing you to return both human-readable content and machine-readable structured data. Tools can define an `outputSchema` to validate their structured output:

<!-- snippet-source examples/snippets/servers/lowlevel/structured_output.py -->
```python
"""
Run from the repository root:
    uv run examples/snippets/servers/lowlevel/structured_output.py
"""

import asyncio
from typing import Any

import mcp.server.stdio
import mcp.types as types
from mcp.server.lowlevel import NotificationOptions, Server
from mcp.server.models import InitializationOptions

server = Server("example-server")


@server.list_tools()
async def list_tools() -> list[types.Tool]:
    """List available tools with structured output schemas."""
    return [
        types.Tool(
            name="get_weather",
            description="Get current weather for a city",
            inputSchema={
                "type": "object",
                "properties": {"city": {"type": "string", "description": "City name"}},
                "required": ["city"],
            },
            outputSchema={
                "type": "object",
                "properties": {
                    "temperature": {"type": "number", "description": "Temperature in Celsius"},
                    "condition": {"type": "string", "description": "Weather condition"},
                    "humidity": {"type": "number", "description": "Humidity percentage"},
                    "city": {"type": "string", "description": "City name"},
                },
                "required": ["temperature", "condition", "humidity", "city"],
            },
        )
    ]


@server.call_tool()
async def call_tool(name: str, arguments: dict[str, Any]) -> dict[str, Any]:
    """Handle tool calls with structured output."""
    if name == "get_weather":
        city = arguments["city"]

        # Simulated weather data - in production, call a weather API
        weather_data = {
            "temperature": 22.5,
            "condition": "partly cloudy",
            "humidity": 65,
            "city": city,  # Include the requested city
        }

        # low-level server will validate structured output against the tool's
        # output schema, and additionally serialize it into a TextContent block
        # for backwards compatibility with pre-2025-06-18 clients.
        return weather_data
    else:
        raise ValueError(f"Unknown tool: {name}")


async def run():
    """Run the structured output server."""
    async with mcp.server.stdio.stdio_server() as (read_stream, write_stream):
        await server.run(
            read_stream,
            write_stream,
            InitializationOptions(
                server_name="structured-output-example",
                server_version="0.1.0",
                capabilities=server.get_capabilities(
                    notification_options=NotificationOptions(),
                    experimental_capabilities={},
                ),
            ),
        )


if __name__ == "__main__":
    asyncio.run(run())
```

_Full example: [examples/snippets/servers/lowlevel/structured_output.py](https://github.com/modelcontextprotocol/python-sdk/blob/main/examples/snippets/servers/lowlevel/structured_output.py)_
<!-- /snippet-source -->

Tools can return data in three ways:

1. **Content only**: Return a list of content blocks (default behavior before spec revision 2025-06-18)
2. **Structured data only**: Return a dictionary that will be serialized to JSON (Introduced in spec revision 2025-06-18)
3. **Both**: Return a tuple of (content, structured_data) preferred option to use for backwards compatibility

When an `outputSchema` is defined, the server automatically validates the structured output against the schema. This ensures type safety and helps catch errors early.

### Writing MCP Clients

The SDK provides a high-level client interface for connecting to MCP servers using various [transports](https://modelcontextprotocol.io/specification/2025-03-26/basic/transports):

<!-- snippet-source examples/snippets/clients/stdio_client.py -->
```python
"""
cd to the `examples/snippets/clients` directory and run:
    uv run client
"""

import asyncio
import os

from pydantic import AnyUrl

from mcp import ClientSession, StdioServerParameters, types
from mcp.client.stdio import stdio_client
from mcp.shared.context import RequestContext

# Create server parameters for stdio connection
server_params = StdioServerParameters(
    command="uv",  # Using uv to run the server
    args=["run", "server", "fastmcp_quickstart", "stdio"],  # We're already in snippets dir
    env={"UV_INDEX": os.environ.get("UV_INDEX", "")},
)


# Optional: create a sampling callback
async def handle_sampling_message(
    context: RequestContext, params: types.CreateMessageRequestParams
) -> types.CreateMessageResult:
    print(f"Sampling request: {params.messages}")
    return types.CreateMessageResult(
        role="assistant",
        content=types.TextContent(
            type="text",
            text="Hello, world! from model",
        ),
        model="gpt-3.5-turbo",
        stopReason="endTurn",
    )


async def run():
    async with stdio_client(server_params) as (read, write):
        async with ClientSession(read, write, sampling_callback=handle_sampling_message) as session:
            # Initialize the connection
            await session.initialize()

            # List available prompts
            prompts = await session.list_prompts()
            print(f"Available prompts: {[p.name for p in prompts.prompts]}")

            # Get a prompt (greet_user prompt from fastmcp_quickstart)
            if prompts.prompts:
                prompt = await session.get_prompt("greet_user", arguments={"name": "Alice", "style": "friendly"})
                print(f"Prompt result: {prompt.messages[0].content}")

            # List available resources
            resources = await session.list_resources()
            print(f"Available resources: {[r.uri for r in resources.resources]}")

            # List available tools
            tools = await session.list_tools()
            print(f"Available tools: {[t.name for t in tools.tools]}")

            # Read a resource (greeting resource from fastmcp_quickstart)
            resource_content = await session.read_resource(AnyUrl("greeting://World"))
            content_block = resource_content.contents[0]
            if isinstance(content_block, types.TextContent):
                print(f"Resource content: {content_block.text}")

            # Call a tool (add tool from fastmcp_quickstart)
            result = await session.call_tool("add", arguments={"a": 5, "b": 3})
            result_unstructured = result.content[0]
            if isinstance(result_unstructured, types.TextContent):
                print(f"Tool result: {result_unstructured.text}")
            result_structured = result.structuredContent
            print(f"Structured tool result: {result_structured}")


def main():
    """Entry point for the client script."""
    asyncio.run(run())


if __name__ == "__main__":
    main()
```

_Full example: [examples/snippets/clients/stdio_client.py](https://github.com/modelcontextprotocol/python-sdk/blob/main/examples/snippets/clients/stdio_client.py)_
<!-- /snippet-source -->

Clients can also connect using [Streamable HTTP transport](https://modelcontextprotocol.io/specification/2025-03-26/basic/transports#streamable-http):

<!-- snippet-source examples/snippets/clients/streamable_basic.py -->
```python
"""
Run from the repository root:
    uv run examples/snippets/clients/streamable_basic.py
"""

import asyncio

from mcp import ClientSession
from mcp.client.streamable_http import streamablehttp_client


async def main():
    # Connect to a streamable HTTP server
    async with streamablehttp_client("http://localhost:8000/mcp") as (
        read_stream,
        write_stream,
        _,
    ):
        # Create a session using the client streams
        async with ClientSession(read_stream, write_stream) as session:
            # Initialize the connection
            await session.initialize()
            # List available tools
            tools = await session.list_tools()
            print(f"Available tools: {[tool.name for tool in tools.tools]}")


if __name__ == "__main__":
    asyncio.run(main())
```

_Full example: [examples/snippets/clients/streamable_basic.py](https://github.com/modelcontextprotocol/python-sdk/blob/main/examples/snippets/clients/streamable_basic.py)_
<!-- /snippet-source -->

### Client Display Utilities

When building MCP clients, the SDK provides utilities to help display human-readable names for tools, resources, and prompts:

<!-- snippet-source examples/snippets/clients/display_utilities.py -->
```python
"""
cd to the `examples/snippets` directory and run:
    uv run display-utilities-client
"""

import asyncio
import os

from mcp import ClientSession, StdioServerParameters
from mcp.client.stdio import stdio_client
from mcp.shared.metadata_utils import get_display_name

# Create server parameters for stdio connection
server_params = StdioServerParameters(
    command="uv",  # Using uv to run the server
    args=["run", "server", "fastmcp_quickstart", "stdio"],
    env={"UV_INDEX": os.environ.get("UV_INDEX", "")},
)


async def display_tools(session: ClientSession):
    """Display available tools with human-readable names"""
    tools_response = await session.list_tools()

    for tool in tools_response.tools:
        # get_display_name() returns the title if available, otherwise the name
        display_name = get_display_name(tool)
        print(f"Tool: {display_name}")
        if tool.description:
            print(f"   {tool.description}")


async def display_resources(session: ClientSession):
    """Display available resources with human-readable names"""
    resources_response = await session.list_resources()

    for resource in resources_response.resources:
        display_name = get_display_name(resource)
        print(f"Resource: {display_name} ({resource.uri})")

    templates_response = await session.list_resource_templates()
    for template in templates_response.resourceTemplates:
        display_name = get_display_name(template)
        print(f"Resource Template: {display_name}")


async def run():
    """Run the display utilities example."""
    async with stdio_client(server_params) as (read, write):
        async with ClientSession(read, write) as session:
            # Initialize the connection
            await session.initialize()

            print("=== Available Tools ===")
            await display_tools(session)

            print("\n=== Available Resources ===")
            await display_resources(session)


def main():
    """Entry point for the display utilities client."""
    asyncio.run(run())


if __name__ == "__main__":
    main()
```

_Full example: [examples/snippets/clients/display_utilities.py](https://github.com/modelcontextprotocol/python-sdk/blob/main/examples/snippets/clients/display_utilities.py)_
<!-- /snippet-source -->

The `get_display_name()` function implements the proper precedence rules for displaying names:

- For tools: `title` > `annotations.title` > `name`
- For other objects: `title` > `name`

This ensures your client UI shows the most user-friendly names that servers provide.

### OAuth Authentication for Clients

The SDK includes [authorization support](https://modelcontextprotocol.io/specification/2025-03-26/basic/authorization) for connecting to protected MCP servers:

<!-- snippet-source examples/snippets/clients/oauth_client.py -->
```python
<<<<<<< HEAD
from mcp.client.auth import (
    OAuthClientProvider,
    TokenExchangeProvider,
    TokenStorage,
)
from mcp.client.session import ClientSession
=======
"""
Before running, specify running MCP RS server URL.
To spin up RS server locally, see
    examples/servers/simple-auth/README.md

cd to the `examples/snippets` directory and run:
    uv run oauth-client
"""

import asyncio
from urllib.parse import parse_qs, urlparse

from pydantic import AnyUrl

from mcp import ClientSession
from mcp.client.auth import OAuthClientProvider, TokenStorage
>>>>>>> 99c4f3c9
from mcp.client.streamable_http import streamablehttp_client
from mcp.shared.auth import OAuthClientInformationFull, OAuthClientMetadata, OAuthToken


class InMemoryTokenStorage(TokenStorage):
    """Demo In-memory token storage implementation."""

    def __init__(self):
        self.tokens: OAuthToken | None = None
        self.client_info: OAuthClientInformationFull | None = None

    async def get_tokens(self) -> OAuthToken | None:
        """Get stored tokens."""
        return self.tokens

    async def set_tokens(self, tokens: OAuthToken) -> None:
        """Store tokens."""
        self.tokens = tokens

    async def get_client_info(self) -> OAuthClientInformationFull | None:
        """Get stored client information."""
        return self.client_info

    async def set_client_info(self, client_info: OAuthClientInformationFull) -> None:
        """Store client information."""
        self.client_info = client_info


async def handle_redirect(auth_url: str) -> None:
    print(f"Visit: {auth_url}")


async def handle_callback() -> tuple[str, str | None]:
    callback_url = input("Paste callback URL: ")
    params = parse_qs(urlparse(callback_url).query)
    return params["code"][0], params.get("state", [None])[0]


async def main():
    """Run the OAuth client example."""
    oauth_auth = OAuthClientProvider(
        server_url="http://localhost:8001",
        client_metadata=OAuthClientMetadata(
            client_name="Example MCP Client",
            redirect_uris=[AnyUrl("http://localhost:3000/callback")],
            grant_types=["authorization_code", "refresh_token"],
            response_types=["code"],
            scope="user",
        ),
        storage=InMemoryTokenStorage(),
        redirect_handler=handle_redirect,
        callback_handler=handle_callback,
    )

<<<<<<< HEAD
    # For machine-to-machine scenarios, use ClientCredentialsProvider
    # instead of OAuthClientProvider.

    # If you already have a user token from another provider, you can
    # exchange it for an MCP token using the token_exchange grant
    # implemented by TokenExchangeProvider.
    token_exchange_auth = TokenExchangeProvider(
        server_url="https://api.example.com",
        client_metadata=OAuthClientMetadata(
            client_name="My Client",
            redirect_uris=["http://localhost:3000/callback"],
            grant_types=["client_credentials", "token_exchange"],
            response_types=["code"],
        ),
        storage=CustomTokenStorage(),
        subject_token_supplier=lambda: "user_token",
    )

    # Use with streamable HTTP client
    async with streamablehttp_client(
        "https://api.example.com/mcp", auth=oauth_auth
    ) as (read, write, _):
=======
    async with streamablehttp_client("http://localhost:8001/mcp", auth=oauth_auth) as (read, write, _):
>>>>>>> 99c4f3c9
        async with ClientSession(read, write) as session:
            await session.initialize()

            tools = await session.list_tools()
            print(f"Available tools: {[tool.name for tool in tools.tools]}")

            resources = await session.list_resources()
            print(f"Available resources: {[r.uri for r in resources.resources]}")


def run():
    asyncio.run(main())


if __name__ == "__main__":
    run()
```

_Full example: [examples/snippets/clients/oauth_client.py](https://github.com/modelcontextprotocol/python-sdk/blob/main/examples/snippets/clients/oauth_client.py)_
<!-- /snippet-source -->

For a complete working example, see [`examples/clients/simple-auth-client/`](examples/clients/simple-auth-client/).

### Parsing Tool Results

When calling tools through MCP, the `CallToolResult` object contains the tool's response in a structured format. Understanding how to parse this result is essential for properly handling tool outputs.

```python
"""examples/snippets/clients/parsing_tool_results.py"""

import asyncio

from mcp import ClientSession, StdioServerParameters, types
from mcp.client.stdio import stdio_client


async def parse_tool_results():
    """Demonstrates how to parse different types of content in CallToolResult."""
    server_params = StdioServerParameters(
        command="python", args=["path/to/mcp_server.py"]
    )

    async with stdio_client(server_params) as (read, write):
        async with ClientSession(read, write) as session:
            await session.initialize()

            # Example 1: Parsing text content
            result = await session.call_tool("get_data", {"format": "text"})
            for content in result.content:
                if isinstance(content, types.TextContent):
                    print(f"Text: {content.text}")

            # Example 2: Parsing structured content from JSON tools
            result = await session.call_tool("get_user", {"id": "123"})
            if hasattr(result, "structuredContent") and result.structuredContent:
                # Access structured data directly
                user_data = result.structuredContent
                print(f"User: {user_data.get('name')}, Age: {user_data.get('age')}")

            # Example 3: Parsing embedded resources
            result = await session.call_tool("read_config", {})
            for content in result.content:
                if isinstance(content, types.EmbeddedResource):
                    resource = content.resource
                    if isinstance(resource, types.TextResourceContents):
                        print(f"Config from {resource.uri}: {resource.text}")
                    elif isinstance(resource, types.BlobResourceContents):
                        print(f"Binary data from {resource.uri}")

            # Example 4: Parsing image content
            result = await session.call_tool("generate_chart", {"data": [1, 2, 3]})
            for content in result.content:
                if isinstance(content, types.ImageContent):
                    print(f"Image ({content.mimeType}): {len(content.data)} bytes")

            # Example 5: Handling errors
            result = await session.call_tool("failing_tool", {})
            if result.isError:
                print("Tool execution failed!")
                for content in result.content:
                    if isinstance(content, types.TextContent):
                        print(f"Error: {content.text}")


async def main():
    await parse_tool_results()


if __name__ == "__main__":
    asyncio.run(main())
```

### MCP Primitives

The MCP protocol defines three core primitives that servers can implement:

| Primitive | Control               | Description                                         | Example Use                  |
|-----------|-----------------------|-----------------------------------------------------|------------------------------|
| Prompts   | User-controlled       | Interactive templates invoked by user choice        | Slash commands, menu options |
| Resources | Application-controlled| Contextual data managed by the client application   | File contents, API responses |
| Tools     | Model-controlled      | Functions exposed to the LLM to take actions        | API calls, data updates      |

### Server Capabilities

MCP servers declare capabilities during initialization:

| Capability   | Feature Flag                 | Description                        |
|--------------|------------------------------|------------------------------------|
| `prompts`    | `listChanged`                | Prompt template management         |
| `resources`  | `subscribe`<br/>`listChanged`| Resource exposure and updates      |
| `tools`      | `listChanged`                | Tool discovery and execution       |
| `logging`    | -                            | Server logging configuration       |
| `completions`| -                            | Argument completion suggestions    |

## Documentation

- [Model Context Protocol documentation](https://modelcontextprotocol.io)
- [Model Context Protocol specification](https://spec.modelcontextprotocol.io)
- [Officially supported servers](https://github.com/modelcontextprotocol/servers)

## Contributing

We are passionate about supporting contributors of all levels of experience and would love to see you get involved in the project. See the [contributing guide](CONTRIBUTING.md) to get started.

## License

This project is licensed under the MIT License - see the LICENSE file for details.<|MERGE_RESOLUTION|>--- conflicted
+++ resolved
@@ -1588,14 +1588,6 @@
 
 <!-- snippet-source examples/snippets/clients/oauth_client.py -->
 ```python
-<<<<<<< HEAD
-from mcp.client.auth import (
-    OAuthClientProvider,
-    TokenExchangeProvider,
-    TokenStorage,
-)
-from mcp.client.session import ClientSession
-=======
 """
 Before running, specify running MCP RS server URL.
 To spin up RS server locally, see
@@ -1611,8 +1603,7 @@
 from pydantic import AnyUrl
 
 from mcp import ClientSession
-from mcp.client.auth import OAuthClientProvider, TokenStorage
->>>>>>> 99c4f3c9
+from mcp.client.auth import OAuthClientProvider, TokenExchangeProvider, TokenStorage
 from mcp.client.streamable_http import streamablehttp_client
 from mcp.shared.auth import OAuthClientInformationFull, OAuthClientMetadata, OAuthToken
 
@@ -1667,7 +1658,6 @@
         callback_handler=handle_callback,
     )
 
-<<<<<<< HEAD
     # For machine-to-machine scenarios, use ClientCredentialsProvider
     # instead of OAuthClientProvider.
 
@@ -1687,12 +1677,7 @@
     )
 
     # Use with streamable HTTP client
-    async with streamablehttp_client(
-        "https://api.example.com/mcp", auth=oauth_auth
-    ) as (read, write, _):
-=======
     async with streamablehttp_client("http://localhost:8001/mcp", auth=oauth_auth) as (read, write, _):
->>>>>>> 99c4f3c9
         async with ClientSession(read, write) as session:
             await session.initialize()
 
