# MCP Python SDK

<div align="center">

<strong>Python implementation of the Model Context Protocol (MCP)</strong>

[![PyPI][pypi-badge]][pypi-url]
[![MIT licensed][mit-badge]][mit-url]
[![Python Version][python-badge]][python-url]
[![Documentation][docs-badge]][docs-url]
[![Specification][spec-badge]][spec-url]
[![GitHub Discussions][discussions-badge]][discussions-url]

</div>

<!-- omit in toc -->
## Table of Contents

- [MCP Python SDK](#mcp-python-sdk)
  - [Overview](#overview)
  - [Installation](#installation)
    - [Adding MCP to your python project](#adding-mcp-to-your-python-project)
    - [Running the standalone MCP development tools](#running-the-standalone-mcp-development-tools)
  - [Quickstart](#quickstart)
  - [What is MCP?](#what-is-mcp)
  - [Core Concepts](#core-concepts)
    - [Server](#server)
    - [Resources](#resources)
    - [Tools](#tools)
      - [Structured Output](#structured-output)
    - [Prompts](#prompts)
    - [Images](#images)
    - [Context](#context)
    - [Completions](#completions)
    - [Elicitation](#elicitation)
    - [Sampling](#sampling)
    - [Logging and Notifications](#logging-and-notifications)
    - [Authentication](#authentication)
  - [Running Your Server](#running-your-server)
    - [Development Mode](#development-mode)
    - [Claude Desktop Integration](#claude-desktop-integration)
    - [Direct Execution](#direct-execution)
    - [Mounting to an Existing ASGI Server](#mounting-to-an-existing-asgi-server)
  - [Examples](#examples)
    - [Echo Server](#echo-server)
    - [SQLite Explorer](#sqlite-explorer)
  - [Advanced Usage](#advanced-usage)
    - [Low-Level Server](#low-level-server)
    - [Writing MCP Clients](#writing-mcp-clients)
    - [MCP Primitives](#mcp-primitives)
    - [Server Capabilities](#server-capabilities)
  - [Documentation](#documentation)
  - [Contributing](#contributing)
  - [License](#license)

[pypi-badge]: https://img.shields.io/pypi/v/mcp.svg
[pypi-url]: https://pypi.org/project/mcp/
[mit-badge]: https://img.shields.io/pypi/l/mcp.svg
[mit-url]: https://github.com/modelcontextprotocol/python-sdk/blob/main/LICENSE
[python-badge]: https://img.shields.io/pypi/pyversions/mcp.svg
[python-url]: https://www.python.org/downloads/
[docs-badge]: https://img.shields.io/badge/docs-modelcontextprotocol.io-blue.svg
[docs-url]: https://modelcontextprotocol.io
[spec-badge]: https://img.shields.io/badge/spec-spec.modelcontextprotocol.io-blue.svg
[spec-url]: https://spec.modelcontextprotocol.io
[discussions-badge]: https://img.shields.io/github/discussions/modelcontextprotocol/python-sdk
[discussions-url]: https://github.com/modelcontextprotocol/python-sdk/discussions

## Overview

The Model Context Protocol allows applications to provide context for LLMs in a standardized way, separating the concerns of providing context from the actual LLM interaction. This Python SDK implements the full MCP specification, making it easy to:

- Build MCP clients that can connect to any MCP server
- Create MCP servers that expose resources, prompts and tools
- Use standard transports like stdio, SSE, and Streamable HTTP
- Handle all MCP protocol messages and lifecycle events

## Installation

### Adding MCP to your python project

We recommend using [uv](https://docs.astral.sh/uv/) to manage your Python projects.

If you haven't created a uv-managed project yet, create one:

   ```bash
   uv init mcp-server-demo
   cd mcp-server-demo
   ```

   Then add MCP to your project dependencies:

   ```bash
   uv add "mcp[cli]"
   ```

Alternatively, for projects using pip for dependencies:
```bash
pip install "mcp[cli]"
```

### Running the standalone MCP development tools

To run the mcp command with uv:

```bash
uv run mcp
```

## Quickstart

Let's create a simple MCP server that exposes a calculator tool and some data:

```python
# server.py
from mcp.server.fastmcp import FastMCP

# Create an MCP server
mcp = FastMCP("Demo")


# Add an addition tool
@mcp.tool()
def sum(a: int, b: int) -> int:
    """Add two numbers"""
    return a + b


# Add a dynamic greeting resource
@mcp.resource("greeting://{name}")
def get_greeting(name: str) -> str:
    """Get a personalized greeting"""
    return f"Hello, {name}!"
```

You can install this server in [Claude Desktop](https://claude.ai/download) and interact with it right away by running:
```bash
uv run mcp install server.py
```

Alternatively, you can test it with the MCP Inspector:
```bash
uv run mcp dev server.py
```

## What is MCP?

The [Model Context Protocol (MCP)](https://modelcontextprotocol.io) lets you build servers that expose data and functionality to LLM applications in a secure, standardized way. Think of it like a web API, but specifically designed for LLM interactions. MCP servers can:

- Expose data through **Resources** (think of these sort of like GET endpoints; they are used to load information into the LLM's context)
- Provide functionality through **Tools** (sort of like POST endpoints; they are used to execute code or otherwise produce a side effect)
- Define interaction patterns through **Prompts** (reusable templates for LLM interactions)
- And more!

## Core Concepts

### Server

The FastMCP server is your core interface to the MCP protocol. It handles connection management, protocol compliance, and message routing:

```python
# Add lifespan support for startup/shutdown with strong typing
from contextlib import asynccontextmanager
from collections.abc import AsyncIterator
from dataclasses import dataclass

from fake_database import Database  # Replace with your actual DB type

from mcp.server.fastmcp import FastMCP

# Create a named server
mcp = FastMCP("My App")

# Specify dependencies for deployment and development
mcp = FastMCP("My App", dependencies=["pandas", "numpy"])


@dataclass
class AppContext:
    db: Database


@asynccontextmanager
async def app_lifespan(server: FastMCP) -> AsyncIterator[AppContext]:
    """Manage application lifecycle with type-safe context"""
    # Initialize on startup
    db = await Database.connect()
    try:
        yield AppContext(db=db)
    finally:
        # Cleanup on shutdown
        await db.disconnect()


# Pass lifespan to server
mcp = FastMCP("My App", lifespan=app_lifespan)


# Access type-safe lifespan context in tools
@mcp.tool()
def query_db() -> str:
    """Tool that uses initialized resources"""
    ctx = mcp.get_context()
    db = ctx.request_context.lifespan_context["db"]
    return db.query()
```

### Resources

Resources are how you expose data to LLMs. They're similar to GET endpoints in a REST API - they provide data but shouldn't perform significant computation or have side effects:

<!-- snippet-source examples/snippets/servers/basic_resource.py -->
```python
from mcp.server.fastmcp import FastMCP

mcp = FastMCP(name="Resource Example")


@mcp.resource("file://documents/{name}")
def read_document(name: str) -> str:
    """Read a document by name."""
    # This would normally read from disk
    return f"Content of {name}"


@mcp.resource("config://settings")
def get_settings() -> str:
    """Get application settings."""
    return """{
  "theme": "dark",
  "language": "en",
  "debug": false
}"""
```
_Full example: [examples/snippets/servers/basic_resource.py](https://github.com/modelcontextprotocol/python-sdk/blob/main/examples/snippets/servers/basic_resource.py)_
<!-- /snippet-source -->

### Tools

Tools let LLMs take actions through your server. Unlike resources, tools are expected to perform computation and have side effects:

<!-- snippet-source examples/snippets/servers/basic_tool.py -->
```python
from mcp.server.fastmcp import FastMCP

mcp = FastMCP(name="Tool Example")


@mcp.tool()
def sum(a: int, b: int) -> int:
    """Add two numbers together."""
    return a + b


@mcp.tool()
def get_weather(city: str, unit: str = "celsius") -> str:
    """Get weather for a city."""
    # This would normally call a weather API
    return f"Weather in {city}: 22degrees{unit[0].upper()}"
```
_Full example: [examples/snippets/servers/basic_tool.py](https://github.com/modelcontextprotocol/python-sdk/blob/main/examples/snippets/servers/basic_tool.py)_
<!-- /snippet-source -->

#### Structured Output

Tools will return structured results by default, if their return type
annotation is compatible. Otherwise, they will return unstructured results. 

Structured output supports these return types:
- Pydantic models (BaseModel subclasses)
- TypedDicts
- Dataclasses and other classes with type hints
- `dict[str, T]` (where T is any JSON-serializable type)
- Primitive types (str, int, float, bool, bytes, None) - wrapped in `{"result": value}`
- Generic types (list, tuple, Union, Optional, etc.) - wrapped in `{"result": value}`

Classes without type hints cannot be serialized for structured output. Only
classes with properly annotated attributes will be converted to Pydantic models
for schema generation and validation.

Structured results are automatically validated against the output schema 
generated from the annotation. This ensures the tool returns well-typed, 
validated data that clients can easily process.

**Note:** For backward compatibility, unstructured results are also
returned. Unstructured results are provided for backward compatibility 
with previous versions of the MCP specification, and are quirks-compatible
with previous versions of FastMCP in the current version of the SDK.

**Note:** In cases where a tool function's return type annotation 
causes the tool to be classified as structured _and this is undesirable_, 
the  classification can be suppressed by passing `structured_output=False`
to the `@tool` decorator.

```python
from mcp.server.fastmcp import FastMCP
from pydantic import BaseModel, Field
from typing import TypedDict

mcp = FastMCP("Weather Service")


# Using Pydantic models for rich structured data
class WeatherData(BaseModel):
    temperature: float = Field(description="Temperature in Celsius")
    humidity: float = Field(description="Humidity percentage")
    condition: str
    wind_speed: float


@mcp.tool()
def get_weather(city: str) -> WeatherData:
    """Get structured weather data"""
    return WeatherData(
        temperature=22.5, humidity=65.0, condition="partly cloudy", wind_speed=12.3
    )


# Using TypedDict for simpler structures
class LocationInfo(TypedDict):
    latitude: float
    longitude: float
    name: str


@mcp.tool()
def get_location(address: str) -> LocationInfo:
    """Get location coordinates"""
    return LocationInfo(latitude=51.5074, longitude=-0.1278, name="London, UK")


# Using dict[str, Any] for flexible schemas
@mcp.tool()
def get_statistics(data_type: str) -> dict[str, float]:
    """Get various statistics"""
    return {"mean": 42.5, "median": 40.0, "std_dev": 5.2}


# Ordinary classes with type hints work for structured output
class UserProfile:
    name: str
    age: int
    email: str | None = None

    def __init__(self, name: str, age: int, email: str | None = None):
        self.name = name
        self.age = age
        self.email = email


@mcp.tool()
def get_user(user_id: str) -> UserProfile:
    """Get user profile - returns structured data"""
    return UserProfile(name="Alice", age=30, email="alice@example.com")


# Classes WITHOUT type hints cannot be used for structured output
class UntypedConfig:
    def __init__(self, setting1, setting2):
        self.setting1 = setting1
        self.setting2 = setting2


@mcp.tool()
def get_config() -> UntypedConfig:
    """This returns unstructured output - no schema generated"""
    return UntypedConfig("value1", "value2")


# Lists and other types are wrapped automatically
@mcp.tool()
def list_cities() -> list[str]:
    """Get a list of cities"""
    return ["London", "Paris", "Tokyo"]
    # Returns: {"result": ["London", "Paris", "Tokyo"]}


@mcp.tool()
def get_temperature(city: str) -> float:
    """Get temperature as a simple float"""
    return 22.5
    # Returns: {"result": 22.5}
```

### Prompts

Prompts are reusable templates that help LLMs interact with your server effectively:

<!-- snippet-source examples/snippets/servers/basic_prompt.py -->
```python
from mcp.server.fastmcp import FastMCP
from mcp.server.fastmcp.prompts import base

mcp = FastMCP(name="Prompt Example")


@mcp.prompt(title="Code Review")
def review_code(code: str) -> str:
    return f"Please review this code:\n\n{code}"


@mcp.prompt(title="Debug Assistant")
def debug_error(error: str) -> list[base.Message]:
    return [
        base.UserMessage("I'm seeing this error:"),
        base.UserMessage(error),
        base.AssistantMessage("I'll help debug that. What have you tried so far?"),
    ]
```
_Full example: [examples/snippets/servers/basic_prompt.py](https://github.com/modelcontextprotocol/python-sdk/blob/main/examples/snippets/servers/basic_prompt.py)_
<!-- /snippet-source -->

### Images

FastMCP provides an `Image` class that automatically handles image data:

```python
from mcp.server.fastmcp import FastMCP, Image
from PIL import Image as PILImage

mcp = FastMCP("My App")


@mcp.tool()
def create_thumbnail(image_path: str) -> Image:
    """Create a thumbnail from an image"""
    img = PILImage.open(image_path)
    img.thumbnail((100, 100))
    return Image(data=img.tobytes(), format="png")
```

### Context

The Context object gives your tools and resources access to MCP capabilities:

<!-- snippet-source examples/snippets/servers/tool_progress.py -->
```python
from mcp.server.fastmcp import Context, FastMCP

mcp = FastMCP(name="Progress Example")


@mcp.tool()
async def long_running_task(task_name: str, ctx: Context, steps: int = 5) -> str:
    """Execute a task with progress updates."""
    await ctx.info(f"Starting: {task_name}")

    for i in range(steps):
        progress = (i + 1) / steps
        await ctx.report_progress(
            progress=progress,
            total=1.0,
            message=f"Step {i + 1}/{steps}",
        )
        await ctx.debug(f"Completed step {i + 1}")

    return f"Task '{task_name}' completed"
```
_Full example: [examples/snippets/servers/tool_progress.py](https://github.com/modelcontextprotocol/python-sdk/blob/main/examples/snippets/servers/tool_progress.py)_
<!-- /snippet-source -->

### Completions

MCP supports providing completion suggestions for prompt arguments and resource template parameters. With the context parameter, servers can provide completions based on previously resolved values:

Client usage:
```python
from mcp.client.session import ClientSession
from mcp.types import ResourceTemplateReference


async def use_completion(session: ClientSession):
    # Complete without context
    result = await session.complete(
        ref=ResourceTemplateReference(
            type="ref/resource", uri="github://repos/{owner}/{repo}"
        ),
        argument={"name": "owner", "value": "model"},
    )

    # Complete with context - repo suggestions based on owner
    result = await session.complete(
        ref=ResourceTemplateReference(
            type="ref/resource", uri="github://repos/{owner}/{repo}"
        ),
        argument={"name": "repo", "value": "test"},
        context_arguments={"owner": "modelcontextprotocol"},
    )
```

Server implementation:

<!-- snippet-source examples/snippets/servers/completion.py -->
```python
from mcp.server.fastmcp import FastMCP
from mcp.types import (
    Completion,
    CompletionArgument,
    CompletionContext,
    PromptReference,
    ResourceTemplateReference,
)

mcp = FastMCP(name="Example")


@mcp.resource("github://repos/{owner}/{repo}")
def github_repo(owner: str, repo: str) -> str:
    """GitHub repository resource."""
    return f"Repository: {owner}/{repo}"


@mcp.prompt(description="Code review prompt")
def review_code(language: str, code: str) -> str:
    """Generate a code review."""
    return f"Review this {language} code:\n{code}"


@mcp.completion()
async def handle_completion(
    ref: PromptReference | ResourceTemplateReference,
    argument: CompletionArgument,
    context: CompletionContext | None,
) -> Completion | None:
    """Provide completions for prompts and resources."""

    # Complete programming languages for the prompt
    if isinstance(ref, PromptReference):
        if ref.name == "review_code" and argument.name == "language":
            languages = ["python", "javascript", "typescript", "go", "rust"]
            return Completion(
                values=[lang for lang in languages if lang.startswith(argument.value)],
                hasMore=False,
            )

    # Complete repository names for GitHub resources
    if isinstance(ref, ResourceTemplateReference):
        if ref.uri == "github://repos/{owner}/{repo}" and argument.name == "repo":
            if context and context.arguments and context.arguments.get("owner") == "modelcontextprotocol":
                repos = ["python-sdk", "typescript-sdk", "specification"]
                return Completion(values=repos, hasMore=False)

    return None
```
_Full example: [examples/snippets/servers/completion.py](https://github.com/modelcontextprotocol/python-sdk/blob/main/examples/snippets/servers/completion.py)_
<!-- /snippet-source -->
### Elicitation

Request additional information from users. This example shows an Elicitation during a Tool Call:

<!-- snippet-source examples/snippets/servers/elicitation.py -->
```python
from pydantic import BaseModel, Field

from mcp.server.fastmcp import Context, FastMCP

mcp = FastMCP(name="Elicitation Example")


class BookingPreferences(BaseModel):
    """Schema for collecting user preferences."""

    checkAlternative: bool = Field(description="Would you like to check another date?")
    alternativeDate: str = Field(
        default="2024-12-26",
        description="Alternative date (YYYY-MM-DD)",
    )


@mcp.tool()
async def book_table(
    date: str,
    time: str,
    party_size: int,
    ctx: Context,
) -> str:
    """Book a table with date availability check."""
    # Check if date is available
    if date == "2024-12-25":
        # Date unavailable - ask user for alternative
        result = await ctx.elicit(
            message=(f"No tables available for {party_size} on {date}. Would you like to try another date?"),
            schema=BookingPreferences,
        )

        if result.action == "accept" and result.data:
            if result.data.checkAlternative:
                return f"[SUCCESS] Booked for {result.data.alternativeDate}"
            return "[CANCELLED] No booking made"
        return "[CANCELLED] Booking cancelled"

    # Date available
    return f"[SUCCESS] Booked for {date} at {time}"
```
_Full example: [examples/snippets/servers/elicitation.py](https://github.com/modelcontextprotocol/python-sdk/blob/main/examples/snippets/servers/elicitation.py)_
<!-- /snippet-source -->

The `elicit()` method returns an `ElicitationResult` with:
- `action`: "accept", "decline", or "cancel"
- `data`: The validated response (only when accepted)
- `validation_error`: Any validation error message

### Sampling

Tools can interact with LLMs through sampling (generating text):

<!-- snippet-source examples/snippets/servers/sampling.py -->
```python
from mcp.server.fastmcp import Context, FastMCP
from mcp.types import SamplingMessage, TextContent

mcp = FastMCP(name="Sampling Example")


@mcp.tool()
async def generate_poem(topic: str, ctx: Context) -> str:
    """Generate a poem using LLM sampling."""
    prompt = f"Write a short poem about {topic}"

    result = await ctx.session.create_message(
        messages=[
            SamplingMessage(
                role="user",
                content=TextContent(type="text", text=prompt),
            )
        ],
        max_tokens=100,
    )

    if result.content.type == "text":
        return result.content.text
    return str(result.content)
```
_Full example: [examples/snippets/servers/sampling.py](https://github.com/modelcontextprotocol/python-sdk/blob/main/examples/snippets/servers/sampling.py)_
<!-- /snippet-source -->

### Logging and Notifications

Tools can send logs and notifications through the context:

<!-- snippet-source examples/snippets/servers/notifications.py -->
```python
from mcp.server.fastmcp import Context, FastMCP

mcp = FastMCP(name="Notifications Example")


@mcp.tool()
async def process_data(data: str, ctx: Context) -> str:
    """Process data with logging."""
    # Different log levels
    await ctx.debug(f"Debug: Processing '{data}'")
    await ctx.info("Info: Starting processing")
    await ctx.warning("Warning: This is experimental")
    await ctx.error("Error: (This is just a demo)")

    # Notify about resource changes
    await ctx.session.send_resource_list_changed()

    return f"Processed: {data}"
```
_Full example: [examples/snippets/servers/notifications.py](https://github.com/modelcontextprotocol/python-sdk/blob/main/examples/snippets/servers/notifications.py)_
<!-- /snippet-source -->

### Authentication

Authentication can be used by servers that want to expose tools accessing protected resources.

`mcp.server.auth` implements OAuth 2.1 resource server functionality, where MCP servers act as Resource Servers (RS) that validate tokens issued by separate Authorization Servers (AS). This follows the [MCP authorization specification](https://modelcontextprotocol.io/specification/2025-06-18/basic/authorization) and implements RFC 9728 (Protected Resource Metadata) for AS discovery.

MCP servers can use authentication by providing an implementation of the `TokenVerifier` protocol:

```python
from mcp import FastMCP
from mcp.server.auth.provider import TokenVerifier, TokenInfo
from mcp.server.auth.settings import AuthSettings


class MyTokenVerifier(TokenVerifier):
    # Implement token validation logic (typically via token introspection)
    async def verify_token(self, token: str) -> TokenInfo:
        # Verify with your authorization server
        ...


mcp = FastMCP(
    "My App",
    token_verifier=MyTokenVerifier(),
    auth=AuthSettings(
        issuer_url="https://auth.example.com",
        resource_server_url="http://localhost:3001",
        required_scopes=["mcp:read", "mcp:write"],
    ),
)
```

For a complete example with separate Authorization Server and Resource Server implementations, see [`examples/servers/simple-auth/`](examples/servers/simple-auth/).

**Architecture:**
- **Authorization Server (AS)**: Handles OAuth flows, user authentication, and token issuance
- **Resource Server (RS)**: Your MCP server that validates tokens and serves protected resources
- **Client**: Discovers AS through RFC 9728, obtains tokens, and uses them with the MCP server

See [TokenVerifier](src/mcp/server/auth/provider.py) for more details on implementing token validation.

## Running Your Server

### Development Mode

The fastest way to test and debug your server is with the MCP Inspector:

```bash
uv run mcp dev server.py

# Add dependencies
uv run mcp dev server.py --with pandas --with numpy

# Mount local code
uv run mcp dev server.py --with-editable .
```

### Claude Desktop Integration

Once your server is ready, install it in Claude Desktop:

```bash
uv run mcp install server.py

# Custom name
uv run mcp install server.py --name "My Analytics Server"

# Environment variables
uv run mcp install server.py -v API_KEY=abc123 -v DB_URL=postgres://...
uv run mcp install server.py -f .env
```

### Direct Execution

For advanced scenarios like custom deployments:

```python
from mcp.server.fastmcp import FastMCP

mcp = FastMCP("My App")

if __name__ == "__main__":
    mcp.run()
```

Run it with:
```bash
python server.py
# or
uv run mcp run server.py
```

Note that `uv run mcp run` or `uv run mcp dev` only supports server using FastMCP and not the low-level server variant.

### Streamable HTTP Transport

> **Note**: Streamable HTTP transport is superseding SSE transport for production deployments.

```python
from mcp.server.fastmcp import FastMCP

# Stateful server (maintains session state)
mcp = FastMCP("StatefulServer")

# Stateless server (no session persistence)
mcp = FastMCP("StatelessServer", stateless_http=True)

# Stateless server (no session persistence, no sse stream with supported client)
mcp = FastMCP("StatelessServer", stateless_http=True, json_response=True)

# Run server with streamable_http transport
mcp.run(transport="streamable-http")
```

You can mount multiple FastMCP servers in a FastAPI application:

```python
# echo.py
from mcp.server.fastmcp import FastMCP

mcp = FastMCP(name="EchoServer", stateless_http=True)


@mcp.tool()
def echo(message: str) -> str:
    """A simple echo tool"""
    return f"Echo: {message}"
```

```python
# math.py
from mcp.server.fastmcp import FastMCP

mcp = FastMCP(name="MathServer", stateless_http=True)


@mcp.tool()
def add_two(n: int) -> int:
    """Tool to add two to the input"""
    return n + 2
```

```python
# main.py
import contextlib
from fastapi import FastAPI
from mcp.echo import echo
from mcp.math import math


# Create a combined lifespan to manage both session managers
@contextlib.asynccontextmanager
async def lifespan(app: FastAPI):
    async with contextlib.AsyncExitStack() as stack:
        await stack.enter_async_context(echo.mcp.session_manager.run())
        await stack.enter_async_context(math.mcp.session_manager.run())
        yield


app = FastAPI(lifespan=lifespan)
app.mount("/echo", echo.mcp.streamable_http_app())
app.mount("/math", math.mcp.streamable_http_app())
```

For low level server with Streamable HTTP implementations, see:
- Stateful server: [`examples/servers/simple-streamablehttp/`](examples/servers/simple-streamablehttp/)
- Stateless server: [`examples/servers/simple-streamablehttp-stateless/`](examples/servers/simple-streamablehttp-stateless/)

The streamable HTTP transport supports:
- Stateful and stateless operation modes
- Resumability with event stores
- JSON or SSE response formats
- Better scalability for multi-node deployments

### Mounting to an Existing ASGI Server

> **Note**: SSE transport is being superseded by [Streamable HTTP transport](https://modelcontextprotocol.io/specification/2025-03-26/basic/transports#streamable-http).

By default, SSE servers are mounted at `/sse` and Streamable HTTP servers are mounted at `/mcp`. You can customize these paths using the methods described below.

You can mount the SSE server to an existing ASGI server using the `sse_app` method. This allows you to integrate the SSE server with other ASGI applications.

```python
from starlette.applications import Starlette
from starlette.routing import Mount, Host
from mcp.server.fastmcp import FastMCP


mcp = FastMCP("My App")

# Mount the SSE server to the existing ASGI server
app = Starlette(
    routes=[
        Mount('/', app=mcp.sse_app()),
    ]
)

# or dynamically mount as host
app.router.routes.append(Host('mcp.acme.corp', app=mcp.sse_app()))
```

When mounting multiple MCP servers under different paths, you can configure the mount path in several ways:

```python
from starlette.applications import Starlette
from starlette.routing import Mount
from mcp.server.fastmcp import FastMCP

# Create multiple MCP servers
github_mcp = FastMCP("GitHub API")
browser_mcp = FastMCP("Browser")
curl_mcp = FastMCP("Curl")
search_mcp = FastMCP("Search")

# Method 1: Configure mount paths via settings (recommended for persistent configuration)
github_mcp.settings.mount_path = "/github"
browser_mcp.settings.mount_path = "/browser"

# Method 2: Pass mount path directly to sse_app (preferred for ad-hoc mounting)
# This approach doesn't modify the server's settings permanently

# Create Starlette app with multiple mounted servers
app = Starlette(
    routes=[
        # Using settings-based configuration
        Mount("/github", app=github_mcp.sse_app()),
        Mount("/browser", app=browser_mcp.sse_app()),
        # Using direct mount path parameter
        Mount("/curl", app=curl_mcp.sse_app("/curl")),
        Mount("/search", app=search_mcp.sse_app("/search")),
    ]
)

# Method 3: For direct execution, you can also pass the mount path to run()
if __name__ == "__main__":
    search_mcp.run(transport="sse", mount_path="/search")
```

For more information on mounting applications in Starlette, see the [Starlette documentation](https://www.starlette.io/routing/#submounting-routes).

## Examples

### Echo Server

A simple server demonstrating resources, tools, and prompts:

```python
from mcp.server.fastmcp import FastMCP

mcp = FastMCP("Echo")


@mcp.resource("echo://{message}")
def echo_resource(message: str) -> str:
    """Echo a message as a resource"""
    return f"Resource echo: {message}"


@mcp.tool()
def echo_tool(message: str) -> str:
    """Echo a message as a tool"""
    return f"Tool echo: {message}"


@mcp.prompt()
def echo_prompt(message: str) -> str:
    """Create an echo prompt"""
    return f"Please process this message: {message}"
```

### SQLite Explorer

A more complex example showing database integration:

```python
import sqlite3

from mcp.server.fastmcp import FastMCP

mcp = FastMCP("SQLite Explorer")


@mcp.resource("schema://main")
def get_schema() -> str:
    """Provide the database schema as a resource"""
    conn = sqlite3.connect("database.db")
    schema = conn.execute("SELECT sql FROM sqlite_master WHERE type='table'").fetchall()
    return "\n".join(sql[0] for sql in schema if sql[0])


@mcp.tool()
def query_data(sql: str) -> str:
    """Execute SQL queries safely"""
    conn = sqlite3.connect("database.db")
    try:
        result = conn.execute(sql).fetchall()
        return "\n".join(str(row) for row in result)
    except Exception as e:
        return f"Error: {str(e)}"
```

## Advanced Usage

### Low-Level Server

For more control, you can use the low-level server implementation directly. This gives you full access to the protocol and allows you to customize every aspect of your server, including lifecycle management through the lifespan API:

```python
from contextlib import asynccontextmanager
from collections.abc import AsyncIterator

from fake_database import Database  # Replace with your actual DB type

from mcp.server import Server


@asynccontextmanager
async def server_lifespan(server: Server) -> AsyncIterator[dict]:
    """Manage server startup and shutdown lifecycle."""
    # Initialize resources on startup
    db = await Database.connect()
    try:
        yield {"db": db}
    finally:
        # Clean up on shutdown
        await db.disconnect()


# Pass lifespan to server
server = Server("example-server", lifespan=server_lifespan)


# Access lifespan context in handlers
@server.call_tool()
async def query_db(name: str, arguments: dict) -> list:
    ctx = server.request_context
    db = ctx.lifespan_context["db"]
    return await db.query(arguments["query"])
```

The lifespan API provides:
- A way to initialize resources when the server starts and clean them up when it stops
- Access to initialized resources through the request context in handlers
- Type-safe context passing between lifespan and request handlers

```python
import mcp.server.stdio
import mcp.types as types
from mcp.server.lowlevel import NotificationOptions, Server
from mcp.server.models import InitializationOptions

# Create a server instance
server = Server("example-server")


@server.list_prompts()
async def handle_list_prompts() -> list[types.Prompt]:
    return [
        types.Prompt(
            name="example-prompt",
            description="An example prompt template",
            arguments=[
                types.PromptArgument(
                    name="arg1", description="Example argument", required=True
                )
            ],
        )
    ]


@server.get_prompt()
async def handle_get_prompt(
    name: str, arguments: dict[str, str] | None
) -> types.GetPromptResult:
    if name != "example-prompt":
        raise ValueError(f"Unknown prompt: {name}")

    return types.GetPromptResult(
        description="Example prompt",
        messages=[
            types.PromptMessage(
                role="user",
                content=types.TextContent(type="text", text="Example prompt text"),
            )
        ],
    )


async def run():
    async with mcp.server.stdio.stdio_server() as (read_stream, write_stream):
        await server.run(
            read_stream,
            write_stream,
            InitializationOptions(
                server_name="example",
                server_version="0.1.0",
                capabilities=server.get_capabilities(
                    notification_options=NotificationOptions(),
                    experimental_capabilities={},
                ),
            ),
        )


if __name__ == "__main__":
    import asyncio

    asyncio.run(run())
```

Caution: The `uv run mcp run` and `uv run mcp dev` tool doesn't support low-level server.

#### Structured Output Support

The low-level server supports structured output for tools, allowing you to return both human-readable content and machine-readable structured data. Tools can define an `outputSchema` to validate their structured output:

```python
from types import Any

import mcp.types as types
from mcp.server.lowlevel import Server

server = Server("example-server")


@server.list_tools()
async def list_tools() -> list[types.Tool]:
    return [
        types.Tool(
            name="calculate",
            description="Perform mathematical calculations",
            inputSchema={
                "type": "object",
                "properties": {
                    "expression": {"type": "string", "description": "Math expression"}
                },
                "required": ["expression"],
            },
            outputSchema={
                "type": "object",
                "properties": {
                    "result": {"type": "number"},
                    "expression": {"type": "string"},
                },
                "required": ["result", "expression"],
            },
        )
    ]


@server.call_tool()
async def call_tool(name: str, arguments: dict[str, Any]) -> dict[str, Any]:
    if name == "calculate":
        expression = arguments["expression"]
        try:
            result = eval(expression)  # Use a safe math parser
            structured = {"result": result, "expression": expression}

            # low-level server will validate structured output against the tool's
            # output schema, and automatically serialize it into a TextContent block
            # for backwards compatibility with pre-2025-06-18 clients.
            return structured
        except Exception as e:
            raise ValueError(f"Calculation error: {str(e)}")
```

Tools can return data in three ways:
1. **Content only**: Return a list of content blocks (default behavior before spec revision 2025-06-18)
2. **Structured data only**: Return a dictionary that will be serialized to JSON (Introduced in spec revision 2025-06-18)
3. **Both**: Return a tuple of (content, structured_data) preferred option to use for backwards compatibility

When an `outputSchema` is defined, the server automatically validates the structured output against the schema. This ensures type safety and helps catch errors early.

### Writing MCP Clients

The SDK provides a high-level client interface for connecting to MCP servers using various [transports](https://modelcontextprotocol.io/specification/2025-03-26/basic/transports):

```python
from mcp import ClientSession, StdioServerParameters, types
from mcp.client.stdio import stdio_client

# Create server parameters for stdio connection
server_params = StdioServerParameters(
    command="python",  # Executable
    args=["example_server.py"],  # Optional command line arguments
    env=None,  # Optional environment variables
)

<<<<<<< HEAD
# Optional: create a sampling callback
async def handle_sampling_message(message: types.CreateMessageRequestParams) -> types.CreateMessageResult:
=======

# Optional: create a sampling callback
async def handle_sampling_message(
    message: types.CreateMessageRequestParams,
) -> types.CreateMessageResult:
>>>>>>> 7b1078b5
    return types.CreateMessageResult(
        role="assistant",
        content=types.TextContent(
            type="text",
            text="Hello, world! from model",
        ),
        model="gpt-3.5-turbo",
        stopReason="endTurn",
    )

<<<<<<< HEAD
async def run():
    async with stdio_client(server_params) as (read, write):
        async with ClientSession(read, write, sampling_callback=handle_sampling_message) as session:
=======

async def run():
    async with stdio_client(server_params) as (read, write):
        async with ClientSession(
            read, write, sampling_callback=handle_sampling_message
        ) as session:
>>>>>>> 7b1078b5
            # Initialize the connection
            await session.initialize()

            # List available prompts
            prompts = await session.list_prompts()

            # Get a prompt
            prompt = await session.get_prompt(
                "example-prompt", arguments={"arg1": "value"}
            )

            # List available resources
            resources = await session.list_resources()

            # List available tools
            tools = await session.list_tools()

            # Read a resource
            content, mime_type = await session.read_resource("file://some/path")

            # Call a tool
            result = await session.call_tool("tool-name", arguments={"arg1": "value"})


if __name__ == "__main__":
    import asyncio

    asyncio.run(run())
```

Clients can also connect using [Streamable HTTP transport](https://modelcontextprotocol.io/specification/2025-03-26/basic/transports#streamable-http):

```python
from mcp.client.streamable_http import streamablehttp_client
from mcp import ClientSession


async def main():
    # Connect to a streamable HTTP server
    async with streamablehttp_client("example/mcp") as (
        read_stream,
        write_stream,
        _,
    ):
        # Create a session using the client streams
        async with ClientSession(read_stream, write_stream) as session:
            # Initialize the connection
            await session.initialize()
            # Call a tool
            tool_result = await session.call_tool("echo", {"message": "hello"})
```

### Client Display Utilities

When building MCP clients, the SDK provides utilities to help display human-readable names for tools, resources, and prompts:

```python
from mcp.shared.metadata_utils import get_display_name
from mcp.client.session import ClientSession


async def display_tools(session: ClientSession):
    """Display available tools with human-readable names"""
    tools_response = await session.list_tools()

    for tool in tools_response.tools:
        # get_display_name() returns the title if available, otherwise the name
        display_name = get_display_name(tool)
        print(f"Tool: {display_name}")
        if tool.description:
            print(f"   {tool.description}")


async def display_resources(session: ClientSession):
    """Display available resources with human-readable names"""
    resources_response = await session.list_resources()

    for resource in resources_response.resources:
        display_name = get_display_name(resource)
        print(f"Resource: {display_name} ({resource.uri})")
```

The `get_display_name()` function implements the proper precedence rules for displaying names:
- For tools: `title` > `annotations.title` > `name`
- For other objects: `title` > `name`

This ensures your client UI shows the most user-friendly names that servers provide.

### OAuth Authentication for Clients

The SDK includes [authorization support](https://modelcontextprotocol.io/specification/2025-03-26/basic/authorization) for connecting to protected MCP servers:

```python
from mcp.client.auth import OAuthClientProvider, TokenStorage
from mcp.client.session import ClientSession
from mcp.client.streamable_http import streamablehttp_client
from mcp.shared.auth import OAuthClientInformationFull, OAuthClientMetadata, OAuthToken


class CustomTokenStorage(TokenStorage):
    """Simple in-memory token storage implementation."""

    async def get_tokens(self) -> OAuthToken | None:
        pass

    async def set_tokens(self, tokens: OAuthToken) -> None:
        pass

    async def get_client_info(self) -> OAuthClientInformationFull | None:
        pass

    async def set_client_info(self, client_info: OAuthClientInformationFull) -> None:
        pass


async def main():
    # Set up OAuth authentication
    oauth_auth = OAuthClientProvider(
        server_url="https://api.example.com",
        client_metadata=OAuthClientMetadata(
            client_name="My Client",
            redirect_uris=["http://localhost:3000/callback"],
            grant_types=["authorization_code", "refresh_token"],
            response_types=["code"],
        ),
        storage=CustomTokenStorage(),
        redirect_handler=lambda url: print(f"Visit: {url}"),
        callback_handler=lambda: ("auth_code", None),
    )

    # Use with streamable HTTP client
    async with streamablehttp_client(
        "https://api.example.com/mcp", auth=oauth_auth
    ) as (read, write, _):
        async with ClientSession(read, write) as session:
            await session.initialize()
            # Authenticated session ready
```

For a complete working example, see [`examples/clients/simple-auth-client/`](examples/clients/simple-auth-client/).


### MCP Primitives

The MCP protocol defines three core primitives that servers can implement:

| Primitive | Control               | Description                                         | Example Use                  |
|-----------|-----------------------|-----------------------------------------------------|------------------------------|
| Prompts   | User-controlled       | Interactive templates invoked by user choice        | Slash commands, menu options |
| Resources | Application-controlled| Contextual data managed by the client application   | File contents, API responses |
| Tools     | Model-controlled      | Functions exposed to the LLM to take actions        | API calls, data updates      |

### Server Capabilities

MCP servers declare capabilities during initialization:

| Capability   | Feature Flag                 | Description                        |
|--------------|------------------------------|------------------------------------|
| `prompts`    | `listChanged`                | Prompt template management         |
| `resources`  | `subscribe`<br/>`listChanged`| Resource exposure and updates      |
| `tools`      | `listChanged`                | Tool discovery and execution       |
| `logging`    | -                            | Server logging configuration       |
| `completions`| -                            | Argument completion suggestions    |

## Documentation

- [Model Context Protocol documentation](https://modelcontextprotocol.io)
- [Model Context Protocol specification](https://spec.modelcontextprotocol.io)
- [Officially supported servers](https://github.com/modelcontextprotocol/servers)

## Contributing

We are passionate about supporting contributors of all levels of experience and would love to see you get involved in the project. See the [contributing guide](CONTRIBUTING.md) to get started.

## License

This project is licensed under the MIT License - see the LICENSE file for details.<|MERGE_RESOLUTION|>--- conflicted
+++ resolved
@@ -1150,16 +1150,11 @@
     env=None,  # Optional environment variables
 )
 
-<<<<<<< HEAD
-# Optional: create a sampling callback
-async def handle_sampling_message(message: types.CreateMessageRequestParams) -> types.CreateMessageResult:
-=======
 
 # Optional: create a sampling callback
 async def handle_sampling_message(
     message: types.CreateMessageRequestParams,
 ) -> types.CreateMessageResult:
->>>>>>> 7b1078b5
     return types.CreateMessageResult(
         role="assistant",
         content=types.TextContent(
@@ -1170,18 +1165,12 @@
         stopReason="endTurn",
     )
 
-<<<<<<< HEAD
-async def run():
-    async with stdio_client(server_params) as (read, write):
-        async with ClientSession(read, write, sampling_callback=handle_sampling_message) as session:
-=======
 
 async def run():
     async with stdio_client(server_params) as (read, write):
         async with ClientSession(
             read, write, sampling_callback=handle_sampling_message
         ) as session:
->>>>>>> 7b1078b5
             # Initialize the connection
             await session.initialize()
 
