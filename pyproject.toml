--- conflicted
+++ resolved
@@ -1,10 +1,6 @@
 [project]
 name = "mcp"
-<<<<<<< HEAD
-version = "1.3.0"
-=======
 dynamic = ["version"]
->>>>>>> 7b1078b5
 description = "Model Context Protocol SDK"
 readme = "README.md"
 requires-python = ">=3.10"
