--- conflicted
+++ resolved
@@ -29,12 +29,8 @@
     "starlette>=0.27",
     "sse-starlette>=1.6.1",
     "pydantic-settings>=2.5.2",
-<<<<<<< HEAD
-    "uvicorn>=0.23.1",
+    "uvicorn>=0.23.1; sys_platform != 'emscripten'",
     "exceptiongroup>=1.2.0",
-=======
-    "uvicorn>=0.23.1; sys_platform != 'emscripten'",
->>>>>>> babb477d
 ]
 
 [project.optional-dependencies]
